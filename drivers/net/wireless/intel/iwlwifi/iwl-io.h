--- conflicted
+++ resolved
@@ -4,11 +4,8 @@
  * redistributing this file, you may do so under either license.
  *
  * GPL LICENSE SUMMARY
-<<<<<<< HEAD
-=======
  *
  * Copyright (C) 2018 - 2019 Intel Corporation
->>>>>>> 5c0c4c85
  *
  * This program is free software; you can redistribute it and/or modify it
  * under the terms of version 2 of the GNU General Public License as
@@ -28,10 +25,7 @@
  *
  * BSD LICENSE
  *
-<<<<<<< HEAD
-=======
  * Copyright (C) 2018 - 2019 Intel Corporation
->>>>>>> 5c0c4c85
  * All rights reserved.
  *
  * Redistribution and use in source and binary forms, with or without
