/*
 * Copyright (c) 2012-2015 Qualcomm Atheros, Inc.
 *
 * Permission to use, copy, modify, and/or distribute this software for any
 * purpose with or without fee is hereby granted, provided that the above
 * copyright notice and this permission notice appear in all copies.
 *
 * THE SOFTWARE IS PROVIDED "AS IS" AND THE AUTHOR DISCLAIMS ALL WARRANTIES
 * WITH REGARD TO THIS SOFTWARE INCLUDING ALL IMPLIED WARRANTIES OF
 * MERCHANTABILITY AND FITNESS. IN NO EVENT SHALL THE AUTHOR BE LIABLE FOR
 * ANY SPECIAL, DIRECT, INDIRECT, OR CONSEQUENTIAL DAMAGES OR ANY DAMAGES
 * WHATSOEVER RESULTING FROM LOSS OF USE, DATA OR PROFITS, WHETHER IN AN
 * ACTION OF CONTRACT, NEGLIGENCE OR OTHER TORTIOUS ACTION, ARISING OUT OF
 * OR IN CONNECTION WITH THE USE OR PERFORMANCE OF THIS SOFTWARE.
 */

#include <linux/etherdevice.h>
#include "wil6210.h"
#include "wmi.h"

#define CHAN60G(_channel, _flags) {				\
	.band			= IEEE80211_BAND_60GHZ,		\
	.center_freq		= 56160 + (2160 * (_channel)),	\
	.hw_value		= (_channel),			\
	.flags			= (_flags),			\
	.max_antenna_gain	= 0,				\
	.max_power		= 40,				\
}

static struct ieee80211_channel wil_60ghz_channels[] = {
	CHAN60G(1, 0),
	CHAN60G(2, 0),
	CHAN60G(3, 0),
/* channel 4 not supported yet */
};

static struct ieee80211_supported_band wil_band_60ghz = {
	.channels = wil_60ghz_channels,
	.n_channels = ARRAY_SIZE(wil_60ghz_channels),
	.ht_cap = {
		.ht_supported = true,
		.cap = 0, /* TODO */
		.ampdu_factor = IEEE80211_HT_MAX_AMPDU_64K, /* TODO */
		.ampdu_density = IEEE80211_HT_MPDU_DENSITY_8, /* TODO */
		.mcs = {
				/* MCS 1..12 - SC PHY */
			.rx_mask = {0xfe, 0x1f}, /* 1..12 */
			.tx_params = IEEE80211_HT_MCS_TX_DEFINED, /* TODO */
		},
	},
};

static const struct ieee80211_txrx_stypes
wil_mgmt_stypes[NUM_NL80211_IFTYPES] = {
	[NL80211_IFTYPE_STATION] = {
		.tx = BIT(IEEE80211_STYPE_ACTION >> 4) |
		BIT(IEEE80211_STYPE_PROBE_RESP >> 4),
		.rx = BIT(IEEE80211_STYPE_ACTION >> 4) |
		BIT(IEEE80211_STYPE_PROBE_REQ >> 4)
	},
	[NL80211_IFTYPE_AP] = {
		.tx = BIT(IEEE80211_STYPE_ACTION >> 4) |
		BIT(IEEE80211_STYPE_PROBE_RESP >> 4),
		.rx = BIT(IEEE80211_STYPE_ACTION >> 4) |
		BIT(IEEE80211_STYPE_PROBE_REQ >> 4)
	},
	[NL80211_IFTYPE_P2P_CLIENT] = {
		.tx = BIT(IEEE80211_STYPE_ACTION >> 4) |
		BIT(IEEE80211_STYPE_PROBE_RESP >> 4),
		.rx = BIT(IEEE80211_STYPE_ACTION >> 4) |
		BIT(IEEE80211_STYPE_PROBE_REQ >> 4)
	},
	[NL80211_IFTYPE_P2P_GO] = {
		.tx = BIT(IEEE80211_STYPE_ACTION >> 4) |
		BIT(IEEE80211_STYPE_PROBE_RESP >> 4),
		.rx = BIT(IEEE80211_STYPE_ACTION >> 4) |
		BIT(IEEE80211_STYPE_PROBE_REQ >> 4)
	},
};

static const u32 wil_cipher_suites[] = {
	WLAN_CIPHER_SUITE_GCMP,
};

int wil_iftype_nl2wmi(enum nl80211_iftype type)
{
	static const struct {
		enum nl80211_iftype nl;
		enum wmi_network_type wmi;
	} __nl2wmi[] = {
		{NL80211_IFTYPE_ADHOC,		WMI_NETTYPE_ADHOC},
		{NL80211_IFTYPE_STATION,	WMI_NETTYPE_INFRA},
		{NL80211_IFTYPE_AP,		WMI_NETTYPE_AP},
		{NL80211_IFTYPE_P2P_CLIENT,	WMI_NETTYPE_P2P},
		{NL80211_IFTYPE_P2P_GO,		WMI_NETTYPE_P2P},
		{NL80211_IFTYPE_MONITOR,	WMI_NETTYPE_ADHOC}, /* FIXME */
	};
	uint i;

	for (i = 0; i < ARRAY_SIZE(__nl2wmi); i++) {
		if (__nl2wmi[i].nl == type)
			return __nl2wmi[i].wmi;
	}

	return -EOPNOTSUPP;
}

int wil_cid_fill_sinfo(struct wil6210_priv *wil, int cid,
		       struct station_info *sinfo)
{
	struct wmi_notify_req_cmd cmd = {
		.cid = cid,
		.interval_usec = 0,
	};
	struct {
		struct wil6210_mbox_hdr_wmi wmi;
		struct wmi_notify_req_done_event evt;
	} __packed reply;
	struct wil_net_stats *stats = &wil->sta[cid].stats;
	int rc;

	rc = wmi_call(wil, WMI_NOTIFY_REQ_CMDID, &cmd, sizeof(cmd),
		      WMI_NOTIFY_REQ_DONE_EVENTID, &reply, sizeof(reply), 20);
	if (rc)
		return rc;

	wil_dbg_wmi(wil, "Link status for CID %d: {\n"
		    "  MCS %d TSF 0x%016llx\n"
		    "  BF status 0x%08x SNR 0x%08x SQI %d%%\n"
		    "  Tx Tpt %d goodput %d Rx goodput %d\n"
		    "  Sectors(rx:tx) my %d:%d peer %d:%d\n""}\n",
		    cid, le16_to_cpu(reply.evt.bf_mcs),
		    le64_to_cpu(reply.evt.tsf), reply.evt.status,
		    le32_to_cpu(reply.evt.snr_val),
		    reply.evt.sqi,
		    le32_to_cpu(reply.evt.tx_tpt),
		    le32_to_cpu(reply.evt.tx_goodput),
		    le32_to_cpu(reply.evt.rx_goodput),
		    le16_to_cpu(reply.evt.my_rx_sector),
		    le16_to_cpu(reply.evt.my_tx_sector),
		    le16_to_cpu(reply.evt.other_rx_sector),
		    le16_to_cpu(reply.evt.other_tx_sector));

	sinfo->generation = wil->sinfo_gen;

	sinfo->filled = BIT(NL80211_STA_INFO_RX_BYTES) |
			BIT(NL80211_STA_INFO_TX_BYTES) |
			BIT(NL80211_STA_INFO_RX_PACKETS) |
			BIT(NL80211_STA_INFO_TX_PACKETS) |
			BIT(NL80211_STA_INFO_RX_BITRATE) |
			BIT(NL80211_STA_INFO_TX_BITRATE) |
			BIT(NL80211_STA_INFO_RX_DROP_MISC) |
			BIT(NL80211_STA_INFO_TX_FAILED);

	sinfo->txrate.flags = RATE_INFO_FLAGS_MCS | RATE_INFO_FLAGS_60G;
	sinfo->txrate.mcs = le16_to_cpu(reply.evt.bf_mcs);
	sinfo->rxrate.flags = RATE_INFO_FLAGS_MCS | RATE_INFO_FLAGS_60G;
	sinfo->rxrate.mcs = stats->last_mcs_rx;
	sinfo->rx_bytes = stats->rx_bytes;
	sinfo->rx_packets = stats->rx_packets;
	sinfo->rx_dropped_misc = stats->rx_dropped;
	sinfo->tx_bytes = stats->tx_bytes;
	sinfo->tx_packets = stats->tx_packets;
	sinfo->tx_failed = stats->tx_errors;

	if (test_bit(wil_status_fwconnected, wil->status)) {
		sinfo->filled |= BIT(NL80211_STA_INFO_SIGNAL);
		sinfo->signal = reply.evt.sqi;
	}

	return rc;
}

static int wil_cfg80211_get_station(struct wiphy *wiphy,
				    struct net_device *ndev,
				    const u8 *mac, struct station_info *sinfo)
{
	struct wil6210_priv *wil = wiphy_to_wil(wiphy);
	int rc;

	int cid = wil_find_cid(wil, mac);

	wil_dbg_misc(wil, "%s(%pM) CID %d\n", __func__, mac, cid);
	if (cid < 0)
		return cid;

	rc = wil_cid_fill_sinfo(wil, cid, sinfo);

	return rc;
}

/*
 * Find @idx-th active STA for station dump.
 */
static int wil_find_cid_by_idx(struct wil6210_priv *wil, int idx)
{
	int i;

	for (i = 0; i < ARRAY_SIZE(wil->sta); i++) {
		if (wil->sta[i].status == wil_sta_unused)
			continue;
		if (idx == 0)
			return i;
		idx--;
	}

	return -ENOENT;
}

static int wil_cfg80211_dump_station(struct wiphy *wiphy,
				     struct net_device *dev, int idx,
				     u8 *mac, struct station_info *sinfo)
{
	struct wil6210_priv *wil = wiphy_to_wil(wiphy);
	int rc;
	int cid = wil_find_cid_by_idx(wil, idx);

	if (cid < 0)
		return -ENOENT;

	ether_addr_copy(mac, wil->sta[cid].addr);
	wil_dbg_misc(wil, "%s(%pM) CID %d\n", __func__, mac, cid);

	rc = wil_cid_fill_sinfo(wil, cid, sinfo);

	return rc;
}

static int wil_cfg80211_change_iface(struct wiphy *wiphy,
				     struct net_device *ndev,
				     enum nl80211_iftype type, u32 *flags,
				     struct vif_params *params)
{
	struct wil6210_priv *wil = wiphy_to_wil(wiphy);
	struct wireless_dev *wdev = wil->wdev;

	switch (type) {
	case NL80211_IFTYPE_STATION:
	case NL80211_IFTYPE_AP:
	case NL80211_IFTYPE_P2P_CLIENT:
	case NL80211_IFTYPE_P2P_GO:
		break;
	case NL80211_IFTYPE_MONITOR:
		if (flags)
			wil->monitor_flags = *flags;
		else
			wil->monitor_flags = 0;

		break;
	default:
		return -EOPNOTSUPP;
	}

	wdev->iftype = type;

	return 0;
}

static int wil_cfg80211_scan(struct wiphy *wiphy,
			     struct cfg80211_scan_request *request)
{
	struct wil6210_priv *wil = wiphy_to_wil(wiphy);
	struct wireless_dev *wdev = wil->wdev;
	struct {
		struct wmi_start_scan_cmd cmd;
		u16 chnl[4];
	} __packed cmd;
	uint i, n;
	int rc;

	if (wil->scan_request) {
		wil_err(wil, "Already scanning\n");
		return -EAGAIN;
	}

	/* check we are client side */
	switch (wdev->iftype) {
	case NL80211_IFTYPE_STATION:
	case NL80211_IFTYPE_P2P_CLIENT:
		break;
	default:
		return -EOPNOTSUPP;
	}

	/* FW don't support scan after connection attempt */
	if (test_bit(wil_status_dontscan, wil->status)) {
		wil_err(wil, "Can't scan now\n");
		return -EBUSY;
	}

	wil_dbg_misc(wil, "Start scan_request 0x%p\n", request);
	wil_dbg_misc(wil, "SSID count: %d", request->n_ssids);

	for (i = 0; i < request->n_ssids; i++) {
		wil_dbg_misc(wil, "SSID[%d]", i);
		print_hex_dump_bytes("SSID ", DUMP_PREFIX_OFFSET,
				     request->ssids[i].ssid,
				     request->ssids[i].ssid_len);
	}

	if (request->n_ssids)
		rc = wmi_set_ssid(wil, request->ssids[0].ssid_len,
				  request->ssids[0].ssid);
	else
		rc = wmi_set_ssid(wil, 0, NULL);

	if (rc) {
		wil_err(wil, "set SSID for scan request failed: %d\n", rc);
		return rc;
	}

	wil->scan_request = request;
	mod_timer(&wil->scan_timer, jiffies + WIL6210_SCAN_TO);

	memset(&cmd, 0, sizeof(cmd));
	cmd.cmd.num_channels = 0;
	n = min(request->n_channels, 4U);
	for (i = 0; i < n; i++) {
		int ch = request->channels[i]->hw_value;

		if (ch == 0) {
			wil_err(wil,
				"Scan requested for unknown frequency %dMhz\n",
				request->channels[i]->center_freq);
			continue;
		}
		/* 0-based channel indexes */
		cmd.cmd.channel_list[cmd.cmd.num_channels++].channel = ch - 1;
		wil_dbg_misc(wil, "Scan for ch %d  : %d MHz\n", ch,
			     request->channels[i]->center_freq);
	}

	if (request->ie_len)
		print_hex_dump_bytes("Scan IE ", DUMP_PREFIX_OFFSET,
				     request->ie, request->ie_len);
	else
		wil_dbg_misc(wil, "Scan has no IE's\n");

	rc = wmi_set_ie(wil, WMI_FRAME_PROBE_REQ, request->ie_len, request->ie);
	if (rc)
		goto out;

	rc = wmi_send(wil, WMI_START_SCAN_CMDID, &cmd, sizeof(cmd.cmd) +
			cmd.cmd.num_channels * sizeof(cmd.cmd.channel_list[0]));

out:
	if (rc) {
		del_timer_sync(&wil->scan_timer);
		wil->scan_request = NULL;
	}

	return rc;
}

static void wil_print_crypto(struct wil6210_priv *wil,
			     struct cfg80211_crypto_settings *c)
{
	int i, n;

	wil_dbg_misc(wil, "WPA versions: 0x%08x cipher group 0x%08x\n",
		     c->wpa_versions, c->cipher_group);
	wil_dbg_misc(wil, "Pairwise ciphers [%d] {\n", c->n_ciphers_pairwise);
	n = min_t(int, c->n_ciphers_pairwise, ARRAY_SIZE(c->ciphers_pairwise));
	for (i = 0; i < n; i++)
		wil_dbg_misc(wil, "  [%d] = 0x%08x\n", i,
			     c->ciphers_pairwise[i]);
	wil_dbg_misc(wil, "}\n");
	wil_dbg_misc(wil, "AKM suites [%d] {\n", c->n_akm_suites);
	n = min_t(int, c->n_akm_suites, ARRAY_SIZE(c->akm_suites));
	for (i = 0; i < n; i++)
		wil_dbg_misc(wil, "  [%d] = 0x%08x\n", i,
			     c->akm_suites[i]);
	wil_dbg_misc(wil, "}\n");
	wil_dbg_misc(wil, "Control port : %d, eth_type 0x%04x no_encrypt %d\n",
		     c->control_port, be16_to_cpu(c->control_port_ethertype),
		     c->control_port_no_encrypt);
}

static void wil_print_connect_params(struct wil6210_priv *wil,
				     struct cfg80211_connect_params *sme)
{
	wil_info(wil, "Connecting to:\n");
	if (sme->channel) {
		wil_info(wil, "  Channel: %d freq %d\n",
			 sme->channel->hw_value, sme->channel->center_freq);
	}
	if (sme->bssid)
		wil_info(wil, "  BSSID: %pM\n", sme->bssid);
	if (sme->ssid)
		print_hex_dump(KERN_INFO, "  SSID: ", DUMP_PREFIX_OFFSET,
			       16, 1, sme->ssid, sme->ssid_len, true);
	wil_info(wil, "  Privacy: %s\n", sme->privacy ? "secure" : "open");
	wil_print_crypto(wil, &sme->crypto);
}

static int wil_cfg80211_connect(struct wiphy *wiphy,
				struct net_device *ndev,
				struct cfg80211_connect_params *sme)
{
	struct wil6210_priv *wil = wiphy_to_wil(wiphy);
	struct cfg80211_bss *bss;
	struct wmi_connect_cmd conn;
	const u8 *ssid_eid;
	const u8 *rsn_eid;
	int ch;
	int rc = 0;

	wil_print_connect_params(wil, sme);

	if (test_bit(wil_status_fwconnecting, wil->status) ||
	    test_bit(wil_status_fwconnected, wil->status))
		return -EALREADY;

	if (sme->ie_len > WMI_MAX_IE_LEN) {
		wil_err(wil, "IE too large (%td bytes)\n", sme->ie_len);
		return -ERANGE;
	}

	rsn_eid = sme->ie ?
			cfg80211_find_ie(WLAN_EID_RSN, sme->ie, sme->ie_len) :
			NULL;
	if (sme->privacy && !rsn_eid)
		wil_info(wil, "WSC connection\n");

	bss = cfg80211_get_bss(wiphy, sme->channel, sme->bssid,
			       sme->ssid, sme->ssid_len,
			       IEEE80211_BSS_TYPE_ESS, IEEE80211_PRIVACY_ANY);
	if (!bss) {
		wil_err(wil, "Unable to find BSS\n");
		return -ENOENT;
	}

	ssid_eid = ieee80211_bss_get_ie(bss, WLAN_EID_SSID);
	if (!ssid_eid) {
		wil_err(wil, "No SSID\n");
		rc = -ENOENT;
		goto out;
	}
	wil->privacy = sme->privacy;

	if (wil->privacy) {
		/* For secure assoc, remove old keys */
		rc = wmi_del_cipher_key(wil, 0, bss->bssid,
					WMI_KEY_USE_PAIRWISE);
		if (rc) {
			wil_err(wil, "WMI_DELETE_CIPHER_KEY_CMD(PTK) failed\n");
			goto out;
		}
		rc = wmi_del_cipher_key(wil, 0, bss->bssid,
					WMI_KEY_USE_RX_GROUP);
		if (rc) {
			wil_err(wil, "WMI_DELETE_CIPHER_KEY_CMD(GTK) failed\n");
			goto out;
		}
	}

	/* WMI_SET_APPIE_CMD. ie may contain rsn info as well as other info
	 * elements. Send it also in case it's empty, to erase previously set
	 * ies in FW.
	 */
	rc = wmi_set_ie(wil, WMI_FRAME_ASSOC_REQ, sme->ie_len, sme->ie);
	if (rc)
		goto out;

	/* WMI_CONNECT_CMD */
	memset(&conn, 0, sizeof(conn));
	switch (bss->capability & WLAN_CAPABILITY_DMG_TYPE_MASK) {
	case WLAN_CAPABILITY_DMG_TYPE_AP:
		conn.network_type = WMI_NETTYPE_INFRA;
		break;
	case WLAN_CAPABILITY_DMG_TYPE_PBSS:
		conn.network_type = WMI_NETTYPE_P2P;
		break;
	default:
		wil_err(wil, "Unsupported BSS type, capability= 0x%04x\n",
			bss->capability);
		goto out;
	}
	if (wil->privacy) {
		if (rsn_eid) { /* regular secure connection */
			conn.dot11_auth_mode = WMI_AUTH11_SHARED;
			conn.auth_mode = WMI_AUTH_WPA2_PSK;
			conn.pairwise_crypto_type = WMI_CRYPT_AES_GCMP;
			conn.pairwise_crypto_len = 16;
			conn.group_crypto_type = WMI_CRYPT_AES_GCMP;
			conn.group_crypto_len = 16;
		} else { /* WSC */
			conn.dot11_auth_mode = WMI_AUTH11_WSC;
			conn.auth_mode = WMI_AUTH_NONE;
		}
	} else { /* insecure connection */
		conn.dot11_auth_mode = WMI_AUTH11_OPEN;
		conn.auth_mode = WMI_AUTH_NONE;
	}

	conn.ssid_len = min_t(u8, ssid_eid[1], 32);
	memcpy(conn.ssid, ssid_eid+2, conn.ssid_len);

	ch = bss->channel->hw_value;
	if (ch == 0) {
		wil_err(wil, "BSS at unknown frequency %dMhz\n",
			bss->channel->center_freq);
		rc = -EOPNOTSUPP;
		goto out;
	}
	conn.channel = ch - 1;

	ether_addr_copy(conn.bssid, bss->bssid);
	ether_addr_copy(conn.dst_mac, bss->bssid);

	set_bit(wil_status_fwconnecting, wil->status);

	rc = wmi_send(wil, WMI_CONNECT_CMDID, &conn, sizeof(conn));
	if (rc == 0) {
		netif_carrier_on(ndev);
		/* Connect can take lots of time */
		mod_timer(&wil->connect_timer,
			  jiffies + msecs_to_jiffies(2000));
	} else {
		clear_bit(wil_status_fwconnecting, wil->status);
	}

 out:
	cfg80211_put_bss(wiphy, bss);

	return rc;
}

static int wil_cfg80211_disconnect(struct wiphy *wiphy,
				   struct net_device *ndev,
				   u16 reason_code)
{
	int rc;
	struct wil6210_priv *wil = wiphy_to_wil(wiphy);

	wil_dbg_misc(wil, "%s(reason=%d)\n", __func__, reason_code);

	rc = wmi_send(wil, WMI_DISCONNECT_CMDID, NULL, 0);

	return rc;
}

int wil_cfg80211_mgmt_tx(struct wiphy *wiphy, struct wireless_dev *wdev,
			 struct cfg80211_mgmt_tx_params *params,
			 u64 *cookie)
{
	const u8 *buf = params->buf;
	size_t len = params->len;
	struct wil6210_priv *wil = wiphy_to_wil(wiphy);
	int rc;
	bool tx_status = false;
	struct ieee80211_mgmt *mgmt_frame = (void *)buf;
	struct wmi_sw_tx_req_cmd *cmd;
	struct {
		struct wil6210_mbox_hdr_wmi wmi;
		struct wmi_sw_tx_complete_event evt;
	} __packed evt;

	cmd = kmalloc(sizeof(*cmd) + len, GFP_KERNEL);
	if (!cmd) {
		rc = -ENOMEM;
		goto out;
	}

	memcpy(cmd->dst_mac, mgmt_frame->da, WMI_MAC_LEN);
	cmd->len = cpu_to_le16(len);
	memcpy(cmd->payload, buf, len);

	rc = wmi_call(wil, WMI_SW_TX_REQ_CMDID, cmd, sizeof(*cmd) + len,
		      WMI_SW_TX_COMPLETE_EVENTID, &evt, sizeof(evt), 2000);
	if (rc == 0)
		tx_status = !evt.evt.status;

	kfree(cmd);
 out:
	cfg80211_mgmt_tx_status(wdev, cookie ? *cookie : 0, buf, len,
				tx_status, GFP_KERNEL);
	return rc;
}

static int wil_cfg80211_set_channel(struct wiphy *wiphy,
				    struct cfg80211_chan_def *chandef)
{
	struct wil6210_priv *wil = wiphy_to_wil(wiphy);
	struct wireless_dev *wdev = wil->wdev;

	wdev->preset_chandef = *chandef;

	return 0;
}

static enum wmi_key_usage wil_detect_key_usage(struct wil6210_priv *wil,
					       bool pairwise)
{
	struct wireless_dev *wdev = wil->wdev;
	enum wmi_key_usage rc;
	static const char * const key_usage_str[] = {
		[WMI_KEY_USE_PAIRWISE]	= "WMI_KEY_USE_PAIRWISE",
		[WMI_KEY_USE_RX_GROUP]	= "WMI_KEY_USE_RX_GROUP",
		[WMI_KEY_USE_TX_GROUP]	= "WMI_KEY_USE_TX_GROUP",
	};

	if (pairwise) {
		rc = WMI_KEY_USE_PAIRWISE;
	} else {
		switch (wdev->iftype) {
		case NL80211_IFTYPE_STATION:
			rc = WMI_KEY_USE_RX_GROUP;
			break;
		case NL80211_IFTYPE_AP:
			rc = WMI_KEY_USE_TX_GROUP;
			break;
		default:
			/* TODO: Rx GTK or Tx GTK? */
			wil_err(wil, "Can't determine GTK type\n");
			rc = WMI_KEY_USE_RX_GROUP;
			break;
		}
	}
	wil_dbg_misc(wil, "%s() -> %s\n", __func__, key_usage_str[rc]);

	return rc;
}

static int wil_cfg80211_add_key(struct wiphy *wiphy,
				struct net_device *ndev,
				u8 key_index, bool pairwise,
				const u8 *mac_addr,
				struct key_params *params)
{
	struct wil6210_priv *wil = wiphy_to_wil(wiphy);
	enum wmi_key_usage key_usage = wil_detect_key_usage(wil, pairwise);

	wil_dbg_misc(wil, "%s(%pM[%d] %s)\n", __func__, mac_addr, key_index,
		     pairwise ? "PTK" : "GTK");

	return wmi_add_cipher_key(wil, key_index, mac_addr, params->key_len,
				  params->key, key_usage);
}

static int wil_cfg80211_del_key(struct wiphy *wiphy,
				struct net_device *ndev,
				u8 key_index, bool pairwise,
				const u8 *mac_addr)
{
	struct wil6210_priv *wil = wiphy_to_wil(wiphy);
	enum wmi_key_usage key_usage = wil_detect_key_usage(wil, pairwise);

	wil_dbg_misc(wil, "%s(%pM[%d] %s)\n", __func__, mac_addr, key_index,
		     pairwise ? "PTK" : "GTK");

	return wmi_del_cipher_key(wil, key_index, mac_addr, key_usage);
}

/* Need to be present or wiphy_new() will WARN */
static int wil_cfg80211_set_default_key(struct wiphy *wiphy,
					struct net_device *ndev,
					u8 key_index, bool unicast,
					bool multicast)
{
	return 0;
}

static int wil_remain_on_channel(struct wiphy *wiphy,
				 struct wireless_dev *wdev,
				 struct ieee80211_channel *chan,
				 unsigned int duration,
				 u64 *cookie)
{
	struct wil6210_priv *wil = wiphy_to_wil(wiphy);
	int rc;

	/* TODO: handle duration */
	wil_info(wil, "%s(%d, %d ms)\n", __func__, chan->center_freq, duration);

	rc = wmi_set_channel(wil, chan->hw_value);
	if (rc)
		return rc;

	rc = wmi_rxon(wil, true);

	return rc;
}

static int wil_cancel_remain_on_channel(struct wiphy *wiphy,
					struct wireless_dev *wdev,
					u64 cookie)
{
	struct wil6210_priv *wil = wiphy_to_wil(wiphy);
	int rc;

	wil_info(wil, "%s()\n", __func__);

	rc = wmi_rxon(wil, false);

	return rc;
}

static void wil_print_bcon_data(struct cfg80211_beacon_data *b)
{
	print_hex_dump_bytes("head     ", DUMP_PREFIX_OFFSET,
			     b->head, b->head_len);
	print_hex_dump_bytes("tail     ", DUMP_PREFIX_OFFSET,
			     b->tail, b->tail_len);
	print_hex_dump_bytes("BCON IE  ", DUMP_PREFIX_OFFSET,
			     b->beacon_ies, b->beacon_ies_len);
	print_hex_dump_bytes("PROBE    ", DUMP_PREFIX_OFFSET,
			     b->probe_resp, b->probe_resp_len);
	print_hex_dump_bytes("PROBE IE ", DUMP_PREFIX_OFFSET,
			     b->proberesp_ies, b->proberesp_ies_len);
	print_hex_dump_bytes("ASSOC IE ", DUMP_PREFIX_OFFSET,
			     b->assocresp_ies, b->assocresp_ies_len);
}

static int wil_fix_bcon(struct wil6210_priv *wil,
			struct cfg80211_beacon_data *bcon)
{
	struct ieee80211_mgmt *f = (struct ieee80211_mgmt *)bcon->probe_resp;
	size_t hlen = offsetof(struct ieee80211_mgmt, u.probe_resp.variable);

	if (bcon->probe_resp_len <= hlen)
		return 0;

/* always use IE's from full probe frame, they has more info
 * notable RSN
 */
	bcon->proberesp_ies = f->u.probe_resp.variable;
	bcon->proberesp_ies_len = bcon->probe_resp_len - hlen;
	if (!bcon->assocresp_ies) {
		bcon->assocresp_ies = bcon->proberesp_ies;
		bcon->assocresp_ies_len = bcon->proberesp_ies_len;
	}

	return 1;
}

/* internal functions for device reset and starting AP */
static int _wil_cfg80211_set_ies(struct wiphy *wiphy,
				 struct cfg80211_beacon_data *bcon)
{
	int rc;
	struct wil6210_priv *wil = wiphy_to_wil(wiphy);

	rc = wmi_set_ie(wil, WMI_FRAME_PROBE_RESP, bcon->proberesp_ies_len,
			bcon->proberesp_ies);
	if (rc)
		return rc;

	rc = wmi_set_ie(wil, WMI_FRAME_ASSOC_RESP, bcon->assocresp_ies_len,
			bcon->assocresp_ies);
#if 0 /* to use beacon IE's, remove this #if 0 */
	if (rc)
		return rc;

	rc = wmi_set_ie(wil, WMI_FRAME_BEACON, bcon->tail_len, bcon->tail);
#endif

	return rc;
}

static int _wil_cfg80211_start_ap(struct wiphy *wiphy,
				  struct net_device *ndev,
				  const u8 *ssid, size_t ssid_len, u32 privacy,
				  int bi, u8 chan,
				  struct cfg80211_beacon_data *bcon,
				  u8 hidden_ssid)
{
	struct wil6210_priv *wil = wiphy_to_wil(wiphy);
	int rc;
	struct wireless_dev *wdev = ndev->ieee80211_ptr;
	u8 wmi_nettype = wil_iftype_nl2wmi(wdev->iftype);

	wil_set_recovery_state(wil, fw_recovery_idle);

	mutex_lock(&wil->mutex);

	__wil_down(wil);
	rc = __wil_up(wil);
	if (rc)
		goto out;

	rc = wmi_set_ssid(wil, ssid_len, ssid);
	if (rc)
		goto out;

	rc = _wil_cfg80211_set_ies(wiphy, bcon);
	if (rc)
		goto out;

	wil->privacy = privacy;
	wil->channel = chan;
	wil->hidden_ssid = hidden_ssid;

	netif_carrier_on(ndev);

	rc = wmi_pcp_start(wil, bi, wmi_nettype, chan, hidden_ssid);
	if (rc)
		goto err_pcp_start;

	rc = wil_bcast_init(wil);
	if (rc)
		goto err_bcast;

	goto out; /* success */

err_bcast:
	wmi_pcp_stop(wil);
err_pcp_start:
	netif_carrier_off(ndev);
out:
	mutex_unlock(&wil->mutex);
	return rc;
}

/* internal functions for device reset and starting AP */
static int _wil_cfg80211_set_ies(struct wiphy *wiphy,
				 size_t probe_ies_len, const u8 *probe_ies,
				 size_t assoc_ies_len, const u8 *assoc_ies)

{
	int rc;
	struct wil6210_priv *wil = wiphy_to_wil(wiphy);

	/* FW do not form regular beacon, so bcon IE's are not set
	 * For the DMG bcon, when it will be supported, bcon IE's will
	 * be reused; add something like:
	 * wmi_set_ie(wil, WMI_FRAME_BEACON, bcon->beacon_ies_len,
	 * bcon->beacon_ies);
	 */
	rc = wmi_set_ie(wil, WMI_FRAME_PROBE_RESP, probe_ies_len, probe_ies);
	if (rc) {
		wil_err(wil, "set_ie(PROBE_RESP) failed\n");
		return rc;
	}

	rc = wmi_set_ie(wil, WMI_FRAME_ASSOC_RESP, assoc_ies_len, assoc_ies);
	if (rc) {
		wil_err(wil, "set_ie(ASSOC_RESP) failed\n");
		return rc;
	}

	return 0;
}

static int _wil_cfg80211_start_ap(struct wiphy *wiphy,
				  struct net_device *ndev,
				  const u8 *ssid, size_t ssid_len, u32 privacy,
				  int bi, u8 chan,
				  size_t probe_ies_len, const u8 *probe_ies,
				  size_t assoc_ies_len, const u8 *assoc_ies,
				  u8 hidden_ssid)
{
	struct wil6210_priv *wil = wiphy_to_wil(wiphy);
	int rc;
	struct wireless_dev *wdev = ndev->ieee80211_ptr;
	u8 wmi_nettype = wil_iftype_nl2wmi(wdev->iftype);

	wil_set_recovery_state(wil, fw_recovery_idle);

	mutex_lock(&wil->mutex);

	__wil_down(wil);
	rc = __wil_up(wil);
	if (rc)
		goto out;

	rc = wmi_set_ssid(wil, ssid_len, ssid);
	if (rc)
		goto out;

	rc = _wil_cfg80211_set_ies(wiphy, probe_ies_len, probe_ies,
				   assoc_ies_len, assoc_ies);
	if (rc)
		goto out;

	wil->privacy = privacy;
	wil->channel = chan;
	wil->hidden_ssid = hidden_ssid;

	netif_carrier_on(ndev);

	rc = wmi_pcp_start(wil, bi, wmi_nettype, chan, hidden_ssid);
	if (rc)
		goto err_pcp_start;

	rc = wil_bcast_init(wil);
	if (rc)
		goto err_bcast;

	goto out; /* success */

err_bcast:
	wmi_pcp_stop(wil);
err_pcp_start:
	netif_carrier_off(ndev);
out:
	mutex_unlock(&wil->mutex);
	return rc;
}

static int wil_cfg80211_change_beacon(struct wiphy *wiphy,
				      struct net_device *ndev,
				      struct cfg80211_beacon_data *bcon)
{
	struct wil6210_priv *wil = wiphy_to_wil(wiphy);
	int rc;
	u32 privacy = 0;

	wil_dbg_misc(wil, "%s()\n", __func__);
	wil_print_bcon_data(bcon);

	if (wil_fix_bcon(wil, bcon)) {
		wil_dbg_misc(wil, "Fixed bcon\n");
		wil_print_bcon_data(bcon);
	}

<<<<<<< HEAD
	if (pr_ies && cfg80211_find_ie(WLAN_EID_RSN, pr_ies, pr_ies_len))
=======
	if (bcon->proberesp_ies &&
	    cfg80211_find_ie(WLAN_EID_RSN, bcon->proberesp_ies,
			     bcon->proberesp_ies_len))
>>>>>>> a6bf49db
		privacy = 1;

	/* in case privacy has changed, need to restart the AP */
	if (wil->privacy != privacy) {
		struct wireless_dev *wdev = ndev->ieee80211_ptr;

		wil_dbg_misc(wil, "privacy changed %d=>%d. Restarting AP\n",
			     wil->privacy, privacy);

		rc = _wil_cfg80211_start_ap(wiphy, ndev, wdev->ssid,
					    wdev->ssid_len, privacy,
					    wdev->beacon_interval,
<<<<<<< HEAD
					    wil->channel, pr_ies_len, pr_ies,
					    bcon->assocresp_ies_len,
					    bcon->assocresp_ies,
					    wil->hidden_ssid);
	} else {
		rc = _wil_cfg80211_set_ies(wiphy, pr_ies_len, pr_ies,
					   bcon->assocresp_ies_len,
					   bcon->assocresp_ies);
=======
					    wil->channel, bcon,
					    wil->hidden_ssid);
	} else {
		rc = _wil_cfg80211_set_ies(wiphy, bcon);
>>>>>>> a6bf49db
	}

	return rc;
}

static int wil_cfg80211_start_ap(struct wiphy *wiphy,
				 struct net_device *ndev,
				 struct cfg80211_ap_settings *info)
{
	int rc;
	struct wil6210_priv *wil = wiphy_to_wil(wiphy);
	struct ieee80211_channel *channel = info->chandef.chan;
	struct cfg80211_beacon_data *bcon = &info->beacon;
	struct cfg80211_crypto_settings *crypto = &info->crypto;
<<<<<<< HEAD
	struct ieee80211_mgmt *f = (struct ieee80211_mgmt *)bcon->probe_resp;
	size_t hlen = offsetof(struct ieee80211_mgmt, u.probe_resp.variable);
	const u8 *pr_ies = NULL;
	size_t pr_ies_len = 0;
=======
>>>>>>> a6bf49db
	u8 hidden_ssid;

	wil_dbg_misc(wil, "%s()\n", __func__);

	if (!channel) {
		wil_err(wil, "AP: No channel???\n");
		return -EINVAL;
	}

	switch (info->hidden_ssid) {
	case NL80211_HIDDEN_SSID_NOT_IN_USE:
		hidden_ssid = WMI_HIDDEN_SSID_DISABLED;
		break;

	case NL80211_HIDDEN_SSID_ZERO_LEN:
		hidden_ssid = WMI_HIDDEN_SSID_SEND_EMPTY;
		break;

	case NL80211_HIDDEN_SSID_ZERO_CONTENTS:
		hidden_ssid = WMI_HIDDEN_SSID_CLEAR;
		break;

	default:
		wil_err(wil, "AP: Invalid hidden SSID %d\n", info->hidden_ssid);
		return -EOPNOTSUPP;
	}
	wil_dbg_misc(wil, "AP on Channel %d %d MHz, %s\n", channel->hw_value,
		     channel->center_freq, info->privacy ? "secure" : "open");
	wil_dbg_misc(wil, "Privacy: %d auth_type %d\n",
		     info->privacy, info->auth_type);
	wil_dbg_misc(wil, "Hidden SSID mode: %d\n",
		     info->hidden_ssid);
	wil_dbg_misc(wil, "BI %d DTIM %d\n", info->beacon_interval,
		     info->dtim_period);
	print_hex_dump_bytes("SSID ", DUMP_PREFIX_OFFSET,
			     info->ssid, info->ssid_len);
	wil_print_bcon_data(bcon);
	wil_print_crypto(wil, crypto);

	if (wil_fix_bcon(wil, bcon)) {
		wil_dbg_misc(wil, "Fixed bcon\n");
		wil_print_bcon_data(bcon);
	}

	rc = _wil_cfg80211_start_ap(wiphy, ndev,
				    info->ssid, info->ssid_len, info->privacy,
				    info->beacon_interval, channel->hw_value,
<<<<<<< HEAD
				    pr_ies_len, pr_ies,
				    bcon->assocresp_ies_len,
				    bcon->assocresp_ies,
				    hidden_ssid);
=======
				    bcon, hidden_ssid);
>>>>>>> a6bf49db

	return rc;
}

static int wil_cfg80211_stop_ap(struct wiphy *wiphy,
				struct net_device *ndev)
{
	struct wil6210_priv *wil = wiphy_to_wil(wiphy);

	wil_dbg_misc(wil, "%s()\n", __func__);

	netif_carrier_off(ndev);
	wil_set_recovery_state(wil, fw_recovery_idle);

	mutex_lock(&wil->mutex);

	wmi_pcp_stop(wil);

	__wil_down(wil);

	mutex_unlock(&wil->mutex);

	return 0;
}

static int wil_cfg80211_del_station(struct wiphy *wiphy,
				    struct net_device *dev,
				    struct station_del_parameters *params)
{
	struct wil6210_priv *wil = wiphy_to_wil(wiphy);

	wil_dbg_misc(wil, "%s(%pM, reason=%d)\n", __func__, params->mac,
		     params->reason_code);

	mutex_lock(&wil->mutex);
	wil6210_disconnect(wil, params->mac, params->reason_code, false);
	mutex_unlock(&wil->mutex);

	return 0;
}

/* probe_client handling */
static void wil_probe_client_handle(struct wil6210_priv *wil,
				    struct wil_probe_client_req *req)
{
	struct net_device *ndev = wil_to_ndev(wil);
	struct wil_sta_info *sta = &wil->sta[req->cid];
	/* assume STA is alive if it is still connected,
	 * else FW will disconnect it
	 */
	bool alive = (sta->status == wil_sta_connected);

	cfg80211_probe_status(ndev, sta->addr, req->cookie, alive, GFP_KERNEL);
}

static struct list_head *next_probe_client(struct wil6210_priv *wil)
{
	struct list_head *ret = NULL;

	mutex_lock(&wil->probe_client_mutex);

	if (!list_empty(&wil->probe_client_pending)) {
		ret = wil->probe_client_pending.next;
		list_del(ret);
	}

	mutex_unlock(&wil->probe_client_mutex);

	return ret;
}

void wil_probe_client_worker(struct work_struct *work)
{
	struct wil6210_priv *wil = container_of(work, struct wil6210_priv,
						probe_client_worker);
	struct wil_probe_client_req *req;
	struct list_head *lh;

	while ((lh = next_probe_client(wil)) != NULL) {
		req = list_entry(lh, struct wil_probe_client_req, list);

		wil_probe_client_handle(wil, req);
		kfree(req);
	}
}

void wil_probe_client_flush(struct wil6210_priv *wil)
{
	struct wil_probe_client_req *req, *t;

	wil_dbg_misc(wil, "%s()\n", __func__);

	mutex_lock(&wil->probe_client_mutex);

	list_for_each_entry_safe(req, t, &wil->probe_client_pending, list) {
		list_del(&req->list);
		kfree(req);
	}

	mutex_unlock(&wil->probe_client_mutex);
}

static int wil_cfg80211_probe_client(struct wiphy *wiphy,
				     struct net_device *dev,
				     const u8 *peer, u64 *cookie)
{
	struct wil6210_priv *wil = wiphy_to_wil(wiphy);
	struct wil_probe_client_req *req;
	int cid = wil_find_cid(wil, peer);

	wil_dbg_misc(wil, "%s(%pM => CID %d)\n", __func__, peer, cid);

	if (cid < 0)
		return -ENOLINK;

	req = kzalloc(sizeof(*req), GFP_KERNEL);
	if (!req)
		return -ENOMEM;

	req->cid = cid;
	req->cookie = cid;

	mutex_lock(&wil->probe_client_mutex);
	list_add_tail(&req->list, &wil->probe_client_pending);
	mutex_unlock(&wil->probe_client_mutex);

	*cookie = req->cookie;
	queue_work(wil->wq_service, &wil->probe_client_worker);
	return 0;
}

static int wil_cfg80211_change_bss(struct wiphy *wiphy,
				   struct net_device *dev,
				   struct bss_parameters *params)
{
	struct wil6210_priv *wil = wiphy_to_wil(wiphy);

	if (params->ap_isolate >= 0) {
		wil_dbg_misc(wil, "%s(ap_isolate %d => %d)\n", __func__,
			     wil->ap_isolate, params->ap_isolate);
		wil->ap_isolate = params->ap_isolate;
	}

	return 0;
}

static struct cfg80211_ops wil_cfg80211_ops = {
	.scan = wil_cfg80211_scan,
	.connect = wil_cfg80211_connect,
	.disconnect = wil_cfg80211_disconnect,
	.change_virtual_intf = wil_cfg80211_change_iface,
	.get_station = wil_cfg80211_get_station,
	.dump_station = wil_cfg80211_dump_station,
	.remain_on_channel = wil_remain_on_channel,
	.cancel_remain_on_channel = wil_cancel_remain_on_channel,
	.mgmt_tx = wil_cfg80211_mgmt_tx,
	.set_monitor_channel = wil_cfg80211_set_channel,
	.add_key = wil_cfg80211_add_key,
	.del_key = wil_cfg80211_del_key,
	.set_default_key = wil_cfg80211_set_default_key,
	/* AP mode */
	.change_beacon = wil_cfg80211_change_beacon,
	.start_ap = wil_cfg80211_start_ap,
	.stop_ap = wil_cfg80211_stop_ap,
	.del_station = wil_cfg80211_del_station,
	.probe_client = wil_cfg80211_probe_client,
	.change_bss = wil_cfg80211_change_bss,
};

static void wil_wiphy_init(struct wiphy *wiphy)
{
	wiphy->max_scan_ssids = 1;
	wiphy->max_scan_ie_len = WMI_MAX_IE_LEN;
	wiphy->max_num_pmkids = 0 /* TODO: */;
	wiphy->interface_modes = BIT(NL80211_IFTYPE_STATION) |
				 BIT(NL80211_IFTYPE_AP) |
				 BIT(NL80211_IFTYPE_MONITOR);
	/* TODO: enable P2P when integrated with supplicant:
	 * BIT(NL80211_IFTYPE_P2P_CLIENT) | BIT(NL80211_IFTYPE_P2P_GO)
	 */
	wiphy->flags |= WIPHY_FLAG_HAVE_AP_SME |
			WIPHY_FLAG_AP_PROBE_RESP_OFFLOAD;
	dev_dbg(wiphy_dev(wiphy), "%s : flags = 0x%08x\n",
		__func__, wiphy->flags);
	wiphy->probe_resp_offload =
		NL80211_PROBE_RESP_OFFLOAD_SUPPORT_WPS |
		NL80211_PROBE_RESP_OFFLOAD_SUPPORT_WPS2 |
		NL80211_PROBE_RESP_OFFLOAD_SUPPORT_P2P;

	wiphy->bands[IEEE80211_BAND_60GHZ] = &wil_band_60ghz;

	/* TODO: figure this out */
	wiphy->signal_type = CFG80211_SIGNAL_TYPE_UNSPEC;

	wiphy->cipher_suites = wil_cipher_suites;
	wiphy->n_cipher_suites = ARRAY_SIZE(wil_cipher_suites);
	wiphy->mgmt_stypes = wil_mgmt_stypes;
	wiphy->features |= NL80211_FEATURE_SK_TX_STATUS;
}

struct wireless_dev *wil_cfg80211_init(struct device *dev)
{
	int rc = 0;
	struct wireless_dev *wdev;

	dev_dbg(dev, "%s()\n", __func__);

	wdev = kzalloc(sizeof(*wdev), GFP_KERNEL);
	if (!wdev)
		return ERR_PTR(-ENOMEM);

	wdev->wiphy = wiphy_new(&wil_cfg80211_ops,
				sizeof(struct wil6210_priv));
	if (!wdev->wiphy) {
		rc = -ENOMEM;
		goto out;
	}

	set_wiphy_dev(wdev->wiphy, dev);
	wil_wiphy_init(wdev->wiphy);

	rc = wiphy_register(wdev->wiphy);
	if (rc < 0)
		goto out_failed_reg;

	return wdev;

out_failed_reg:
	wiphy_free(wdev->wiphy);
out:
	kfree(wdev);

	return ERR_PTR(rc);
}

void wil_wdev_free(struct wil6210_priv *wil)
{
	struct wireless_dev *wdev = wil_to_wdev(wil);

	dev_dbg(wil_to_dev(wil), "%s()\n", __func__);

	if (!wdev)
		return;

	wiphy_unregister(wdev->wiphy);
	wiphy_free(wdev->wiphy);
	kfree(wdev);
}<|MERGE_RESOLUTION|>--- conflicted
+++ resolved
@@ -812,92 +812,6 @@
 	return rc;
 }
 
-/* internal functions for device reset and starting AP */
-static int _wil_cfg80211_set_ies(struct wiphy *wiphy,
-				 size_t probe_ies_len, const u8 *probe_ies,
-				 size_t assoc_ies_len, const u8 *assoc_ies)
-
-{
-	int rc;
-	struct wil6210_priv *wil = wiphy_to_wil(wiphy);
-
-	/* FW do not form regular beacon, so bcon IE's are not set
-	 * For the DMG bcon, when it will be supported, bcon IE's will
-	 * be reused; add something like:
-	 * wmi_set_ie(wil, WMI_FRAME_BEACON, bcon->beacon_ies_len,
-	 * bcon->beacon_ies);
-	 */
-	rc = wmi_set_ie(wil, WMI_FRAME_PROBE_RESP, probe_ies_len, probe_ies);
-	if (rc) {
-		wil_err(wil, "set_ie(PROBE_RESP) failed\n");
-		return rc;
-	}
-
-	rc = wmi_set_ie(wil, WMI_FRAME_ASSOC_RESP, assoc_ies_len, assoc_ies);
-	if (rc) {
-		wil_err(wil, "set_ie(ASSOC_RESP) failed\n");
-		return rc;
-	}
-
-	return 0;
-}
-
-static int _wil_cfg80211_start_ap(struct wiphy *wiphy,
-				  struct net_device *ndev,
-				  const u8 *ssid, size_t ssid_len, u32 privacy,
-				  int bi, u8 chan,
-				  size_t probe_ies_len, const u8 *probe_ies,
-				  size_t assoc_ies_len, const u8 *assoc_ies,
-				  u8 hidden_ssid)
-{
-	struct wil6210_priv *wil = wiphy_to_wil(wiphy);
-	int rc;
-	struct wireless_dev *wdev = ndev->ieee80211_ptr;
-	u8 wmi_nettype = wil_iftype_nl2wmi(wdev->iftype);
-
-	wil_set_recovery_state(wil, fw_recovery_idle);
-
-	mutex_lock(&wil->mutex);
-
-	__wil_down(wil);
-	rc = __wil_up(wil);
-	if (rc)
-		goto out;
-
-	rc = wmi_set_ssid(wil, ssid_len, ssid);
-	if (rc)
-		goto out;
-
-	rc = _wil_cfg80211_set_ies(wiphy, probe_ies_len, probe_ies,
-				   assoc_ies_len, assoc_ies);
-	if (rc)
-		goto out;
-
-	wil->privacy = privacy;
-	wil->channel = chan;
-	wil->hidden_ssid = hidden_ssid;
-
-	netif_carrier_on(ndev);
-
-	rc = wmi_pcp_start(wil, bi, wmi_nettype, chan, hidden_ssid);
-	if (rc)
-		goto err_pcp_start;
-
-	rc = wil_bcast_init(wil);
-	if (rc)
-		goto err_bcast;
-
-	goto out; /* success */
-
-err_bcast:
-	wmi_pcp_stop(wil);
-err_pcp_start:
-	netif_carrier_off(ndev);
-out:
-	mutex_unlock(&wil->mutex);
-	return rc;
-}
-
 static int wil_cfg80211_change_beacon(struct wiphy *wiphy,
 				      struct net_device *ndev,
 				      struct cfg80211_beacon_data *bcon)
@@ -914,13 +828,9 @@
 		wil_print_bcon_data(bcon);
 	}
 
-<<<<<<< HEAD
-	if (pr_ies && cfg80211_find_ie(WLAN_EID_RSN, pr_ies, pr_ies_len))
-=======
 	if (bcon->proberesp_ies &&
 	    cfg80211_find_ie(WLAN_EID_RSN, bcon->proberesp_ies,
 			     bcon->proberesp_ies_len))
->>>>>>> a6bf49db
 		privacy = 1;
 
 	/* in case privacy has changed, need to restart the AP */
@@ -933,21 +843,10 @@
 		rc = _wil_cfg80211_start_ap(wiphy, ndev, wdev->ssid,
 					    wdev->ssid_len, privacy,
 					    wdev->beacon_interval,
-<<<<<<< HEAD
-					    wil->channel, pr_ies_len, pr_ies,
-					    bcon->assocresp_ies_len,
-					    bcon->assocresp_ies,
-					    wil->hidden_ssid);
-	} else {
-		rc = _wil_cfg80211_set_ies(wiphy, pr_ies_len, pr_ies,
-					   bcon->assocresp_ies_len,
-					   bcon->assocresp_ies);
-=======
 					    wil->channel, bcon,
 					    wil->hidden_ssid);
 	} else {
 		rc = _wil_cfg80211_set_ies(wiphy, bcon);
->>>>>>> a6bf49db
 	}
 
 	return rc;
@@ -962,13 +861,6 @@
 	struct ieee80211_channel *channel = info->chandef.chan;
 	struct cfg80211_beacon_data *bcon = &info->beacon;
 	struct cfg80211_crypto_settings *crypto = &info->crypto;
-<<<<<<< HEAD
-	struct ieee80211_mgmt *f = (struct ieee80211_mgmt *)bcon->probe_resp;
-	size_t hlen = offsetof(struct ieee80211_mgmt, u.probe_resp.variable);
-	const u8 *pr_ies = NULL;
-	size_t pr_ies_len = 0;
-=======
->>>>>>> a6bf49db
 	u8 hidden_ssid;
 
 	wil_dbg_misc(wil, "%s()\n", __func__);
@@ -1016,14 +908,7 @@
 	rc = _wil_cfg80211_start_ap(wiphy, ndev,
 				    info->ssid, info->ssid_len, info->privacy,
 				    info->beacon_interval, channel->hw_value,
-<<<<<<< HEAD
-				    pr_ies_len, pr_ies,
-				    bcon->assocresp_ies_len,
-				    bcon->assocresp_ies,
-				    hidden_ssid);
-=======
 				    bcon, hidden_ssid);
->>>>>>> a6bf49db
 
 	return rc;
 }
