--- conflicted
+++ resolved
@@ -321,19 +321,12 @@
 		if (mvm->fw->ucode_capa.api[0] &
 		    IWL_UCODE_TLV_API_FRAGMENTED_SCAN) {
 			params->suspend_time = 105;
-<<<<<<< HEAD
-			params->max_out_time = 70;
-=======
->>>>>>> 0b83795a
 			/*
 			 * If there is more than one active interface make
 			 * passive scan more fragmented.
 			 */
 			frag_passive_dwell = (global_cnt < 2) ? 40 : 20;
-<<<<<<< HEAD
-=======
 			params->max_out_time = frag_passive_dwell;
->>>>>>> 0b83795a
 		} else {
 			params->suspend_time = 120;
 			params->max_out_time = 120;
@@ -1330,25 +1323,6 @@
 	cmd->scan_prio = cpu_to_le32(IWL_SCAN_PRIORITY_HIGH);
 	cmd->iter_num = cpu_to_le32(1);
 
-<<<<<<< HEAD
-	if (mvm->fw->ucode_capa.flags & IWL_UCODE_TLV_FLAGS_EBS_SUPPORT &&
-	    mvm->last_ebs_successful) {
-		cmd->channel_opt[0].flags =
-			cpu_to_le16(IWL_SCAN_CHANNEL_FLAG_EBS |
-				    IWL_SCAN_CHANNEL_FLAG_EBS_ACCURATE |
-				    IWL_SCAN_CHANNEL_FLAG_CACHE_ADD);
-		cmd->channel_opt[0].non_ebs_ratio =
-			cpu_to_le16(IWL_DENSE_EBS_SCAN_RATIO);
-		cmd->channel_opt[1].flags =
-			cpu_to_le16(IWL_SCAN_CHANNEL_FLAG_EBS |
-				    IWL_SCAN_CHANNEL_FLAG_EBS_ACCURATE |
-				    IWL_SCAN_CHANNEL_FLAG_CACHE_ADD);
-		cmd->channel_opt[1].non_ebs_ratio =
-			cpu_to_le16(IWL_SPARSE_EBS_SCAN_RATIO);
-	}
-
-=======
->>>>>>> 0b83795a
 	if (iwl_mvm_rrm_scan_needed(mvm))
 		cmd->scan_flags |=
 			cpu_to_le32(IWL_MVM_LMAC_SCAN_FLAGS_RRM_ENABLED);
