--- conflicted
+++ resolved
@@ -232,11 +232,7 @@
 		.phy_id		= PHY_ID_PHY11G_1_3,
 		.phy_id_mask	= 0xffffffff,
 		.name		= "Intel XWAY PHY11G (PEF 7071/PEF 7072) v1.3",
-<<<<<<< HEAD
-		.features	= PHY_GBIT_FEATURES,
-=======
-		/* PHY_GBIT_FEATURES */
->>>>>>> 0ecfebd2
+		/* PHY_GBIT_FEATURES */
 		.config_init	= xway_gphy_config_init,
 		.config_aneg	= xway_gphy14_config_aneg,
 		.ack_interrupt	= xway_gphy_ack_interrupt,
@@ -248,11 +244,7 @@
 		.phy_id		= PHY_ID_PHY22F_1_3,
 		.phy_id_mask	= 0xffffffff,
 		.name		= "Intel XWAY PHY22F (PEF 7061) v1.3",
-<<<<<<< HEAD
-		.features	= PHY_BASIC_FEATURES,
-=======
-		/* PHY_BASIC_FEATURES */
->>>>>>> 0ecfebd2
+		/* PHY_BASIC_FEATURES */
 		.config_init	= xway_gphy_config_init,
 		.config_aneg	= xway_gphy14_config_aneg,
 		.ack_interrupt	= xway_gphy_ack_interrupt,
@@ -264,11 +256,7 @@
 		.phy_id		= PHY_ID_PHY11G_1_4,
 		.phy_id_mask	= 0xffffffff,
 		.name		= "Intel XWAY PHY11G (PEF 7071/PEF 7072) v1.4",
-<<<<<<< HEAD
-		.features	= PHY_GBIT_FEATURES,
-=======
-		/* PHY_GBIT_FEATURES */
->>>>>>> 0ecfebd2
+		/* PHY_GBIT_FEATURES */
 		.config_init	= xway_gphy_config_init,
 		.config_aneg	= xway_gphy14_config_aneg,
 		.ack_interrupt	= xway_gphy_ack_interrupt,
@@ -280,11 +268,7 @@
 		.phy_id		= PHY_ID_PHY22F_1_4,
 		.phy_id_mask	= 0xffffffff,
 		.name		= "Intel XWAY PHY22F (PEF 7061) v1.4",
-<<<<<<< HEAD
-		.features	= PHY_BASIC_FEATURES,
-=======
-		/* PHY_BASIC_FEATURES */
->>>>>>> 0ecfebd2
+		/* PHY_BASIC_FEATURES */
 		.config_init	= xway_gphy_config_init,
 		.config_aneg	= xway_gphy14_config_aneg,
 		.ack_interrupt	= xway_gphy_ack_interrupt,
@@ -296,11 +280,7 @@
 		.phy_id		= PHY_ID_PHY11G_1_5,
 		.phy_id_mask	= 0xffffffff,
 		.name		= "Intel XWAY PHY11G (PEF 7071/PEF 7072) v1.5 / v1.6",
-<<<<<<< HEAD
-		.features	= PHY_GBIT_FEATURES,
-=======
-		/* PHY_GBIT_FEATURES */
->>>>>>> 0ecfebd2
+		/* PHY_GBIT_FEATURES */
 		.config_init	= xway_gphy_config_init,
 		.ack_interrupt	= xway_gphy_ack_interrupt,
 		.did_interrupt	= xway_gphy_did_interrupt,
@@ -311,11 +291,7 @@
 		.phy_id		= PHY_ID_PHY22F_1_5,
 		.phy_id_mask	= 0xffffffff,
 		.name		= "Intel XWAY PHY22F (PEF 7061) v1.5 / v1.6",
-<<<<<<< HEAD
-		.features	= PHY_BASIC_FEATURES,
-=======
-		/* PHY_BASIC_FEATURES */
->>>>>>> 0ecfebd2
+		/* PHY_BASIC_FEATURES */
 		.config_init	= xway_gphy_config_init,
 		.ack_interrupt	= xway_gphy_ack_interrupt,
 		.did_interrupt	= xway_gphy_did_interrupt,
@@ -326,11 +302,7 @@
 		.phy_id		= PHY_ID_PHY11G_VR9_1_1,
 		.phy_id_mask	= 0xffffffff,
 		.name		= "Intel XWAY PHY11G (xRX v1.1 integrated)",
-<<<<<<< HEAD
-		.features	= PHY_GBIT_FEATURES,
-=======
-		/* PHY_GBIT_FEATURES */
->>>>>>> 0ecfebd2
+		/* PHY_GBIT_FEATURES */
 		.config_init	= xway_gphy_config_init,
 		.ack_interrupt	= xway_gphy_ack_interrupt,
 		.did_interrupt	= xway_gphy_did_interrupt,
@@ -341,11 +313,7 @@
 		.phy_id		= PHY_ID_PHY22F_VR9_1_1,
 		.phy_id_mask	= 0xffffffff,
 		.name		= "Intel XWAY PHY22F (xRX v1.1 integrated)",
-<<<<<<< HEAD
-		.features	= PHY_BASIC_FEATURES,
-=======
-		/* PHY_BASIC_FEATURES */
->>>>>>> 0ecfebd2
+		/* PHY_BASIC_FEATURES */
 		.config_init	= xway_gphy_config_init,
 		.ack_interrupt	= xway_gphy_ack_interrupt,
 		.did_interrupt	= xway_gphy_did_interrupt,
@@ -356,11 +324,7 @@
 		.phy_id		= PHY_ID_PHY11G_VR9_1_2,
 		.phy_id_mask	= 0xffffffff,
 		.name		= "Intel XWAY PHY11G (xRX v1.2 integrated)",
-<<<<<<< HEAD
-		.features	= PHY_GBIT_FEATURES,
-=======
-		/* PHY_GBIT_FEATURES */
->>>>>>> 0ecfebd2
+		/* PHY_GBIT_FEATURES */
 		.config_init	= xway_gphy_config_init,
 		.ack_interrupt	= xway_gphy_ack_interrupt,
 		.did_interrupt	= xway_gphy_did_interrupt,
@@ -371,11 +335,7 @@
 		.phy_id		= PHY_ID_PHY22F_VR9_1_2,
 		.phy_id_mask	= 0xffffffff,
 		.name		= "Intel XWAY PHY22F (xRX v1.2 integrated)",
-<<<<<<< HEAD
-		.features	= PHY_BASIC_FEATURES,
-=======
-		/* PHY_BASIC_FEATURES */
->>>>>>> 0ecfebd2
+		/* PHY_BASIC_FEATURES */
 		.config_init	= xway_gphy_config_init,
 		.ack_interrupt	= xway_gphy_ack_interrupt,
 		.did_interrupt	= xway_gphy_did_interrupt,
