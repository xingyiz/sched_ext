--- conflicted
+++ resolved
@@ -971,17 +971,10 @@
 
 #define MLXSW_AFA_TRAP_CODE 0x03
 #define MLXSW_AFA_TRAP_SIZE 1
-<<<<<<< HEAD
 
 #define MLXSW_AFA_TRAPWU_CODE 0x04
 #define MLXSW_AFA_TRAPWU_SIZE 2
 
-=======
-
-#define MLXSW_AFA_TRAPWU_CODE 0x04
-#define MLXSW_AFA_TRAPWU_SIZE 2
-
->>>>>>> 358c7c61
 enum mlxsw_afa_trap_trap_action {
 	MLXSW_AFA_TRAP_TRAP_ACTION_NOP = 0,
 	MLXSW_AFA_TRAP_TRAP_ACTION_TRAP = 2,
