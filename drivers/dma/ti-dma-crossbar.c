--- conflicted
+++ resolved
@@ -54,9 +54,6 @@
 
 static inline void ti_am335x_xbar_write(void __iomem *iomem, int event, u8 val)
 {
-<<<<<<< HEAD
-	writeb_relaxed(val, iomem + event);
-=======
 	/*
 	 * TPCC_EVT_MUX_60_63 register layout is different than the
 	 * rest, in the sense, that event 63 is mapped to lowest byte
@@ -66,7 +63,6 @@
 		writeb_relaxed(val, iomem + (63 - event % 4));
 	else
 		writeb_relaxed(val, iomem + event);
->>>>>>> 661e50bc
 }
 
 static void ti_am335x_xbar_free(struct device *dev, void *route_data)
