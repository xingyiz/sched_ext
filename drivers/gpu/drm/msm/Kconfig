--- conflicted
+++ resolved
@@ -12,13 +12,9 @@
 	select IOMMU_IO_PGTABLE
 	select QCOM_MDT_LOADER if ARCH_QCOM
 	select REGULATOR
-<<<<<<< HEAD
+	select DRM_DP_AUX_BUS
 	select DRM_DISPLAY_DP_HELPER
 	select DRM_DISPLAY_HELPER
-=======
-	select DRM_DP_AUX_BUS
-	select DRM_DP_HELPER
->>>>>>> 24df1201
 	select DRM_KMS_HELPER
 	select DRM_PANEL
 	select DRM_BRIDGE
