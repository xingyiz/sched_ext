--- conflicted
+++ resolved
@@ -621,16 +621,6 @@
 	       FF_MODE2_GS_TIMER_MASK,
 	       FF_MODE2_GS_TIMER_224,
 	       0, false);
-<<<<<<< HEAD
-
-	/*
-	 * Wa_14012131227:dg1
-	 * Wa_1508744258:tgl,rkl,dg1,adl-s,adl-p
-	 */
-	wa_masked_en(wal, GEN7_COMMON_SLICE_CHICKEN1,
-		     GEN9_RHWO_OPTIMIZATION_DISABLE);
-=======
->>>>>>> df0cc57e
 }
 
 static void dg1_ctx_workarounds_init(struct intel_engine_cs *engine,
@@ -645,8 +635,6 @@
 	/* Wa_22010493298 */
 	wa_masked_en(wal, HIZ_CHICKEN,
 		     DG1_HZ_READ_SUPPRESSION_OPTIMIZATION_DISABLE);
-<<<<<<< HEAD
-=======
 }
 
 static void fakewa_disable_nestedbb_mode(struct intel_engine_cs *engine,
@@ -713,7 +701,6 @@
 		fakewa_disable_nestedbb_mode(engine, wal);
 
 	gen12_ctx_gt_mocs_init(engine, wal);
->>>>>>> df0cc57e
 }
 
 static void
@@ -922,32 +909,19 @@
 		    GEN8_EU_GAUNIT_CLOCK_GATE_DISABLE);
 
 	/* WaInPlaceDecompressionHang:skl */
-<<<<<<< HEAD
-	if (IS_SKL_GT_STEP(i915, STEP_A0, STEP_H0))
-=======
 	if (IS_SKL_GT_STEP(gt->i915, STEP_A0, STEP_H0))
->>>>>>> df0cc57e
 		wa_write_or(wal,
 			    GEN9_GAMT_ECO_REG_RW_IA,
 			    GAMT_ECO_ENABLE_IN_PLACE_DECOMPRESS);
 }
 
 static void
-<<<<<<< HEAD
-kbl_gt_workarounds_init(struct drm_i915_private *i915, struct i915_wa_list *wal)
-{
-	gen9_gt_workarounds_init(i915, wal);
-
-	/* WaDisableDynamicCreditSharing:kbl */
-	if (IS_KBL_GT_STEP(i915, 0, STEP_C0))
-=======
 kbl_gt_workarounds_init(struct intel_gt *gt, struct i915_wa_list *wal)
 {
 	gen9_gt_workarounds_init(gt, wal);
 
 	/* WaDisableDynamicCreditSharing:kbl */
 	if (IS_KBL_GT_STEP(gt->i915, 0, STEP_C0))
->>>>>>> df0cc57e
 		wa_write_or(wal,
 			    GAMT_CHKN_BIT_REG,
 			    GAMT_CHKN_DISABLE_DYNAMIC_CREDIT_SHARING);
@@ -997,36 +971,21 @@
 	wa_write_clr_set(wal, steering_reg, mcr_mask, mcr);
 }
 
-<<<<<<< HEAD
-static void __add_mcr_wa(struct drm_i915_private *i915, struct i915_wa_list *wal,
-			 unsigned int slice, unsigned int subslice)
-{
-	drm_dbg(&i915->drm, "MCR slice=0x%x, subslice=0x%x\n", slice, subslice);
-=======
 static void __add_mcr_wa(struct intel_gt *gt, struct i915_wa_list *wal,
 			 unsigned int slice, unsigned int subslice)
 {
 	drm_dbg(&gt->i915->drm, "MCR slice=0x%x, subslice=0x%x\n", slice, subslice);
->>>>>>> df0cc57e
 
 	__set_mcr_steering(wal, GEN8_MCR_SELECTOR, slice, subslice);
 }
 
 static void
-<<<<<<< HEAD
-icl_wa_init_mcr(struct drm_i915_private *i915, struct i915_wa_list *wal)
-=======
 icl_wa_init_mcr(struct intel_gt *gt, struct i915_wa_list *wal)
->>>>>>> df0cc57e
 {
 	const struct sseu_dev_info *sseu = &gt->info.sseu;
 	unsigned int slice, subslice;
 
-<<<<<<< HEAD
-	GEM_BUG_ON(GRAPHICS_VER(i915) < 11);
-=======
 	GEM_BUG_ON(GRAPHICS_VER(gt->i915) < 11);
->>>>>>> df0cc57e
 	GEM_BUG_ON(hweight8(sseu->slice_mask) > 1);
 	slice = 0;
 
@@ -1046,26 +1005,15 @@
 	 * then we can just rely on the default steering and won't need to
 	 * worry about explicitly re-steering L3BANK reads later.
 	 */
-<<<<<<< HEAD
-	if (i915->gt.info.l3bank_mask & BIT(subslice))
-		i915->gt.steering_table[L3BANK] = NULL;
-
-	__add_mcr_wa(i915, wal, slice, subslice);
-=======
 	if (gt->info.l3bank_mask & BIT(subslice))
 		gt->steering_table[L3BANK] = NULL;
 
 	__add_mcr_wa(gt, wal, slice, subslice);
->>>>>>> df0cc57e
 }
 
 static void
 xehp_init_mcr(struct intel_gt *gt, struct i915_wa_list *wal)
 {
-<<<<<<< HEAD
-	struct drm_i915_private *i915 = gt->i915;
-=======
->>>>>>> df0cc57e
 	const struct sseu_dev_info *sseu = &gt->info.sseu;
 	unsigned long slice, subslice = 0, slice_mask = 0;
 	u64 dss_mask = 0;
@@ -1116,7 +1064,6 @@
 	if (slice_mask & lncf_mask) {
 		slice_mask &= lncf_mask;
 		gt->steering_table[LNCF] = NULL;
-<<<<<<< HEAD
 	}
 
 	/* How about sliceid values that also work for MSLICE steering? */
@@ -1130,25 +1077,8 @@
 	WARN_ON(subslice > GEN_DSS_PER_GSLICE);
 	WARN_ON(dss_mask >> (slice * GEN_DSS_PER_GSLICE) == 0);
 
-	__add_mcr_wa(i915, wal, slice, subslice);
-
-=======
-	}
-
-	/* How about sliceid values that also work for MSLICE steering? */
-	if (slice_mask & gt->info.mslice_mask) {
-		slice_mask &= gt->info.mslice_mask;
-		gt->steering_table[MSLICE] = NULL;
-	}
-
-	slice = __ffs(slice_mask);
-	subslice = __ffs(dss_mask >> (slice * GEN_DSS_PER_GSLICE));
-	WARN_ON(subslice > GEN_DSS_PER_GSLICE);
-	WARN_ON(dss_mask >> (slice * GEN_DSS_PER_GSLICE) == 0);
-
 	__add_mcr_wa(gt, wal, slice, subslice);
 
->>>>>>> df0cc57e
 	/*
 	 * SQIDI ranges are special because they use different steering
 	 * registers than everything else we work with.  On XeHP SDV and
@@ -1165,13 +1095,9 @@
 static void
 icl_gt_workarounds_init(struct intel_gt *gt, struct i915_wa_list *wal)
 {
-<<<<<<< HEAD
-	icl_wa_init_mcr(i915, wal);
-=======
 	struct drm_i915_private *i915 = gt->i915;
 
 	icl_wa_init_mcr(gt, wal);
->>>>>>> df0cc57e
 
 	/* WaModifyGamTlbPartitioning:icl */
 	wa_write_clr_set(wal,
@@ -1222,7 +1148,6 @@
 	 * to reduce sampler power.
 	 */
 	wa_write_clr(wal, GEN10_DFR_RATIO_EN_AND_CHICKEN, DFR_DISABLE);
-<<<<<<< HEAD
 }
 
 /*
@@ -1232,10 +1157,9 @@
  * the engine-specific workaround list.
  */
 static void
-wa_14011060649(struct drm_i915_private *i915, struct i915_wa_list *wal)
+wa_14011060649(struct intel_gt *gt, struct i915_wa_list *wal)
 {
 	struct intel_engine_cs *engine;
-	struct intel_gt *gt = &i915->gt;
 	int id;
 
 	for_each_engine(engine, gt, id) {
@@ -1246,46 +1170,15 @@
 		wa_write_or(wal, VDBOX_CGCTL3F10(engine->mmio_base),
 			    IECPUNIT_CLKGATE_DIS);
 	}
-=======
->>>>>>> df0cc57e
-}
-
-/*
- * Though there are per-engine instances of these registers,
- * they retain their value through engine resets and should
- * only be provided on the GT workaround list rather than
- * the engine-specific workaround list.
- */
-static void
-wa_14011060649(struct intel_gt *gt, struct i915_wa_list *wal)
-{
-	struct intel_engine_cs *engine;
-	int id;
-
-	for_each_engine(engine, gt, id) {
-		if (engine->class != VIDEO_DECODE_CLASS ||
-		    (engine->instance % 2))
-			continue;
-
-		wa_write_or(wal, VDBOX_CGCTL3F10(engine->mmio_base),
-			    IECPUNIT_CLKGATE_DIS);
-	}
 }
 
 static void
 gen12_gt_workarounds_init(struct intel_gt *gt, struct i915_wa_list *wal)
 {
-<<<<<<< HEAD
-	icl_wa_init_mcr(i915, wal);
-
-	/* Wa_14011060649:tgl,rkl,dg1,adl-s,adl-p */
-	wa_14011060649(i915, wal);
-=======
 	icl_wa_init_mcr(gt, wal);
 
 	/* Wa_14011060649:tgl,rkl,dg1,adl-s,adl-p */
 	wa_14011060649(gt, wal);
->>>>>>> df0cc57e
 
 	/* Wa_14011059788:tgl,rkl,adl-s,dg1,adl-p */
 	wa_write_or(wal, GEN10_DFR_RATIO_EN_AND_CHICKEN, DFR_DISABLE);
@@ -1343,26 +1236,6 @@
 }
 
 static void
-<<<<<<< HEAD
-xehpsdv_gt_workarounds_init(struct drm_i915_private *i915, struct i915_wa_list *wal)
-{
-	xehp_init_mcr(&i915->gt, wal);
-}
-
-static void
-gt_init_workarounds(struct drm_i915_private *i915, struct i915_wa_list *wal)
-{
-	if (IS_XEHPSDV(i915))
-		xehpsdv_gt_workarounds_init(i915, wal);
-	else if (IS_DG1(i915))
-		dg1_gt_workarounds_init(i915, wal);
-	else if (IS_TIGERLAKE(i915))
-		tgl_gt_workarounds_init(i915, wal);
-	else if (GRAPHICS_VER(i915) == 12)
-		gen12_gt_workarounds_init(i915, wal);
-	else if (GRAPHICS_VER(i915) == 11)
-		icl_gt_workarounds_init(i915, wal);
-=======
 xehpsdv_gt_workarounds_init(struct intel_gt *gt, struct i915_wa_list *wal)
 {
 	xehp_init_mcr(gt, wal);
@@ -1383,7 +1256,6 @@
 		gen12_gt_workarounds_init(gt, wal);
 	else if (GRAPHICS_VER(i915) == 11)
 		icl_gt_workarounds_init(gt, wal);
->>>>>>> df0cc57e
 	else if (IS_COFFEELAKE(i915) || IS_COMETLAKE(i915))
 		cfl_gt_workarounds_init(gt, wal);
 	else if (IS_GEMINILAKE(i915))
@@ -1391,11 +1263,7 @@
 	else if (IS_KABYLAKE(i915))
 		kbl_gt_workarounds_init(gt, wal);
 	else if (IS_BROXTON(i915))
-<<<<<<< HEAD
-		gen9_gt_workarounds_init(i915, wal);
-=======
 		gen9_gt_workarounds_init(gt, wal);
->>>>>>> df0cc57e
 	else if (IS_SKYLAKE(i915))
 		skl_gt_workarounds_init(gt, wal);
 	else if (IS_HASWELL(i915))
@@ -1403,17 +1271,6 @@
 	else if (IS_VALLEYVIEW(i915))
 		vlv_gt_workarounds_init(gt, wal);
 	else if (IS_IVYBRIDGE(i915))
-<<<<<<< HEAD
-		ivb_gt_workarounds_init(i915, wal);
-	else if (GRAPHICS_VER(i915) == 6)
-		snb_gt_workarounds_init(i915, wal);
-	else if (GRAPHICS_VER(i915) == 5)
-		ilk_gt_workarounds_init(i915, wal);
-	else if (IS_G4X(i915))
-		g4x_gt_workarounds_init(i915, wal);
-	else if (GRAPHICS_VER(i915) == 4)
-		gen4_gt_workarounds_init(i915, wal);
-=======
 		ivb_gt_workarounds_init(gt, wal);
 	else if (GRAPHICS_VER(i915) == 6)
 		snb_gt_workarounds_init(gt, wal);
@@ -1423,7 +1280,6 @@
 		g4x_gt_workarounds_init(gt, wal);
 	else if (GRAPHICS_VER(i915) == 4)
 		gen4_gt_workarounds_init(gt, wal);
->>>>>>> df0cc57e
 	else if (GRAPHICS_VER(i915) <= 8)
 		;
 	else
@@ -1506,11 +1362,7 @@
 
 void intel_gt_apply_workarounds(struct intel_gt *gt)
 {
-<<<<<<< HEAD
-	wa_list_apply(gt, &gt->i915->gt_wa_list);
-=======
 	wa_list_apply(gt, &gt->wa_list);
->>>>>>> df0cc57e
 }
 
 static bool wa_list_verify(struct intel_gt *gt,
@@ -1542,11 +1394,7 @@
 
 bool intel_gt_verify_workarounds(struct intel_gt *gt, const char *from)
 {
-<<<<<<< HEAD
-	return wa_list_verify(gt, &gt->i915->gt_wa_list, from);
-=======
 	return wa_list_verify(gt, &gt->wa_list, from);
->>>>>>> df0cc57e
 }
 
 __maybe_unused
@@ -2339,11 +2187,7 @@
 	{},
 };
 
-<<<<<<< HEAD
-static const struct mcr_range mcr_ranges_xehp[] = {
-=======
 static const struct i915_range mcr_ranges_xehp[] = {
->>>>>>> df0cc57e
 	{ .start =  0x4000, .end =  0x4aff },
 	{ .start =  0x5200, .end =  0x52ff },
 	{ .start =  0x5400, .end =  0x7fff },
