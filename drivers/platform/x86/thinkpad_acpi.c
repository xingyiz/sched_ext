--- conflicted
+++ resolved
@@ -9866,10 +9866,7 @@
 static bool has_lapsensor;
 static bool palm_state;
 static bool lap_state;
-<<<<<<< HEAD
-=======
 static int dytc_version;
->>>>>>> 7aef27f0
 
 static int dytc_command(int command, int *output)
 {
@@ -9884,8 +9881,6 @@
 	return 0;
 }
 
-<<<<<<< HEAD
-=======
 static int dytc_get_version(void)
 {
 	int err, output;
@@ -9913,7 +9908,6 @@
 	return 0;
 }
 
->>>>>>> 7aef27f0
 static int lapsensor_get(bool *present, bool *state)
 {
 	int output, err;
@@ -9929,7 +9923,6 @@
 }
 
 static int palmsensor_get(bool *present, bool *state)
-<<<<<<< HEAD
 {
 	acpi_handle psensor_handle;
 	int output;
@@ -9947,25 +9940,6 @@
 
 static void lapsensor_refresh(void)
 {
-=======
-{
-	acpi_handle psensor_handle;
-	int output;
-
-	*present = false;
-	if (ACPI_FAILURE(acpi_get_handle(hkey_handle, "GPSS", &psensor_handle)))
-		return -ENODEV;
-	if (!acpi_evalf(psensor_handle, &output, NULL, "d"))
-		return -EIO;
-
-	*present = output & BIT(PALMSENSOR_PRESENT_BIT) ? true : false;
-	*state = output & BIT(PALMSENSOR_ON_BIT) ? true : false;
-	return 0;
-}
-
-static void lapsensor_refresh(void)
-{
->>>>>>> 7aef27f0
 	bool state;
 	int err;
 
@@ -10015,7 +9989,6 @@
 	return sysfs_emit(buf, "\n");
 }
 static DEVICE_ATTR_RO(palmsensor);
-<<<<<<< HEAD
 
 static int tpacpi_proxsensor_init(struct ibm_init_struct *iibm)
 {
@@ -10040,39 +10013,6 @@
 		if (err)
 			return err;
 	}
-	if (has_lapsensor) {
-		err = sysfs_create_file(&tpacpi_pdev->dev.kobj, &dev_attr_dytc_lapmode.attr);
-		if (err)
-			return err;
-	}
-	return 0;
-}
-
-=======
-
-static int tpacpi_proxsensor_init(struct ibm_init_struct *iibm)
-{
-	int palm_err, lap_err, err;
-
-	palm_err = palmsensor_get(&has_palmsensor, &palm_state);
-	lap_err = lapsensor_get(&has_lapsensor, &lap_state);
-	/*
-	 * If support isn't available (ENODEV) for both devices then quit, but
-	 * don't return an error.
-	 */
-	if ((palm_err == -ENODEV) && (lap_err == -ENODEV))
-		return 0;
-	/* Otherwise, if there was an error return it */
-	if (palm_err && (palm_err != -ENODEV))
-		return palm_err;
-	if (lap_err && (lap_err != -ENODEV))
-		return lap_err;
-
-	if (has_palmsensor) {
-		err = sysfs_create_file(&tpacpi_pdev->dev.kobj, &dev_attr_palmsensor.attr);
-		if (err)
-			return err;
-	}
 
 	/* Check if we know the DYTC version, if we don't then get it */
 	if (!dytc_version) {
@@ -10092,7 +10032,6 @@
 	return 0;
 }
 
->>>>>>> 7aef27f0
 static void proxsensor_exit(void)
 {
 	if (has_lapsensor)
@@ -10110,20 +10049,9 @@
  * DYTC Platform Profile interface
  */
 
-<<<<<<< HEAD
-#define DYTC_CMD_QUERY        0 /* To get DYTC status - enable/revision */
 #define DYTC_CMD_SET          1 /* To enable/disable IC function mode */
 #define DYTC_CMD_RESET    0x1ff /* To reset back to default */
 
-#define DYTC_QUERY_ENABLE_BIT 8  /* Bit        8 - 0 = disabled, 1 = enabled */
-#define DYTC_QUERY_SUBREV_BIT 16 /* Bits 16 - 27 - sub revision */
-#define DYTC_QUERY_REV_BIT    28 /* Bits 28 - 31 - revision */
-
-=======
-#define DYTC_CMD_SET          1 /* To enable/disable IC function mode */
-#define DYTC_CMD_RESET    0x1ff /* To reset back to default */
-
->>>>>>> 7aef27f0
 #define DYTC_GET_FUNCTION_BIT 8  /* Bits  8-11 - function setting */
 #define DYTC_GET_MODE_BIT     12 /* Bits 12-15 - mode setting */
 
@@ -10259,10 +10187,6 @@
 		return err;
 
 	if (profile == PLATFORM_PROFILE_BALANCED) {
-<<<<<<< HEAD
-		/* To get back to balanced mode we just issue a reset command */
-		err = dytc_command(DYTC_CMD_RESET, &output);
-=======
 		/*
 		 * To get back to balanced mode we need to issue a reset command.
 		 * Note we still need to disable CQL mode before hand and re-enable
@@ -10270,7 +10194,6 @@
 		 * stuck at 0 for aprox. 30 minutes.
 		 */
 		err = dytc_cql_command(DYTC_CMD_RESET, &output);
->>>>>>> 7aef27f0
 		if (err)
 			goto unlock;
 	} else {
@@ -10338,32 +10261,6 @@
 	if (err)
 		return err;
 
-<<<<<<< HEAD
-	/* Check DYTC is enabled and supports mode setting */
-	if (output & BIT(DYTC_QUERY_ENABLE_BIT)) {
-		/* Only DYTC v5.0 and later has this feature. */
-		int dytc_version;
-
-		dytc_version = (output >> DYTC_QUERY_REV_BIT) & 0xF;
-		if (dytc_version >= 5) {
-			dbg_printk(TPACPI_DBG_INIT,
-				   "DYTC version %d: thermal mode available\n", dytc_version);
-			/* Create platform_profile structure and register */
-			err = platform_profile_register(&dytc_profile);
-			/*
-			 * If for some reason platform_profiles aren't enabled
-			 * don't quit terminally.
-			 */
-			if (err)
-				return 0;
-
-			dytc_profile_available = true;
-			/* Ensure initial values are correct */
-			dytc_profile_refresh();
-		}
-	}
-	return 0;
-=======
 	/* Check if we know the DYTC version, if we don't then get it */
 	if (!dytc_version) {
 		err = dytc_get_version();
@@ -10535,161 +10432,6 @@
 	sysfs_notify(&tpacpi_pdev->dev.kobj, NULL, "keyboard_lang");
 
 	return count;
->>>>>>> 7aef27f0
-}
-static DEVICE_ATTR_RW(keyboard_lang);
-
-static struct attribute *kbdlang_attributes[] = {
-	&dev_attr_keyboard_lang.attr,
-	NULL
-};
-
-<<<<<<< HEAD
-static void dytc_profile_exit(void)
-{
-	if (dytc_profile_available) {
-		dytc_profile_available = false;
-		platform_profile_remove();
-	}
-}
-
-static struct ibm_struct  dytc_profile_driver_data = {
-	.name = "dytc-profile",
-	.exit = dytc_profile_exit,
-};
-
-/*************************************************************************
- * Keyboard language interface
- */
-
-struct keyboard_lang_data {
-	const char *lang_str;
-	int lang_code;
-};
-
-static const struct keyboard_lang_data keyboard_lang_data[] = {
-	{"be", 0x080c},
-	{"cz", 0x0405},
-	{"da", 0x0406},
-	{"de", 0x0c07},
-	{"en", 0x0000},
-	{"es", 0x2c0a},
-	{"et", 0x0425},
-	{"fr", 0x040c},
-	{"fr-ch", 0x100c},
-	{"hu", 0x040e},
-	{"it", 0x0410},
-	{"jp", 0x0411},
-	{"nl", 0x0413},
-	{"nn", 0x0414},
-	{"pl", 0x0415},
-	{"pt", 0x0816},
-	{"sl", 0x041b},
-	{"sv", 0x081d},
-	{"tr", 0x041f},
-};
-
-static int set_keyboard_lang_command(int command)
-{
-	acpi_handle sskl_handle;
-	int output;
-
-	if (ACPI_FAILURE(acpi_get_handle(hkey_handle, "SSKL", &sskl_handle))) {
-		/* Platform doesn't support SSKL */
-		return -ENODEV;
-	}
-
-	if (!acpi_evalf(sskl_handle, &output, NULL, "dd", command))
-		return -EIO;
-
-	return 0;
-}
-
-static int get_keyboard_lang(int *output)
-{
-	acpi_handle gskl_handle;
-	int kbd_lang;
-
-	if (ACPI_FAILURE(acpi_get_handle(hkey_handle, "GSKL", &gskl_handle))) {
-		/* Platform doesn't support GSKL */
-		return -ENODEV;
-	}
-
-	if (!acpi_evalf(gskl_handle, &kbd_lang, NULL, "dd", 0x02000000))
-		return -EIO;
-
-	/*
-	 * METHOD_ERR gets returned on devices where there are no special (e.g. '=',
-	 * '(' and ')') keys which use layout dependent key-press emulation.
-	 */
-	if (kbd_lang & METHOD_ERR)
-		return -ENODEV;
-
-	*output = kbd_lang;
-
-	return 0;
-}
-
-/* sysfs keyboard language entry */
-static ssize_t keyboard_lang_show(struct device *dev,
-				struct device_attribute *attr,
-				char *buf)
-{
-	int output, err, i, len = 0;
-
-	err = get_keyboard_lang(&output);
-	if (err)
-		return err;
-
-	for (i = 0; i < ARRAY_SIZE(keyboard_lang_data); i++) {
-		if (i)
-			len += sysfs_emit_at(buf, len, "%s", " ");
-
-		if (output == keyboard_lang_data[i].lang_code) {
-			len += sysfs_emit_at(buf, len, "[%s]", keyboard_lang_data[i].lang_str);
-		} else {
-			len += sysfs_emit_at(buf, len, "%s", keyboard_lang_data[i].lang_str);
-		}
-	}
-	len += sysfs_emit_at(buf, len, "\n");
-
-	return len;
-}
-
-static ssize_t keyboard_lang_store(struct device *dev,
-				struct device_attribute *attr,
-				const char *buf, size_t count)
-{
-	int err, i;
-	bool lang_found = false;
-	int lang_code = 0;
-
-	for (i = 0; i < ARRAY_SIZE(keyboard_lang_data); i++) {
-		if (sysfs_streq(buf, keyboard_lang_data[i].lang_str)) {
-			lang_code = keyboard_lang_data[i].lang_code;
-			lang_found = true;
-			break;
-		}
-	}
-
-	if (lang_found) {
-		lang_code = lang_code | 1 << 24;
-
-		/* Set language code */
-		err = set_keyboard_lang_command(lang_code);
-		if (err)
-			return err;
-	} else {
-		dev_err(&tpacpi_pdev->dev, "Unknown Keyboard language. Ignoring\n");
-		return -EINVAL;
-	}
-
-	tpacpi_disclose_usertask(attr->attr.name,
-			"keyboard language is set to  %s\n", buf);
-
-	sysfs_notify(&tpacpi_pdev->dev.kobj, NULL, "keyboard_lang");
-
-	return count;
 }
 static DEVICE_ATTR_RW(keyboard_lang);
 
@@ -10726,36 +10468,6 @@
 	sysfs_remove_group(&tpacpi_pdev->dev.kobj, &kbdlang_attr_group);
 }
 
-=======
-static const struct attribute_group kbdlang_attr_group = {
-	.attrs = kbdlang_attributes,
-};
-
-static int tpacpi_kbdlang_init(struct ibm_init_struct *iibm)
-{
-	int err, output;
-
-	err = get_keyboard_lang(&output);
-	/*
-	 * If support isn't available (ENODEV) then don't return an error
-	 * just don't create the sysfs group.
-	 */
-	if (err == -ENODEV)
-		return 0;
-
-	if (err)
-		return err;
-
-	/* Platform supports this feature - create the sysfs file */
-	return sysfs_create_group(&tpacpi_pdev->dev.kobj, &kbdlang_attr_group);
-}
-
-static void kbdlang_exit(void)
-{
-	sysfs_remove_group(&tpacpi_pdev->dev.kobj, &kbdlang_attr_group);
-}
-
->>>>>>> 7aef27f0
 static struct ibm_struct kbdlang_driver_data = {
 	.name = "kbdlang",
 	.exit = kbdlang_exit,
