--- conflicted
+++ resolved
@@ -657,7 +657,6 @@
 			 rdata->ids.port_id);
 		rc = SUCCESS;
 		goto drop_rdata_kref;
-<<<<<<< HEAD
 	}
 
 	rval = kref_get_unless_zero(&io_req->refcount);	/* ID: 005 */
@@ -705,55 +704,6 @@
 		goto drop_rdata_kref;
 	}
 
-=======
-	}
-
-	rval = kref_get_unless_zero(&io_req->refcount);	/* ID: 005 */
-	if (rval)
-		got_ref = 1;
-
-	/* If we got a valid io_req, confirm it belongs to this sc_cmd. */
-	if (!rval || io_req->sc_cmd != sc_cmd) {
-		QEDF_ERR(&qedf->dbg_ctx,
-			 "Freed/Incorrect io_req, io_req->sc_cmd=%p, sc_cmd=%p, port_id=%06x, bailing out.\n",
-			 io_req->sc_cmd, sc_cmd, rdata->ids.port_id);
-
-		goto drop_rdata_kref;
-	}
-
-	if (fc_remote_port_chkready(rport)) {
-		refcount = kref_read(&io_req->refcount);
-		QEDF_ERR(&qedf->dbg_ctx,
-			 "rport not ready, io_req=%p, xid=0x%x sc_cmd=%p op=0x%02x, refcount=%d, port_id=%06x\n",
-			 io_req, io_req->xid, sc_cmd, sc_cmd->cmnd[0],
-			 refcount, rdata->ids.port_id);
-
-		goto drop_rdata_kref;
-	}
-
-	rc = fc_block_scsi_eh(sc_cmd);
-	if (rc)
-		goto drop_rdata_kref;
-
-	if (test_bit(QEDF_RPORT_UPLOADING_CONNECTION, &fcport->flags)) {
-		QEDF_ERR(&qedf->dbg_ctx,
-			 "Connection uploading, xid=0x%x., port_id=%06x\n",
-			 io_req->xid, rdata->ids.port_id);
-		while (io_req->sc_cmd && (wait_count != 0)) {
-			msleep(100);
-			wait_count--;
-		}
-		if (wait_count) {
-			QEDF_ERR(&qedf->dbg_ctx, "ABTS succeeded\n");
-			rc = SUCCESS;
-		} else {
-			QEDF_ERR(&qedf->dbg_ctx, "ABTS failed\n");
-			rc = FAILED;
-		}
-		goto drop_rdata_kref;
-	}
-
->>>>>>> 4b972a01
 	if (lport->state != LPORT_ST_READY || !(lport->link_up)) {
 		QEDF_ERR(&qedf->dbg_ctx, "link not ready.\n");
 		goto drop_rdata_kref;
