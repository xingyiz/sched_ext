/*
 * Copyright (c) 2013-2015, Mellanox Technologies. All rights reserved.
 *
 * This software is available to you under a choice of one of two
 * licenses.  You may choose to be licensed under the terms of the GNU
 * General Public License (GPL) Version 2, available from the file
 * COPYING in the main directory of this source tree, or the
 * OpenIB.org BSD license below:
 *
 *     Redistribution and use in source and binary forms, with or
 *     without modification, are permitted provided that the following
 *     conditions are met:
 *
 *      - Redistributions of source code must retain the above
 *        copyright notice, this list of conditions and the following
 *        disclaimer.
 *
 *      - Redistributions in binary form must reproduce the above
 *        copyright notice, this list of conditions and the following
 *        disclaimer in the documentation and/or other materials
 *        provided with the distribution.
 *
 * THE SOFTWARE IS PROVIDED "AS IS", WITHOUT WARRANTY OF ANY KIND,
 * EXPRESS OR IMPLIED, INCLUDING BUT NOT LIMITED TO THE WARRANTIES OF
 * MERCHANTABILITY, FITNESS FOR A PARTICULAR PURPOSE AND
 * NONINFRINGEMENT. IN NO EVENT SHALL THE AUTHORS OR COPYRIGHT HOLDERS
 * BE LIABLE FOR ANY CLAIM, DAMAGES OR OTHER LIABILITY, WHETHER IN AN
 * ACTION OF CONTRACT, TORT OR OTHERWISE, ARISING FROM, OUT OF OR IN
 * CONNECTION WITH THE SOFTWARE OR THE USE OR OTHER DEALINGS IN THE
 * SOFTWARE.
 */

#include <linux/debugfs.h>
#include <linux/highmem.h>
#include <linux/module.h>
#include <linux/init.h>
#include <linux/errno.h>
#include <linux/pci.h>
#include <linux/dma-mapping.h>
#include <linux/slab.h>
#include <linux/bitmap.h>
#if defined(CONFIG_X86)
#include <asm/pat.h>
#endif
#include <linux/sched.h>
#include <linux/sched/mm.h>
#include <linux/sched/task.h>
#include <linux/delay.h>
#include <rdma/ib_user_verbs.h>
#include <rdma/ib_addr.h>
#include <rdma/ib_cache.h>
#include <linux/mlx5/port.h>
#include <linux/mlx5/vport.h>
#include <linux/mlx5/fs.h>
#include <linux/list.h>
#include <rdma/ib_smi.h>
#include <rdma/ib_umem.h>
#include <linux/in.h>
#include <linux/etherdevice.h>
#include "mlx5_ib.h"
#include "ib_rep.h"
#include "cmd.h"
#include <linux/mlx5/fs_helpers.h>
#include <linux/mlx5/accel.h>
#include <rdma/uverbs_std_types.h>
#include <rdma/mlx5_user_ioctl_verbs.h>
#include <rdma/mlx5_user_ioctl_cmds.h>

#define UVERBS_MODULE_NAME mlx5_ib
#include <rdma/uverbs_named_ioctl.h>

#define DRIVER_NAME "mlx5_ib"
#define DRIVER_VERSION "5.0-0"

MODULE_AUTHOR("Eli Cohen <eli@mellanox.com>");
MODULE_DESCRIPTION("Mellanox Connect-IB HCA IB driver");
MODULE_LICENSE("Dual BSD/GPL");

static char mlx5_version[] =
	DRIVER_NAME ": Mellanox Connect-IB Infiniband driver v"
	DRIVER_VERSION "\n";

struct mlx5_ib_event_work {
	struct work_struct	work;
	struct mlx5_core_dev	*dev;
	void			*context;
	enum mlx5_dev_event	event;
	unsigned long		param;
};

enum {
	MLX5_ATOMIC_SIZE_QP_8BYTES = 1 << 3,
};

static struct workqueue_struct *mlx5_ib_event_wq;
static LIST_HEAD(mlx5_ib_unaffiliated_port_list);
static LIST_HEAD(mlx5_ib_dev_list);
/*
 * This mutex should be held when accessing either of the above lists
 */
static DEFINE_MUTEX(mlx5_ib_multiport_mutex);

/* We can't use an array for xlt_emergency_page because dma_map_single
 * doesn't work on kernel modules memory
 */
static unsigned long xlt_emergency_page;
static struct mutex xlt_emergency_page_mutex;

struct mlx5_ib_dev *mlx5_ib_get_ibdev_from_mpi(struct mlx5_ib_multiport_info *mpi)
{
	struct mlx5_ib_dev *dev;

	mutex_lock(&mlx5_ib_multiport_mutex);
	dev = mpi->ibdev;
	mutex_unlock(&mlx5_ib_multiport_mutex);
	return dev;
}

static enum rdma_link_layer
mlx5_port_type_cap_to_rdma_ll(int port_type_cap)
{
	switch (port_type_cap) {
	case MLX5_CAP_PORT_TYPE_IB:
		return IB_LINK_LAYER_INFINIBAND;
	case MLX5_CAP_PORT_TYPE_ETH:
		return IB_LINK_LAYER_ETHERNET;
	default:
		return IB_LINK_LAYER_UNSPECIFIED;
	}
}

static enum rdma_link_layer
mlx5_ib_port_link_layer(struct ib_device *device, u8 port_num)
{
	struct mlx5_ib_dev *dev = to_mdev(device);
	int port_type_cap = MLX5_CAP_GEN(dev->mdev, port_type);

	return mlx5_port_type_cap_to_rdma_ll(port_type_cap);
}

static int get_port_state(struct ib_device *ibdev,
			  u8 port_num,
			  enum ib_port_state *state)
{
	struct ib_port_attr attr;
	int ret;

	memset(&attr, 0, sizeof(attr));
	ret = ibdev->query_port(ibdev, port_num, &attr);
	if (!ret)
		*state = attr.state;
	return ret;
}

static int mlx5_netdev_event(struct notifier_block *this,
			     unsigned long event, void *ptr)
{
	struct mlx5_roce *roce = container_of(this, struct mlx5_roce, nb);
	struct net_device *ndev = netdev_notifier_info_to_dev(ptr);
	u8 port_num = roce->native_port_num;
	struct mlx5_core_dev *mdev;
	struct mlx5_ib_dev *ibdev;

	ibdev = roce->dev;
	mdev = mlx5_ib_get_native_port_mdev(ibdev, port_num, NULL);
	if (!mdev)
		return NOTIFY_DONE;

	switch (event) {
	case NETDEV_REGISTER:
	case NETDEV_UNREGISTER:
		write_lock(&roce->netdev_lock);
		if (ibdev->rep) {
			struct mlx5_eswitch *esw = ibdev->mdev->priv.eswitch;
			struct net_device *rep_ndev;

			rep_ndev = mlx5_ib_get_rep_netdev(esw,
							  ibdev->rep->vport);
			if (rep_ndev == ndev)
				roce->netdev = (event == NETDEV_UNREGISTER) ?
					NULL : ndev;
		} else if (ndev->dev.parent == &mdev->pdev->dev) {
			roce->netdev = (event == NETDEV_UNREGISTER) ?
				NULL : ndev;
		}
		write_unlock(&roce->netdev_lock);
		break;

	case NETDEV_CHANGE:
	case NETDEV_UP:
	case NETDEV_DOWN: {
		struct net_device *lag_ndev = mlx5_lag_get_roce_netdev(mdev);
		struct net_device *upper = NULL;

		if (lag_ndev) {
			upper = netdev_master_upper_dev_get(lag_ndev);
			dev_put(lag_ndev);
		}

		if ((upper == ndev || (!upper && ndev == roce->netdev))
		    && ibdev->ib_active) {
			struct ib_event ibev = { };
			enum ib_port_state port_state;

			if (get_port_state(&ibdev->ib_dev, port_num,
					   &port_state))
				goto done;

			if (roce->last_port_state == port_state)
				goto done;

			roce->last_port_state = port_state;
			ibev.device = &ibdev->ib_dev;
			if (port_state == IB_PORT_DOWN)
				ibev.event = IB_EVENT_PORT_ERR;
			else if (port_state == IB_PORT_ACTIVE)
				ibev.event = IB_EVENT_PORT_ACTIVE;
			else
				goto done;

			ibev.element.port_num = port_num;
			ib_dispatch_event(&ibev);
		}
		break;
	}

	default:
		break;
	}
done:
	mlx5_ib_put_native_port_mdev(ibdev, port_num);
	return NOTIFY_DONE;
}

static struct net_device *mlx5_ib_get_netdev(struct ib_device *device,
					     u8 port_num)
{
	struct mlx5_ib_dev *ibdev = to_mdev(device);
	struct net_device *ndev;
	struct mlx5_core_dev *mdev;

	mdev = mlx5_ib_get_native_port_mdev(ibdev, port_num, NULL);
	if (!mdev)
		return NULL;

	ndev = mlx5_lag_get_roce_netdev(mdev);
	if (ndev)
		goto out;

	/* Ensure ndev does not disappear before we invoke dev_hold()
	 */
	read_lock(&ibdev->roce[port_num - 1].netdev_lock);
	ndev = ibdev->roce[port_num - 1].netdev;
	if (ndev)
		dev_hold(ndev);
	read_unlock(&ibdev->roce[port_num - 1].netdev_lock);

out:
	mlx5_ib_put_native_port_mdev(ibdev, port_num);
	return ndev;
}

struct mlx5_core_dev *mlx5_ib_get_native_port_mdev(struct mlx5_ib_dev *ibdev,
						   u8 ib_port_num,
						   u8 *native_port_num)
{
	enum rdma_link_layer ll = mlx5_ib_port_link_layer(&ibdev->ib_dev,
							  ib_port_num);
	struct mlx5_core_dev *mdev = NULL;
	struct mlx5_ib_multiport_info *mpi;
	struct mlx5_ib_port *port;

	if (!mlx5_core_mp_enabled(ibdev->mdev) ||
	    ll != IB_LINK_LAYER_ETHERNET) {
		if (native_port_num)
			*native_port_num = ib_port_num;
		return ibdev->mdev;
	}

	if (native_port_num)
		*native_port_num = 1;

	port = &ibdev->port[ib_port_num - 1];
	if (!port)
		return NULL;

	spin_lock(&port->mp.mpi_lock);
	mpi = ibdev->port[ib_port_num - 1].mp.mpi;
	if (mpi && !mpi->unaffiliate) {
		mdev = mpi->mdev;
		/* If it's the master no need to refcount, it'll exist
		 * as long as the ib_dev exists.
		 */
		if (!mpi->is_master)
			mpi->mdev_refcnt++;
	}
	spin_unlock(&port->mp.mpi_lock);

	return mdev;
}

void mlx5_ib_put_native_port_mdev(struct mlx5_ib_dev *ibdev, u8 port_num)
{
	enum rdma_link_layer ll = mlx5_ib_port_link_layer(&ibdev->ib_dev,
							  port_num);
	struct mlx5_ib_multiport_info *mpi;
	struct mlx5_ib_port *port;

	if (!mlx5_core_mp_enabled(ibdev->mdev) || ll != IB_LINK_LAYER_ETHERNET)
		return;

	port = &ibdev->port[port_num - 1];

	spin_lock(&port->mp.mpi_lock);
	mpi = ibdev->port[port_num - 1].mp.mpi;
	if (mpi->is_master)
		goto out;

	mpi->mdev_refcnt--;
	if (mpi->unaffiliate)
		complete(&mpi->unref_comp);
out:
	spin_unlock(&port->mp.mpi_lock);
}

static int translate_eth_proto_oper(u32 eth_proto_oper, u8 *active_speed,
				    u8 *active_width)
{
	switch (eth_proto_oper) {
	case MLX5E_PROT_MASK(MLX5E_1000BASE_CX_SGMII):
	case MLX5E_PROT_MASK(MLX5E_1000BASE_KX):
	case MLX5E_PROT_MASK(MLX5E_100BASE_TX):
	case MLX5E_PROT_MASK(MLX5E_1000BASE_T):
		*active_width = IB_WIDTH_1X;
		*active_speed = IB_SPEED_SDR;
		break;
	case MLX5E_PROT_MASK(MLX5E_10GBASE_T):
	case MLX5E_PROT_MASK(MLX5E_10GBASE_CX4):
	case MLX5E_PROT_MASK(MLX5E_10GBASE_KX4):
	case MLX5E_PROT_MASK(MLX5E_10GBASE_KR):
	case MLX5E_PROT_MASK(MLX5E_10GBASE_CR):
	case MLX5E_PROT_MASK(MLX5E_10GBASE_SR):
	case MLX5E_PROT_MASK(MLX5E_10GBASE_ER):
		*active_width = IB_WIDTH_1X;
		*active_speed = IB_SPEED_QDR;
		break;
	case MLX5E_PROT_MASK(MLX5E_25GBASE_CR):
	case MLX5E_PROT_MASK(MLX5E_25GBASE_KR):
	case MLX5E_PROT_MASK(MLX5E_25GBASE_SR):
		*active_width = IB_WIDTH_1X;
		*active_speed = IB_SPEED_EDR;
		break;
	case MLX5E_PROT_MASK(MLX5E_40GBASE_CR4):
	case MLX5E_PROT_MASK(MLX5E_40GBASE_KR4):
	case MLX5E_PROT_MASK(MLX5E_40GBASE_SR4):
	case MLX5E_PROT_MASK(MLX5E_40GBASE_LR4):
		*active_width = IB_WIDTH_4X;
		*active_speed = IB_SPEED_QDR;
		break;
	case MLX5E_PROT_MASK(MLX5E_50GBASE_CR2):
	case MLX5E_PROT_MASK(MLX5E_50GBASE_KR2):
	case MLX5E_PROT_MASK(MLX5E_50GBASE_SR2):
		*active_width = IB_WIDTH_1X;
		*active_speed = IB_SPEED_HDR;
		break;
	case MLX5E_PROT_MASK(MLX5E_56GBASE_R4):
		*active_width = IB_WIDTH_4X;
		*active_speed = IB_SPEED_FDR;
		break;
	case MLX5E_PROT_MASK(MLX5E_100GBASE_CR4):
	case MLX5E_PROT_MASK(MLX5E_100GBASE_SR4):
	case MLX5E_PROT_MASK(MLX5E_100GBASE_KR4):
	case MLX5E_PROT_MASK(MLX5E_100GBASE_LR4):
		*active_width = IB_WIDTH_4X;
		*active_speed = IB_SPEED_EDR;
		break;
	default:
		return -EINVAL;
	}

	return 0;
}

static int mlx5_query_port_roce(struct ib_device *device, u8 port_num,
				struct ib_port_attr *props)
{
	struct mlx5_ib_dev *dev = to_mdev(device);
	struct mlx5_core_dev *mdev;
	struct net_device *ndev, *upper;
	enum ib_mtu ndev_ib_mtu;
	bool put_mdev = true;
	u16 qkey_viol_cntr;
	u32 eth_prot_oper;
	u8 mdev_port_num;
	int err;

	mdev = mlx5_ib_get_native_port_mdev(dev, port_num, &mdev_port_num);
	if (!mdev) {
		/* This means the port isn't affiliated yet. Get the
		 * info for the master port instead.
		 */
		put_mdev = false;
		mdev = dev->mdev;
		mdev_port_num = 1;
		port_num = 1;
	}

	/* Possible bad flows are checked before filling out props so in case
	 * of an error it will still be zeroed out.
	 */
	err = mlx5_query_port_eth_proto_oper(mdev, &eth_prot_oper,
					     mdev_port_num);
	if (err)
		goto out;

	props->active_width     = IB_WIDTH_4X;
	props->active_speed     = IB_SPEED_QDR;

	translate_eth_proto_oper(eth_prot_oper, &props->active_speed,
				 &props->active_width);

	props->port_cap_flags |= IB_PORT_CM_SUP;
	props->ip_gids = true;

	props->gid_tbl_len      = MLX5_CAP_ROCE(dev->mdev,
						roce_address_table_size);
	props->max_mtu          = IB_MTU_4096;
	props->max_msg_sz       = 1 << MLX5_CAP_GEN(dev->mdev, log_max_msg);
	props->pkey_tbl_len     = 1;
	props->state            = IB_PORT_DOWN;
	props->phys_state       = 3;

	mlx5_query_nic_vport_qkey_viol_cntr(mdev, &qkey_viol_cntr);
	props->qkey_viol_cntr = qkey_viol_cntr;

	/* If this is a stub query for an unaffiliated port stop here */
	if (!put_mdev)
		goto out;

	ndev = mlx5_ib_get_netdev(device, port_num);
	if (!ndev)
		goto out;

	if (mlx5_lag_is_active(dev->mdev)) {
		rcu_read_lock();
		upper = netdev_master_upper_dev_get_rcu(ndev);
		if (upper) {
			dev_put(ndev);
			ndev = upper;
			dev_hold(ndev);
		}
		rcu_read_unlock();
	}

	if (netif_running(ndev) && netif_carrier_ok(ndev)) {
		props->state      = IB_PORT_ACTIVE;
		props->phys_state = 5;
	}

	ndev_ib_mtu = iboe_get_mtu(ndev->mtu);

	dev_put(ndev);

	props->active_mtu	= min(props->max_mtu, ndev_ib_mtu);
out:
	if (put_mdev)
		mlx5_ib_put_native_port_mdev(dev, port_num);
	return err;
}

static int set_roce_addr(struct mlx5_ib_dev *dev, u8 port_num,
			 unsigned int index, const union ib_gid *gid,
			 const struct ib_gid_attr *attr)
{
	enum ib_gid_type gid_type = IB_GID_TYPE_IB;
	u8 roce_version = 0;
	u8 roce_l3_type = 0;
	bool vlan = false;
	u8 mac[ETH_ALEN];
	u16 vlan_id = 0;

	if (gid) {
		gid_type = attr->gid_type;
		ether_addr_copy(mac, attr->ndev->dev_addr);

		if (is_vlan_dev(attr->ndev)) {
			vlan = true;
			vlan_id = vlan_dev_vlan_id(attr->ndev);
		}
	}

	switch (gid_type) {
	case IB_GID_TYPE_IB:
		roce_version = MLX5_ROCE_VERSION_1;
		break;
	case IB_GID_TYPE_ROCE_UDP_ENCAP:
		roce_version = MLX5_ROCE_VERSION_2;
		if (ipv6_addr_v4mapped((void *)gid))
			roce_l3_type = MLX5_ROCE_L3_TYPE_IPV4;
		else
			roce_l3_type = MLX5_ROCE_L3_TYPE_IPV6;
		break;

	default:
		mlx5_ib_warn(dev, "Unexpected GID type %u\n", gid_type);
	}

	return mlx5_core_roce_gid_set(dev->mdev, index, roce_version,
				      roce_l3_type, gid->raw, mac, vlan,
				      vlan_id, port_num);
}

static int mlx5_ib_add_gid(const struct ib_gid_attr *attr,
			   __always_unused void **context)
{
	return set_roce_addr(to_mdev(attr->device), attr->port_num,
			     attr->index, &attr->gid, attr);
}

static int mlx5_ib_del_gid(const struct ib_gid_attr *attr,
			   __always_unused void **context)
{
	return set_roce_addr(to_mdev(attr->device), attr->port_num,
			     attr->index, NULL, NULL);
}

__be16 mlx5_get_roce_udp_sport(struct mlx5_ib_dev *dev,
			       const struct ib_gid_attr *attr)
{
	if (attr->gid_type != IB_GID_TYPE_ROCE_UDP_ENCAP)
		return 0;

	return cpu_to_be16(MLX5_CAP_ROCE(dev->mdev, r_roce_min_src_udp_port));
}

static int mlx5_use_mad_ifc(struct mlx5_ib_dev *dev)
{
	if (MLX5_CAP_GEN(dev->mdev, port_type) == MLX5_CAP_PORT_TYPE_IB)
		return !MLX5_CAP_GEN(dev->mdev, ib_virt);
	return 0;
}

enum {
	MLX5_VPORT_ACCESS_METHOD_MAD,
	MLX5_VPORT_ACCESS_METHOD_HCA,
	MLX5_VPORT_ACCESS_METHOD_NIC,
};

static int mlx5_get_vport_access_method(struct ib_device *ibdev)
{
	if (mlx5_use_mad_ifc(to_mdev(ibdev)))
		return MLX5_VPORT_ACCESS_METHOD_MAD;

	if (mlx5_ib_port_link_layer(ibdev, 1) ==
	    IB_LINK_LAYER_ETHERNET)
		return MLX5_VPORT_ACCESS_METHOD_NIC;

	return MLX5_VPORT_ACCESS_METHOD_HCA;
}

static void get_atomic_caps(struct mlx5_ib_dev *dev,
			    u8 atomic_size_qp,
			    struct ib_device_attr *props)
{
	u8 tmp;
	u8 atomic_operations = MLX5_CAP_ATOMIC(dev->mdev, atomic_operations);
	u8 atomic_req_8B_endianness_mode =
		MLX5_CAP_ATOMIC(dev->mdev, atomic_req_8B_endianness_mode);

	/* Check if HW supports 8 bytes standard atomic operations and capable
	 * of host endianness respond
	 */
	tmp = MLX5_ATOMIC_OPS_CMP_SWAP | MLX5_ATOMIC_OPS_FETCH_ADD;
	if (((atomic_operations & tmp) == tmp) &&
	    (atomic_size_qp & MLX5_ATOMIC_SIZE_QP_8BYTES) &&
	    (atomic_req_8B_endianness_mode)) {
		props->atomic_cap = IB_ATOMIC_HCA;
	} else {
		props->atomic_cap = IB_ATOMIC_NONE;
	}
}

static void get_atomic_caps_qp(struct mlx5_ib_dev *dev,
			       struct ib_device_attr *props)
{
	u8 atomic_size_qp = MLX5_CAP_ATOMIC(dev->mdev, atomic_size_qp);

	get_atomic_caps(dev, atomic_size_qp, props);
}

static void get_atomic_caps_dc(struct mlx5_ib_dev *dev,
			       struct ib_device_attr *props)
{
	u8 atomic_size_qp = MLX5_CAP_ATOMIC(dev->mdev, atomic_size_dc);

	get_atomic_caps(dev, atomic_size_qp, props);
}

bool mlx5_ib_dc_atomic_is_supported(struct mlx5_ib_dev *dev)
{
	struct ib_device_attr props = {};

	get_atomic_caps_dc(dev, &props);
	return (props.atomic_cap == IB_ATOMIC_HCA) ? true : false;
}
static int mlx5_query_system_image_guid(struct ib_device *ibdev,
					__be64 *sys_image_guid)
{
	struct mlx5_ib_dev *dev = to_mdev(ibdev);
	struct mlx5_core_dev *mdev = dev->mdev;
	u64 tmp;
	int err;

	switch (mlx5_get_vport_access_method(ibdev)) {
	case MLX5_VPORT_ACCESS_METHOD_MAD:
		return mlx5_query_mad_ifc_system_image_guid(ibdev,
							    sys_image_guid);

	case MLX5_VPORT_ACCESS_METHOD_HCA:
		err = mlx5_query_hca_vport_system_image_guid(mdev, &tmp);
		break;

	case MLX5_VPORT_ACCESS_METHOD_NIC:
		err = mlx5_query_nic_vport_system_image_guid(mdev, &tmp);
		break;

	default:
		return -EINVAL;
	}

	if (!err)
		*sys_image_guid = cpu_to_be64(tmp);

	return err;

}

static int mlx5_query_max_pkeys(struct ib_device *ibdev,
				u16 *max_pkeys)
{
	struct mlx5_ib_dev *dev = to_mdev(ibdev);
	struct mlx5_core_dev *mdev = dev->mdev;

	switch (mlx5_get_vport_access_method(ibdev)) {
	case MLX5_VPORT_ACCESS_METHOD_MAD:
		return mlx5_query_mad_ifc_max_pkeys(ibdev, max_pkeys);

	case MLX5_VPORT_ACCESS_METHOD_HCA:
	case MLX5_VPORT_ACCESS_METHOD_NIC:
		*max_pkeys = mlx5_to_sw_pkey_sz(MLX5_CAP_GEN(mdev,
						pkey_table_size));
		return 0;

	default:
		return -EINVAL;
	}
}

static int mlx5_query_vendor_id(struct ib_device *ibdev,
				u32 *vendor_id)
{
	struct mlx5_ib_dev *dev = to_mdev(ibdev);

	switch (mlx5_get_vport_access_method(ibdev)) {
	case MLX5_VPORT_ACCESS_METHOD_MAD:
		return mlx5_query_mad_ifc_vendor_id(ibdev, vendor_id);

	case MLX5_VPORT_ACCESS_METHOD_HCA:
	case MLX5_VPORT_ACCESS_METHOD_NIC:
		return mlx5_core_query_vendor_id(dev->mdev, vendor_id);

	default:
		return -EINVAL;
	}
}

static int mlx5_query_node_guid(struct mlx5_ib_dev *dev,
				__be64 *node_guid)
{
	u64 tmp;
	int err;

	switch (mlx5_get_vport_access_method(&dev->ib_dev)) {
	case MLX5_VPORT_ACCESS_METHOD_MAD:
		return mlx5_query_mad_ifc_node_guid(dev, node_guid);

	case MLX5_VPORT_ACCESS_METHOD_HCA:
		err = mlx5_query_hca_vport_node_guid(dev->mdev, &tmp);
		break;

	case MLX5_VPORT_ACCESS_METHOD_NIC:
		err = mlx5_query_nic_vport_node_guid(dev->mdev, &tmp);
		break;

	default:
		return -EINVAL;
	}

	if (!err)
		*node_guid = cpu_to_be64(tmp);

	return err;
}

struct mlx5_reg_node_desc {
	u8	desc[IB_DEVICE_NODE_DESC_MAX];
};

static int mlx5_query_node_desc(struct mlx5_ib_dev *dev, char *node_desc)
{
	struct mlx5_reg_node_desc in;

	if (mlx5_use_mad_ifc(dev))
		return mlx5_query_mad_ifc_node_desc(dev, node_desc);

	memset(&in, 0, sizeof(in));

	return mlx5_core_access_reg(dev->mdev, &in, sizeof(in), node_desc,
				    sizeof(struct mlx5_reg_node_desc),
				    MLX5_REG_NODE_DESC, 0, 0);
}

static int mlx5_ib_query_device(struct ib_device *ibdev,
				struct ib_device_attr *props,
				struct ib_udata *uhw)
{
	struct mlx5_ib_dev *dev = to_mdev(ibdev);
	struct mlx5_core_dev *mdev = dev->mdev;
	int err = -ENOMEM;
	int max_sq_desc;
	int max_rq_sg;
	int max_sq_sg;
	u64 min_page_size = 1ull << MLX5_CAP_GEN(mdev, log_pg_sz);
	bool raw_support = !mlx5_core_mp_enabled(mdev);
	struct mlx5_ib_query_device_resp resp = {};
	size_t resp_len;
	u64 max_tso;

	resp_len = sizeof(resp.comp_mask) + sizeof(resp.response_length);
	if (uhw->outlen && uhw->outlen < resp_len)
		return -EINVAL;
	else
		resp.response_length = resp_len;

	if (uhw->inlen && !ib_is_udata_cleared(uhw, 0, uhw->inlen))
		return -EINVAL;

	memset(props, 0, sizeof(*props));
	err = mlx5_query_system_image_guid(ibdev,
					   &props->sys_image_guid);
	if (err)
		return err;

	err = mlx5_query_max_pkeys(ibdev, &props->max_pkeys);
	if (err)
		return err;

	err = mlx5_query_vendor_id(ibdev, &props->vendor_id);
	if (err)
		return err;

	props->fw_ver = ((u64)fw_rev_maj(dev->mdev) << 32) |
		(fw_rev_min(dev->mdev) << 16) |
		fw_rev_sub(dev->mdev);
	props->device_cap_flags    = IB_DEVICE_CHANGE_PHY_PORT |
		IB_DEVICE_PORT_ACTIVE_EVENT		|
		IB_DEVICE_SYS_IMAGE_GUID		|
		IB_DEVICE_RC_RNR_NAK_GEN;

	if (MLX5_CAP_GEN(mdev, pkv))
		props->device_cap_flags |= IB_DEVICE_BAD_PKEY_CNTR;
	if (MLX5_CAP_GEN(mdev, qkv))
		props->device_cap_flags |= IB_DEVICE_BAD_QKEY_CNTR;
	if (MLX5_CAP_GEN(mdev, apm))
		props->device_cap_flags |= IB_DEVICE_AUTO_PATH_MIG;
	if (MLX5_CAP_GEN(mdev, xrc))
		props->device_cap_flags |= IB_DEVICE_XRC;
	if (MLX5_CAP_GEN(mdev, imaicl)) {
		props->device_cap_flags |= IB_DEVICE_MEM_WINDOW |
					   IB_DEVICE_MEM_WINDOW_TYPE_2B;
		props->max_mw = 1 << MLX5_CAP_GEN(mdev, log_max_mkey);
		/* We support 'Gappy' memory registration too */
		props->device_cap_flags |= IB_DEVICE_SG_GAPS_REG;
	}
	props->device_cap_flags |= IB_DEVICE_MEM_MGT_EXTENSIONS;
	if (MLX5_CAP_GEN(mdev, sho)) {
		props->device_cap_flags |= IB_DEVICE_SIGNATURE_HANDOVER;
		/* At this stage no support for signature handover */
		props->sig_prot_cap = IB_PROT_T10DIF_TYPE_1 |
				      IB_PROT_T10DIF_TYPE_2 |
				      IB_PROT_T10DIF_TYPE_3;
		props->sig_guard_cap = IB_GUARD_T10DIF_CRC |
				       IB_GUARD_T10DIF_CSUM;
	}
	if (MLX5_CAP_GEN(mdev, block_lb_mc))
		props->device_cap_flags |= IB_DEVICE_BLOCK_MULTICAST_LOOPBACK;

	if (MLX5_CAP_GEN(dev->mdev, eth_net_offloads) && raw_support) {
		if (MLX5_CAP_ETH(mdev, csum_cap)) {
			/* Legacy bit to support old userspace libraries */
			props->device_cap_flags |= IB_DEVICE_RAW_IP_CSUM;
			props->raw_packet_caps |= IB_RAW_PACKET_CAP_IP_CSUM;
		}

		if (MLX5_CAP_ETH(dev->mdev, vlan_cap))
			props->raw_packet_caps |=
				IB_RAW_PACKET_CAP_CVLAN_STRIPPING;

		if (field_avail(typeof(resp), tso_caps, uhw->outlen)) {
			max_tso = MLX5_CAP_ETH(mdev, max_lso_cap);
			if (max_tso) {
				resp.tso_caps.max_tso = 1 << max_tso;
				resp.tso_caps.supported_qpts |=
					1 << IB_QPT_RAW_PACKET;
				resp.response_length += sizeof(resp.tso_caps);
			}
		}

		if (field_avail(typeof(resp), rss_caps, uhw->outlen)) {
			resp.rss_caps.rx_hash_function =
						MLX5_RX_HASH_FUNC_TOEPLITZ;
			resp.rss_caps.rx_hash_fields_mask =
						MLX5_RX_HASH_SRC_IPV4 |
						MLX5_RX_HASH_DST_IPV4 |
						MLX5_RX_HASH_SRC_IPV6 |
						MLX5_RX_HASH_DST_IPV6 |
						MLX5_RX_HASH_SRC_PORT_TCP |
						MLX5_RX_HASH_DST_PORT_TCP |
						MLX5_RX_HASH_SRC_PORT_UDP |
						MLX5_RX_HASH_DST_PORT_UDP |
						MLX5_RX_HASH_INNER;
			if (mlx5_accel_ipsec_device_caps(dev->mdev) &
			    MLX5_ACCEL_IPSEC_CAP_DEVICE)
				resp.rss_caps.rx_hash_fields_mask |=
					MLX5_RX_HASH_IPSEC_SPI;
			resp.response_length += sizeof(resp.rss_caps);
		}
	} else {
		if (field_avail(typeof(resp), tso_caps, uhw->outlen))
			resp.response_length += sizeof(resp.tso_caps);
		if (field_avail(typeof(resp), rss_caps, uhw->outlen))
			resp.response_length += sizeof(resp.rss_caps);
	}

	if (MLX5_CAP_GEN(mdev, ipoib_basic_offloads)) {
		props->device_cap_flags |= IB_DEVICE_UD_IP_CSUM;
		props->device_cap_flags |= IB_DEVICE_UD_TSO;
	}

	if (MLX5_CAP_GEN(dev->mdev, rq_delay_drop) &&
	    MLX5_CAP_GEN(dev->mdev, general_notification_event) &&
	    raw_support)
		props->raw_packet_caps |= IB_RAW_PACKET_CAP_DELAY_DROP;

	if (MLX5_CAP_GEN(mdev, ipoib_enhanced_offloads) &&
	    MLX5_CAP_IPOIB_ENHANCED(mdev, csum_cap))
		props->device_cap_flags |= IB_DEVICE_UD_IP_CSUM;

	if (MLX5_CAP_GEN(dev->mdev, eth_net_offloads) &&
	    MLX5_CAP_ETH(dev->mdev, scatter_fcs) &&
	    raw_support) {
		/* Legacy bit to support old userspace libraries */
		props->device_cap_flags |= IB_DEVICE_RAW_SCATTER_FCS;
		props->raw_packet_caps |= IB_RAW_PACKET_CAP_SCATTER_FCS;
	}

	if (MLX5_CAP_DEV_MEM(mdev, memic)) {
		props->max_dm_size =
			MLX5_CAP_DEV_MEM(mdev, max_memic_size);
	}

	if (mlx5_get_flow_namespace(dev->mdev, MLX5_FLOW_NAMESPACE_BYPASS))
		props->device_cap_flags |= IB_DEVICE_MANAGED_FLOW_STEERING;

	if (MLX5_CAP_GEN(mdev, end_pad))
		props->device_cap_flags |= IB_DEVICE_PCI_WRITE_END_PADDING;

	props->vendor_part_id	   = mdev->pdev->device;
	props->hw_ver		   = mdev->pdev->revision;

	props->max_mr_size	   = ~0ull;
	props->page_size_cap	   = ~(min_page_size - 1);
	props->max_qp		   = 1 << MLX5_CAP_GEN(mdev, log_max_qp);
	props->max_qp_wr	   = 1 << MLX5_CAP_GEN(mdev, log_max_qp_sz);
	max_rq_sg =  MLX5_CAP_GEN(mdev, max_wqe_sz_rq) /
		     sizeof(struct mlx5_wqe_data_seg);
	max_sq_desc = min_t(int, MLX5_CAP_GEN(mdev, max_wqe_sz_sq), 512);
	max_sq_sg = (max_sq_desc - sizeof(struct mlx5_wqe_ctrl_seg) -
		     sizeof(struct mlx5_wqe_raddr_seg)) /
		sizeof(struct mlx5_wqe_data_seg);
	props->max_send_sge = max_sq_sg;
	props->max_recv_sge = max_rq_sg;
	props->max_sge_rd	   = MLX5_MAX_SGE_RD;
	props->max_cq		   = 1 << MLX5_CAP_GEN(mdev, log_max_cq);
	props->max_cqe = (1 << MLX5_CAP_GEN(mdev, log_max_cq_sz)) - 1;
	props->max_mr		   = 1 << MLX5_CAP_GEN(mdev, log_max_mkey);
	props->max_pd		   = 1 << MLX5_CAP_GEN(mdev, log_max_pd);
	props->max_qp_rd_atom	   = 1 << MLX5_CAP_GEN(mdev, log_max_ra_req_qp);
	props->max_qp_init_rd_atom = 1 << MLX5_CAP_GEN(mdev, log_max_ra_res_qp);
	props->max_srq		   = 1 << MLX5_CAP_GEN(mdev, log_max_srq);
	props->max_srq_wr = (1 << MLX5_CAP_GEN(mdev, log_max_srq_sz)) - 1;
	props->local_ca_ack_delay  = MLX5_CAP_GEN(mdev, local_ca_ack_delay);
	props->max_res_rd_atom	   = props->max_qp_rd_atom * props->max_qp;
	props->max_srq_sge	   = max_rq_sg - 1;
	props->max_fast_reg_page_list_len =
		1 << MLX5_CAP_GEN(mdev, log_max_klm_list_size);
	get_atomic_caps_qp(dev, props);
	props->masked_atomic_cap   = IB_ATOMIC_NONE;
	props->max_mcast_grp	   = 1 << MLX5_CAP_GEN(mdev, log_max_mcg);
	props->max_mcast_qp_attach = MLX5_CAP_GEN(mdev, max_qp_mcg);
	props->max_total_mcast_qp_attach = props->max_mcast_qp_attach *
					   props->max_mcast_grp;
	props->max_map_per_fmr = INT_MAX; /* no limit in ConnectIB */
	props->max_ah = INT_MAX;
	props->hca_core_clock = MLX5_CAP_GEN(mdev, device_frequency_khz);
	props->timestamp_mask = 0x7FFFFFFFFFFFFFFFULL;

#ifdef CONFIG_INFINIBAND_ON_DEMAND_PAGING
	if (MLX5_CAP_GEN(mdev, pg))
		props->device_cap_flags |= IB_DEVICE_ON_DEMAND_PAGING;
	props->odp_caps = dev->odp_caps;
#endif

	if (MLX5_CAP_GEN(mdev, cd))
		props->device_cap_flags |= IB_DEVICE_CROSS_CHANNEL;

	if (!mlx5_core_is_pf(mdev))
		props->device_cap_flags |= IB_DEVICE_VIRTUAL_FUNCTION;

	if (mlx5_ib_port_link_layer(ibdev, 1) ==
	    IB_LINK_LAYER_ETHERNET && raw_support) {
		props->rss_caps.max_rwq_indirection_tables =
			1 << MLX5_CAP_GEN(dev->mdev, log_max_rqt);
		props->rss_caps.max_rwq_indirection_table_size =
			1 << MLX5_CAP_GEN(dev->mdev, log_max_rqt_size);
		props->rss_caps.supported_qpts = 1 << IB_QPT_RAW_PACKET;
		props->max_wq_type_rq =
			1 << MLX5_CAP_GEN(dev->mdev, log_max_rq);
	}

	if (MLX5_CAP_GEN(mdev, tag_matching)) {
		props->tm_caps.max_rndv_hdr_size = MLX5_TM_MAX_RNDV_MSG_SIZE;
		props->tm_caps.max_num_tags =
			(1 << MLX5_CAP_GEN(mdev, log_tag_matching_list_sz)) - 1;
		props->tm_caps.flags = IB_TM_CAP_RC;
		props->tm_caps.max_ops =
			1 << MLX5_CAP_GEN(mdev, log_max_qp_sz);
		props->tm_caps.max_sge = MLX5_TM_MAX_SGE;
	}

	if (MLX5_CAP_GEN(dev->mdev, cq_moderation)) {
		props->cq_caps.max_cq_moderation_count =
						MLX5_MAX_CQ_COUNT;
		props->cq_caps.max_cq_moderation_period =
						MLX5_MAX_CQ_PERIOD;
	}

	if (field_avail(typeof(resp), cqe_comp_caps, uhw->outlen)) {
		resp.response_length += sizeof(resp.cqe_comp_caps);

		if (MLX5_CAP_GEN(dev->mdev, cqe_compression)) {
			resp.cqe_comp_caps.max_num =
				MLX5_CAP_GEN(dev->mdev,
					     cqe_compression_max_num);

			resp.cqe_comp_caps.supported_format =
				MLX5_IB_CQE_RES_FORMAT_HASH |
				MLX5_IB_CQE_RES_FORMAT_CSUM;

			if (MLX5_CAP_GEN(dev->mdev, mini_cqe_resp_stride_index))
				resp.cqe_comp_caps.supported_format |=
					MLX5_IB_CQE_RES_FORMAT_CSUM_STRIDX;
		}
	}

	if (field_avail(typeof(resp), packet_pacing_caps, uhw->outlen) &&
	    raw_support) {
		if (MLX5_CAP_QOS(mdev, packet_pacing) &&
		    MLX5_CAP_GEN(mdev, qos)) {
			resp.packet_pacing_caps.qp_rate_limit_max =
				MLX5_CAP_QOS(mdev, packet_pacing_max_rate);
			resp.packet_pacing_caps.qp_rate_limit_min =
				MLX5_CAP_QOS(mdev, packet_pacing_min_rate);
			resp.packet_pacing_caps.supported_qpts |=
				1 << IB_QPT_RAW_PACKET;
			if (MLX5_CAP_QOS(mdev, packet_pacing_burst_bound) &&
			    MLX5_CAP_QOS(mdev, packet_pacing_typical_size))
				resp.packet_pacing_caps.cap_flags |=
					MLX5_IB_PP_SUPPORT_BURST;
		}
		resp.response_length += sizeof(resp.packet_pacing_caps);
	}

	if (field_avail(typeof(resp), mlx5_ib_support_multi_pkt_send_wqes,
			uhw->outlen)) {
		if (MLX5_CAP_ETH(mdev, multi_pkt_send_wqe))
			resp.mlx5_ib_support_multi_pkt_send_wqes =
				MLX5_IB_ALLOW_MPW;

		if (MLX5_CAP_ETH(mdev, enhanced_multi_pkt_send_wqe))
			resp.mlx5_ib_support_multi_pkt_send_wqes |=
				MLX5_IB_SUPPORT_EMPW;

		resp.response_length +=
			sizeof(resp.mlx5_ib_support_multi_pkt_send_wqes);
	}

	if (field_avail(typeof(resp), flags, uhw->outlen)) {
		resp.response_length += sizeof(resp.flags);

		if (MLX5_CAP_GEN(mdev, cqe_compression_128))
			resp.flags |=
				MLX5_IB_QUERY_DEV_RESP_FLAGS_CQE_128B_COMP;

		if (MLX5_CAP_GEN(mdev, cqe_128_always))
			resp.flags |= MLX5_IB_QUERY_DEV_RESP_FLAGS_CQE_128B_PAD;
	}

	if (field_avail(typeof(resp), sw_parsing_caps,
			uhw->outlen)) {
		resp.response_length += sizeof(resp.sw_parsing_caps);
		if (MLX5_CAP_ETH(mdev, swp)) {
			resp.sw_parsing_caps.sw_parsing_offloads |=
				MLX5_IB_SW_PARSING;

			if (MLX5_CAP_ETH(mdev, swp_csum))
				resp.sw_parsing_caps.sw_parsing_offloads |=
					MLX5_IB_SW_PARSING_CSUM;

			if (MLX5_CAP_ETH(mdev, swp_lso))
				resp.sw_parsing_caps.sw_parsing_offloads |=
					MLX5_IB_SW_PARSING_LSO;

			if (resp.sw_parsing_caps.sw_parsing_offloads)
				resp.sw_parsing_caps.supported_qpts =
					BIT(IB_QPT_RAW_PACKET);
		}
	}

	if (field_avail(typeof(resp), striding_rq_caps, uhw->outlen) &&
	    raw_support) {
		resp.response_length += sizeof(resp.striding_rq_caps);
		if (MLX5_CAP_GEN(mdev, striding_rq)) {
			resp.striding_rq_caps.min_single_stride_log_num_of_bytes =
				MLX5_MIN_SINGLE_STRIDE_LOG_NUM_BYTES;
			resp.striding_rq_caps.max_single_stride_log_num_of_bytes =
				MLX5_MAX_SINGLE_STRIDE_LOG_NUM_BYTES;
			resp.striding_rq_caps.min_single_wqe_log_num_of_strides =
				MLX5_MIN_SINGLE_WQE_LOG_NUM_STRIDES;
			resp.striding_rq_caps.max_single_wqe_log_num_of_strides =
				MLX5_MAX_SINGLE_WQE_LOG_NUM_STRIDES;
			resp.striding_rq_caps.supported_qpts =
				BIT(IB_QPT_RAW_PACKET);
		}
	}

	if (field_avail(typeof(resp), tunnel_offloads_caps,
			uhw->outlen)) {
		resp.response_length += sizeof(resp.tunnel_offloads_caps);
		if (MLX5_CAP_ETH(mdev, tunnel_stateless_vxlan))
			resp.tunnel_offloads_caps |=
				MLX5_IB_TUNNELED_OFFLOADS_VXLAN;
		if (MLX5_CAP_ETH(mdev, tunnel_stateless_geneve_rx))
			resp.tunnel_offloads_caps |=
				MLX5_IB_TUNNELED_OFFLOADS_GENEVE;
		if (MLX5_CAP_ETH(mdev, tunnel_stateless_gre))
			resp.tunnel_offloads_caps |=
				MLX5_IB_TUNNELED_OFFLOADS_GRE;
		if (MLX5_CAP_GEN(mdev, flex_parser_protocols) &
		    MLX5_FLEX_PROTO_CW_MPLS_GRE)
			resp.tunnel_offloads_caps |=
				MLX5_IB_TUNNELED_OFFLOADS_MPLS_GRE;
		if (MLX5_CAP_GEN(mdev, flex_parser_protocols) &
		    MLX5_FLEX_PROTO_CW_MPLS_UDP)
			resp.tunnel_offloads_caps |=
				MLX5_IB_TUNNELED_OFFLOADS_MPLS_UDP;
	}

	if (uhw->outlen) {
		err = ib_copy_to_udata(uhw, &resp, resp.response_length);

		if (err)
			return err;
	}

	return 0;
}

enum mlx5_ib_width {
	MLX5_IB_WIDTH_1X	= 1 << 0,
	MLX5_IB_WIDTH_2X	= 1 << 1,
	MLX5_IB_WIDTH_4X	= 1 << 2,
	MLX5_IB_WIDTH_8X	= 1 << 3,
	MLX5_IB_WIDTH_12X	= 1 << 4
};

static int translate_active_width(struct ib_device *ibdev, u8 active_width,
				  u8 *ib_width)
{
	struct mlx5_ib_dev *dev = to_mdev(ibdev);
	int err = 0;

	if (active_width & MLX5_IB_WIDTH_1X) {
		*ib_width = IB_WIDTH_1X;
	} else if (active_width & MLX5_IB_WIDTH_2X) {
		mlx5_ib_dbg(dev, "active_width %d is not supported by IB spec\n",
			    (int)active_width);
		err = -EINVAL;
	} else if (active_width & MLX5_IB_WIDTH_4X) {
		*ib_width = IB_WIDTH_4X;
	} else if (active_width & MLX5_IB_WIDTH_8X) {
		*ib_width = IB_WIDTH_8X;
	} else if (active_width & MLX5_IB_WIDTH_12X) {
		*ib_width = IB_WIDTH_12X;
	} else {
		mlx5_ib_dbg(dev, "Invalid active_width %d\n",
			    (int)active_width);
		err = -EINVAL;
	}

	return err;
}

static int mlx5_mtu_to_ib_mtu(int mtu)
{
	switch (mtu) {
	case 256: return 1;
	case 512: return 2;
	case 1024: return 3;
	case 2048: return 4;
	case 4096: return 5;
	default:
		pr_warn("invalid mtu\n");
		return -1;
	}
}

enum ib_max_vl_num {
	__IB_MAX_VL_0		= 1,
	__IB_MAX_VL_0_1		= 2,
	__IB_MAX_VL_0_3		= 3,
	__IB_MAX_VL_0_7		= 4,
	__IB_MAX_VL_0_14	= 5,
};

enum mlx5_vl_hw_cap {
	MLX5_VL_HW_0	= 1,
	MLX5_VL_HW_0_1	= 2,
	MLX5_VL_HW_0_2	= 3,
	MLX5_VL_HW_0_3	= 4,
	MLX5_VL_HW_0_4	= 5,
	MLX5_VL_HW_0_5	= 6,
	MLX5_VL_HW_0_6	= 7,
	MLX5_VL_HW_0_7	= 8,
	MLX5_VL_HW_0_14	= 15
};

static int translate_max_vl_num(struct ib_device *ibdev, u8 vl_hw_cap,
				u8 *max_vl_num)
{
	switch (vl_hw_cap) {
	case MLX5_VL_HW_0:
		*max_vl_num = __IB_MAX_VL_0;
		break;
	case MLX5_VL_HW_0_1:
		*max_vl_num = __IB_MAX_VL_0_1;
		break;
	case MLX5_VL_HW_0_3:
		*max_vl_num = __IB_MAX_VL_0_3;
		break;
	case MLX5_VL_HW_0_7:
		*max_vl_num = __IB_MAX_VL_0_7;
		break;
	case MLX5_VL_HW_0_14:
		*max_vl_num = __IB_MAX_VL_0_14;
		break;

	default:
		return -EINVAL;
	}

	return 0;
}

static int mlx5_query_hca_port(struct ib_device *ibdev, u8 port,
			       struct ib_port_attr *props)
{
	struct mlx5_ib_dev *dev = to_mdev(ibdev);
	struct mlx5_core_dev *mdev = dev->mdev;
	struct mlx5_hca_vport_context *rep;
	u16 max_mtu;
	u16 oper_mtu;
	int err;
	u8 ib_link_width_oper;
	u8 vl_hw_cap;

	rep = kzalloc(sizeof(*rep), GFP_KERNEL);
	if (!rep) {
		err = -ENOMEM;
		goto out;
	}

	/* props being zeroed by the caller, avoid zeroing it here */

	err = mlx5_query_hca_vport_context(mdev, 0, port, 0, rep);
	if (err)
		goto out;

	props->lid		= rep->lid;
	props->lmc		= rep->lmc;
	props->sm_lid		= rep->sm_lid;
	props->sm_sl		= rep->sm_sl;
	props->state		= rep->vport_state;
	props->phys_state	= rep->port_physical_state;
	props->port_cap_flags	= rep->cap_mask1;
	props->gid_tbl_len	= mlx5_get_gid_table_len(MLX5_CAP_GEN(mdev, gid_table_size));
	props->max_msg_sz	= 1 << MLX5_CAP_GEN(mdev, log_max_msg);
	props->pkey_tbl_len	= mlx5_to_sw_pkey_sz(MLX5_CAP_GEN(mdev, pkey_table_size));
	props->bad_pkey_cntr	= rep->pkey_violation_counter;
	props->qkey_viol_cntr	= rep->qkey_violation_counter;
	props->subnet_timeout	= rep->subnet_timeout;
	props->init_type_reply	= rep->init_type_reply;

	err = mlx5_query_port_link_width_oper(mdev, &ib_link_width_oper, port);
	if (err)
		goto out;

	err = translate_active_width(ibdev, ib_link_width_oper,
				     &props->active_width);
	if (err)
		goto out;
	err = mlx5_query_port_ib_proto_oper(mdev, &props->active_speed, port);
	if (err)
		goto out;

	mlx5_query_port_max_mtu(mdev, &max_mtu, port);

	props->max_mtu = mlx5_mtu_to_ib_mtu(max_mtu);

	mlx5_query_port_oper_mtu(mdev, &oper_mtu, port);

	props->active_mtu = mlx5_mtu_to_ib_mtu(oper_mtu);

	err = mlx5_query_port_vl_hw_cap(mdev, &vl_hw_cap, port);
	if (err)
		goto out;

	err = translate_max_vl_num(ibdev, vl_hw_cap,
				   &props->max_vl_num);
out:
	kfree(rep);
	return err;
}

int mlx5_ib_query_port(struct ib_device *ibdev, u8 port,
		       struct ib_port_attr *props)
{
	unsigned int count;
	int ret;

	switch (mlx5_get_vport_access_method(ibdev)) {
	case MLX5_VPORT_ACCESS_METHOD_MAD:
		ret = mlx5_query_mad_ifc_port(ibdev, port, props);
		break;

	case MLX5_VPORT_ACCESS_METHOD_HCA:
		ret = mlx5_query_hca_port(ibdev, port, props);
		break;

	case MLX5_VPORT_ACCESS_METHOD_NIC:
		ret = mlx5_query_port_roce(ibdev, port, props);
		break;

	default:
		ret = -EINVAL;
	}

	if (!ret && props) {
		struct mlx5_ib_dev *dev = to_mdev(ibdev);
		struct mlx5_core_dev *mdev;
		bool put_mdev = true;

		mdev = mlx5_ib_get_native_port_mdev(dev, port, NULL);
		if (!mdev) {
			/* If the port isn't affiliated yet query the master.
			 * The master and slave will have the same values.
			 */
			mdev = dev->mdev;
			port = 1;
			put_mdev = false;
		}
		count = mlx5_core_reserved_gids_count(mdev);
		if (put_mdev)
			mlx5_ib_put_native_port_mdev(dev, port);
		props->gid_tbl_len -= count;
	}
	return ret;
}

static int mlx5_ib_rep_query_port(struct ib_device *ibdev, u8 port,
				  struct ib_port_attr *props)
{
	int ret;

	/* Only link layer == ethernet is valid for representors */
	ret = mlx5_query_port_roce(ibdev, port, props);
	if (ret || !props)
		return ret;

	/* We don't support GIDS */
	props->gid_tbl_len = 0;

	return ret;
}

static int mlx5_ib_query_gid(struct ib_device *ibdev, u8 port, int index,
			     union ib_gid *gid)
{
	struct mlx5_ib_dev *dev = to_mdev(ibdev);
	struct mlx5_core_dev *mdev = dev->mdev;

	switch (mlx5_get_vport_access_method(ibdev)) {
	case MLX5_VPORT_ACCESS_METHOD_MAD:
		return mlx5_query_mad_ifc_gids(ibdev, port, index, gid);

	case MLX5_VPORT_ACCESS_METHOD_HCA:
		return mlx5_query_hca_vport_gid(mdev, 0, port, 0, index, gid);

	default:
		return -EINVAL;
	}

}

static int mlx5_query_hca_nic_pkey(struct ib_device *ibdev, u8 port,
				   u16 index, u16 *pkey)
{
	struct mlx5_ib_dev *dev = to_mdev(ibdev);
	struct mlx5_core_dev *mdev;
	bool put_mdev = true;
	u8 mdev_port_num;
	int err;

	mdev = mlx5_ib_get_native_port_mdev(dev, port, &mdev_port_num);
	if (!mdev) {
		/* The port isn't affiliated yet, get the PKey from the master
		 * port. For RoCE the PKey tables will be the same.
		 */
		put_mdev = false;
		mdev = dev->mdev;
		mdev_port_num = 1;
	}

	err = mlx5_query_hca_vport_pkey(mdev, 0, mdev_port_num, 0,
					index, pkey);
	if (put_mdev)
		mlx5_ib_put_native_port_mdev(dev, port);

	return err;
}

static int mlx5_ib_query_pkey(struct ib_device *ibdev, u8 port, u16 index,
			      u16 *pkey)
{
	switch (mlx5_get_vport_access_method(ibdev)) {
	case MLX5_VPORT_ACCESS_METHOD_MAD:
		return mlx5_query_mad_ifc_pkey(ibdev, port, index, pkey);

	case MLX5_VPORT_ACCESS_METHOD_HCA:
	case MLX5_VPORT_ACCESS_METHOD_NIC:
		return mlx5_query_hca_nic_pkey(ibdev, port, index, pkey);
	default:
		return -EINVAL;
	}
}

static int mlx5_ib_modify_device(struct ib_device *ibdev, int mask,
				 struct ib_device_modify *props)
{
	struct mlx5_ib_dev *dev = to_mdev(ibdev);
	struct mlx5_reg_node_desc in;
	struct mlx5_reg_node_desc out;
	int err;

	if (mask & ~IB_DEVICE_MODIFY_NODE_DESC)
		return -EOPNOTSUPP;

	if (!(mask & IB_DEVICE_MODIFY_NODE_DESC))
		return 0;

	/*
	 * If possible, pass node desc to FW, so it can generate
	 * a 144 trap.  If cmd fails, just ignore.
	 */
	memcpy(&in, props->node_desc, IB_DEVICE_NODE_DESC_MAX);
	err = mlx5_core_access_reg(dev->mdev, &in, sizeof(in), &out,
				   sizeof(out), MLX5_REG_NODE_DESC, 0, 1);
	if (err)
		return err;

	memcpy(ibdev->node_desc, props->node_desc, IB_DEVICE_NODE_DESC_MAX);

	return err;
}

static int set_port_caps_atomic(struct mlx5_ib_dev *dev, u8 port_num, u32 mask,
				u32 value)
{
	struct mlx5_hca_vport_context ctx = {};
	struct mlx5_core_dev *mdev;
	u8 mdev_port_num;
	int err;

	mdev = mlx5_ib_get_native_port_mdev(dev, port_num, &mdev_port_num);
	if (!mdev)
		return -ENODEV;

	err = mlx5_query_hca_vport_context(mdev, 0, mdev_port_num, 0, &ctx);
	if (err)
		goto out;

	if (~ctx.cap_mask1_perm & mask) {
		mlx5_ib_warn(dev, "trying to change bitmask 0x%X but change supported 0x%X\n",
			     mask, ctx.cap_mask1_perm);
		err = -EINVAL;
		goto out;
	}

	ctx.cap_mask1 = value;
	ctx.cap_mask1_perm = mask;
	err = mlx5_core_modify_hca_vport_context(mdev, 0, mdev_port_num,
						 0, &ctx);

out:
	mlx5_ib_put_native_port_mdev(dev, port_num);

	return err;
}

static int mlx5_ib_modify_port(struct ib_device *ibdev, u8 port, int mask,
			       struct ib_port_modify *props)
{
	struct mlx5_ib_dev *dev = to_mdev(ibdev);
	struct ib_port_attr attr;
	u32 tmp;
	int err;
	u32 change_mask;
	u32 value;
	bool is_ib = (mlx5_ib_port_link_layer(ibdev, port) ==
		      IB_LINK_LAYER_INFINIBAND);

	/* CM layer calls ib_modify_port() regardless of the link layer. For
	 * Ethernet ports, qkey violation and Port capabilities are meaningless.
	 */
	if (!is_ib)
		return 0;

	if (MLX5_CAP_GEN(dev->mdev, ib_virt) && is_ib) {
		change_mask = props->clr_port_cap_mask | props->set_port_cap_mask;
		value = ~props->clr_port_cap_mask | props->set_port_cap_mask;
		return set_port_caps_atomic(dev, port, change_mask, value);
	}

	mutex_lock(&dev->cap_mask_mutex);

	err = ib_query_port(ibdev, port, &attr);
	if (err)
		goto out;

	tmp = (attr.port_cap_flags | props->set_port_cap_mask) &
		~props->clr_port_cap_mask;

	err = mlx5_set_port_caps(dev->mdev, port, tmp);

out:
	mutex_unlock(&dev->cap_mask_mutex);
	return err;
}

static void print_lib_caps(struct mlx5_ib_dev *dev, u64 caps)
{
	mlx5_ib_dbg(dev, "MLX5_LIB_CAP_4K_UAR = %s\n",
		    caps & MLX5_LIB_CAP_4K_UAR ? "y" : "n");
}

static u16 calc_dynamic_bfregs(int uars_per_sys_page)
{
	/* Large page with non 4k uar support might limit the dynamic size */
	if (uars_per_sys_page == 1  && PAGE_SIZE > 4096)
		return MLX5_MIN_DYN_BFREGS;

	return MLX5_MAX_DYN_BFREGS;
}

static int calc_total_bfregs(struct mlx5_ib_dev *dev, bool lib_uar_4k,
			     struct mlx5_ib_alloc_ucontext_req_v2 *req,
			     struct mlx5_bfreg_info *bfregi)
{
	int uars_per_sys_page;
	int bfregs_per_sys_page;
	int ref_bfregs = req->total_num_bfregs;

	if (req->total_num_bfregs == 0)
		return -EINVAL;

	BUILD_BUG_ON(MLX5_MAX_BFREGS % MLX5_NON_FP_BFREGS_IN_PAGE);
	BUILD_BUG_ON(MLX5_MAX_BFREGS < MLX5_NON_FP_BFREGS_IN_PAGE);

	if (req->total_num_bfregs > MLX5_MAX_BFREGS)
		return -ENOMEM;

	uars_per_sys_page = get_uars_per_sys_page(dev, lib_uar_4k);
	bfregs_per_sys_page = uars_per_sys_page * MLX5_NON_FP_BFREGS_PER_UAR;
	/* This holds the required static allocation asked by the user */
	req->total_num_bfregs = ALIGN(req->total_num_bfregs, bfregs_per_sys_page);
	if (req->num_low_latency_bfregs > req->total_num_bfregs - 1)
		return -EINVAL;

	bfregi->num_static_sys_pages = req->total_num_bfregs / bfregs_per_sys_page;
	bfregi->num_dyn_bfregs = ALIGN(calc_dynamic_bfregs(uars_per_sys_page), bfregs_per_sys_page);
	bfregi->total_num_bfregs = req->total_num_bfregs + bfregi->num_dyn_bfregs;
	bfregi->num_sys_pages = bfregi->total_num_bfregs / bfregs_per_sys_page;

	mlx5_ib_dbg(dev, "uar_4k: fw support %s, lib support %s, user requested %d bfregs, allocated %d, total bfregs %d, using %d sys pages\n",
		    MLX5_CAP_GEN(dev->mdev, uar_4k) ? "yes" : "no",
		    lib_uar_4k ? "yes" : "no", ref_bfregs,
		    req->total_num_bfregs, bfregi->total_num_bfregs,
		    bfregi->num_sys_pages);

	return 0;
}

static int allocate_uars(struct mlx5_ib_dev *dev, struct mlx5_ib_ucontext *context)
{
	struct mlx5_bfreg_info *bfregi;
	int err;
	int i;

	bfregi = &context->bfregi;
	for (i = 0; i < bfregi->num_static_sys_pages; i++) {
		err = mlx5_cmd_alloc_uar(dev->mdev, &bfregi->sys_pages[i]);
		if (err)
			goto error;

		mlx5_ib_dbg(dev, "allocated uar %d\n", bfregi->sys_pages[i]);
	}

	for (i = bfregi->num_static_sys_pages; i < bfregi->num_sys_pages; i++)
		bfregi->sys_pages[i] = MLX5_IB_INVALID_UAR_INDEX;

	return 0;

error:
	for (--i; i >= 0; i--)
		if (mlx5_cmd_free_uar(dev->mdev, bfregi->sys_pages[i]))
			mlx5_ib_warn(dev, "failed to free uar %d\n", i);

	return err;
}

static void deallocate_uars(struct mlx5_ib_dev *dev,
			    struct mlx5_ib_ucontext *context)
{
	struct mlx5_bfreg_info *bfregi;
	int i;

	bfregi = &context->bfregi;
	for (i = 0; i < bfregi->num_sys_pages; i++)
		if (i < bfregi->num_static_sys_pages ||
		    bfregi->sys_pages[i] != MLX5_IB_INVALID_UAR_INDEX)
			mlx5_cmd_free_uar(dev->mdev, bfregi->sys_pages[i]);
}

int mlx5_ib_enable_lb(struct mlx5_ib_dev *dev, bool td, bool qp)
{
	int err = 0;

	mutex_lock(&dev->lb.mutex);
	if (td)
		dev->lb.user_td++;
	if (qp)
		dev->lb.qps++;

	if (dev->lb.user_td == 2 ||
	    dev->lb.qps == 1) {
		if (!dev->lb.enabled) {
			err = mlx5_nic_vport_update_local_lb(dev->mdev, true);
			dev->lb.enabled = true;
		}
	}

	mutex_unlock(&dev->lb.mutex);

	return err;
}

void mlx5_ib_disable_lb(struct mlx5_ib_dev *dev, bool td, bool qp)
{
	mutex_lock(&dev->lb.mutex);
	if (td)
		dev->lb.user_td--;
	if (qp)
		dev->lb.qps--;

	if (dev->lb.user_td == 1 &&
	    dev->lb.qps == 0) {
		if (dev->lb.enabled) {
			mlx5_nic_vport_update_local_lb(dev->mdev, false);
			dev->lb.enabled = false;
		}
	}

	mutex_unlock(&dev->lb.mutex);
}

static int mlx5_ib_alloc_transport_domain(struct mlx5_ib_dev *dev, u32 *tdn,
					  u16 uid)
{
	int err;

	if (!MLX5_CAP_GEN(dev->mdev, log_max_transport_domain))
		return 0;

	err = mlx5_cmd_alloc_transport_domain(dev->mdev, tdn, uid);
	if (err)
		return err;

	if ((MLX5_CAP_GEN(dev->mdev, port_type) != MLX5_CAP_PORT_TYPE_ETH) ||
	    (!MLX5_CAP_GEN(dev->mdev, disable_local_lb_uc) &&
	     !MLX5_CAP_GEN(dev->mdev, disable_local_lb_mc)))
		return err;

	return mlx5_ib_enable_lb(dev, true, false);
}

static void mlx5_ib_dealloc_transport_domain(struct mlx5_ib_dev *dev, u32 tdn,
					     u16 uid)
{
	if (!MLX5_CAP_GEN(dev->mdev, log_max_transport_domain))
		return;

	mlx5_cmd_dealloc_transport_domain(dev->mdev, tdn, uid);

	if ((MLX5_CAP_GEN(dev->mdev, port_type) != MLX5_CAP_PORT_TYPE_ETH) ||
	    (!MLX5_CAP_GEN(dev->mdev, disable_local_lb_uc) &&
	     !MLX5_CAP_GEN(dev->mdev, disable_local_lb_mc)))
		return;

	mlx5_ib_disable_lb(dev, true, false);
}

static struct ib_ucontext *mlx5_ib_alloc_ucontext(struct ib_device *ibdev,
						  struct ib_udata *udata)
{
	struct mlx5_ib_dev *dev = to_mdev(ibdev);
	struct mlx5_ib_alloc_ucontext_req_v2 req = {};
	struct mlx5_ib_alloc_ucontext_resp resp = {};
	struct mlx5_core_dev *mdev = dev->mdev;
	struct mlx5_ib_ucontext *context;
	struct mlx5_bfreg_info *bfregi;
	int ver;
	int err;
	size_t min_req_v2 = offsetof(struct mlx5_ib_alloc_ucontext_req_v2,
				     max_cqe_version);
	u32 dump_fill_mkey;
	bool lib_uar_4k;

	if (!dev->ib_active)
		return ERR_PTR(-EAGAIN);

	if (udata->inlen == sizeof(struct mlx5_ib_alloc_ucontext_req))
		ver = 0;
	else if (udata->inlen >= min_req_v2)
		ver = 2;
	else
		return ERR_PTR(-EINVAL);

	err = ib_copy_from_udata(&req, udata, min(udata->inlen, sizeof(req)));
	if (err)
		return ERR_PTR(err);

	if (req.flags & ~MLX5_IB_ALLOC_UCTX_DEVX)
		return ERR_PTR(-EOPNOTSUPP);

	if (req.comp_mask || req.reserved0 || req.reserved1 || req.reserved2)
		return ERR_PTR(-EOPNOTSUPP);

	req.total_num_bfregs = ALIGN(req.total_num_bfregs,
				    MLX5_NON_FP_BFREGS_PER_UAR);
	if (req.num_low_latency_bfregs > req.total_num_bfregs - 1)
		return ERR_PTR(-EINVAL);

	resp.qp_tab_size = 1 << MLX5_CAP_GEN(dev->mdev, log_max_qp);
	if (mlx5_core_is_pf(dev->mdev) && MLX5_CAP_GEN(dev->mdev, bf))
		resp.bf_reg_size = 1 << MLX5_CAP_GEN(dev->mdev, log_bf_reg_size);
	resp.cache_line_size = cache_line_size();
	resp.max_sq_desc_sz = MLX5_CAP_GEN(dev->mdev, max_wqe_sz_sq);
	resp.max_rq_desc_sz = MLX5_CAP_GEN(dev->mdev, max_wqe_sz_rq);
	resp.max_send_wqebb = 1 << MLX5_CAP_GEN(dev->mdev, log_max_qp_sz);
	resp.max_recv_wr = 1 << MLX5_CAP_GEN(dev->mdev, log_max_qp_sz);
	resp.max_srq_recv_wr = 1 << MLX5_CAP_GEN(dev->mdev, log_max_srq_sz);
	resp.cqe_version = min_t(__u8,
				 (__u8)MLX5_CAP_GEN(dev->mdev, cqe_version),
				 req.max_cqe_version);
	resp.log_uar_size = MLX5_CAP_GEN(dev->mdev, uar_4k) ?
				MLX5_ADAPTER_PAGE_SHIFT : PAGE_SHIFT;
	resp.num_uars_per_page = MLX5_CAP_GEN(dev->mdev, uar_4k) ?
					MLX5_CAP_GEN(dev->mdev, num_of_uars_per_page) : 1;
	resp.response_length = min(offsetof(typeof(resp), response_length) +
				   sizeof(resp.response_length), udata->outlen);

	if (mlx5_accel_ipsec_device_caps(dev->mdev) & MLX5_ACCEL_IPSEC_CAP_DEVICE) {
		if (mlx5_get_flow_namespace(dev->mdev, MLX5_FLOW_NAMESPACE_EGRESS))
			resp.flow_action_flags |= MLX5_USER_ALLOC_UCONTEXT_FLOW_ACTION_FLAGS_ESP_AES_GCM;
		if (mlx5_accel_ipsec_device_caps(dev->mdev) & MLX5_ACCEL_IPSEC_CAP_REQUIRED_METADATA)
			resp.flow_action_flags |= MLX5_USER_ALLOC_UCONTEXT_FLOW_ACTION_FLAGS_ESP_AES_GCM_REQ_METADATA;
		if (MLX5_CAP_FLOWTABLE(dev->mdev, flow_table_properties_nic_receive.ft_field_support.outer_esp_spi))
			resp.flow_action_flags |= MLX5_USER_ALLOC_UCONTEXT_FLOW_ACTION_FLAGS_ESP_AES_GCM_SPI_STEERING;
		if (mlx5_accel_ipsec_device_caps(dev->mdev) & MLX5_ACCEL_IPSEC_CAP_TX_IV_IS_ESN)
			resp.flow_action_flags |= MLX5_USER_ALLOC_UCONTEXT_FLOW_ACTION_FLAGS_ESP_AES_GCM_TX_IV_IS_ESN;
		/* MLX5_USER_ALLOC_UCONTEXT_FLOW_ACTION_FLAGS_ESP_AES_GCM_FULL_OFFLOAD is currently always 0 */
	}

	context = kzalloc(sizeof(*context), GFP_KERNEL);
	if (!context)
		return ERR_PTR(-ENOMEM);

	lib_uar_4k = req.lib_caps & MLX5_LIB_CAP_4K_UAR;
	bfregi = &context->bfregi;

	/* updates req->total_num_bfregs */
	err = calc_total_bfregs(dev, lib_uar_4k, &req, bfregi);
	if (err)
		goto out_ctx;

	mutex_init(&bfregi->lock);
	bfregi->lib_uar_4k = lib_uar_4k;
	bfregi->count = kcalloc(bfregi->total_num_bfregs, sizeof(*bfregi->count),
				GFP_KERNEL);
	if (!bfregi->count) {
		err = -ENOMEM;
		goto out_ctx;
	}

	bfregi->sys_pages = kcalloc(bfregi->num_sys_pages,
				    sizeof(*bfregi->sys_pages),
				    GFP_KERNEL);
	if (!bfregi->sys_pages) {
		err = -ENOMEM;
		goto out_count;
	}

	err = allocate_uars(dev, context);
	if (err)
		goto out_sys_pages;

#ifdef CONFIG_INFINIBAND_ON_DEMAND_PAGING
	context->ibucontext.invalidate_range = &mlx5_ib_invalidate_range;
#endif

	if (req.flags & MLX5_IB_ALLOC_UCTX_DEVX) {
		err = mlx5_ib_devx_create(dev);
		if (err < 0)
			goto out_uars;
		context->devx_uid = err;
	}

	err = mlx5_ib_alloc_transport_domain(dev, &context->tdn,
					     context->devx_uid);
	if (err)
		goto out_devx;

	if (MLX5_CAP_GEN(dev->mdev, dump_fill_mkey)) {
		err = mlx5_cmd_dump_fill_mkey(dev->mdev, &dump_fill_mkey);
		if (err)
			goto out_mdev;
	}

	INIT_LIST_HEAD(&context->db_page_list);
	mutex_init(&context->db_page_mutex);

	resp.tot_bfregs = req.total_num_bfregs;
	resp.num_ports = dev->num_ports;

	if (field_avail(typeof(resp), cqe_version, udata->outlen))
		resp.response_length += sizeof(resp.cqe_version);

	if (field_avail(typeof(resp), cmds_supp_uhw, udata->outlen)) {
		resp.cmds_supp_uhw |= MLX5_USER_CMDS_SUPP_UHW_QUERY_DEVICE |
				      MLX5_USER_CMDS_SUPP_UHW_CREATE_AH;
		resp.response_length += sizeof(resp.cmds_supp_uhw);
	}

	if (field_avail(typeof(resp), eth_min_inline, udata->outlen)) {
		if (mlx5_ib_port_link_layer(ibdev, 1) == IB_LINK_LAYER_ETHERNET) {
			mlx5_query_min_inline(dev->mdev, &resp.eth_min_inline);
			resp.eth_min_inline++;
		}
		resp.response_length += sizeof(resp.eth_min_inline);
	}

	if (field_avail(typeof(resp), clock_info_versions, udata->outlen)) {
		if (mdev->clock_info)
			resp.clock_info_versions = BIT(MLX5_IB_CLOCK_INFO_V1);
		resp.response_length += sizeof(resp.clock_info_versions);
	}

	/*
	 * We don't want to expose information from the PCI bar that is located
	 * after 4096 bytes, so if the arch only supports larger pages, let's
	 * pretend we don't support reading the HCA's core clock. This is also
	 * forced by mmap function.
	 */
	if (field_avail(typeof(resp), hca_core_clock_offset, udata->outlen)) {
		if (PAGE_SIZE <= 4096) {
			resp.comp_mask |=
				MLX5_IB_ALLOC_UCONTEXT_RESP_MASK_CORE_CLOCK_OFFSET;
			resp.hca_core_clock_offset =
				offsetof(struct mlx5_init_seg, internal_timer_h) % PAGE_SIZE;
		}
		resp.response_length += sizeof(resp.hca_core_clock_offset);
	}

	if (field_avail(typeof(resp), log_uar_size, udata->outlen))
		resp.response_length += sizeof(resp.log_uar_size);

	if (field_avail(typeof(resp), num_uars_per_page, udata->outlen))
		resp.response_length += sizeof(resp.num_uars_per_page);

	if (field_avail(typeof(resp), num_dyn_bfregs, udata->outlen)) {
		resp.num_dyn_bfregs = bfregi->num_dyn_bfregs;
		resp.response_length += sizeof(resp.num_dyn_bfregs);
	}

	if (field_avail(typeof(resp), dump_fill_mkey, udata->outlen)) {
		if (MLX5_CAP_GEN(dev->mdev, dump_fill_mkey)) {
			resp.dump_fill_mkey = dump_fill_mkey;
			resp.comp_mask |=
				MLX5_IB_ALLOC_UCONTEXT_RESP_MASK_DUMP_FILL_MKEY;
		}
		resp.response_length += sizeof(resp.dump_fill_mkey);
	}

	err = ib_copy_to_udata(udata, &resp, resp.response_length);
	if (err)
		goto out_mdev;

	bfregi->ver = ver;
	bfregi->num_low_latency_bfregs = req.num_low_latency_bfregs;
	context->cqe_version = resp.cqe_version;
	context->lib_caps = req.lib_caps;
	print_lib_caps(dev, context->lib_caps);

	if (mlx5_lag_is_active(dev->mdev)) {
		u8 port = mlx5_core_native_port_num(dev->mdev);

		atomic_set(&context->tx_port_affinity,
			   atomic_add_return(
				   1, &dev->roce[port].tx_port_affinity));
	}

	return &context->ibucontext;

out_mdev:
	mlx5_ib_dealloc_transport_domain(dev, context->tdn, context->devx_uid);
out_devx:
	if (req.flags & MLX5_IB_ALLOC_UCTX_DEVX)
		mlx5_ib_devx_destroy(dev, context->devx_uid);

out_uars:
	deallocate_uars(dev, context);

out_sys_pages:
	kfree(bfregi->sys_pages);

out_count:
	kfree(bfregi->count);

out_ctx:
	kfree(context);

	return ERR_PTR(err);
}

static int mlx5_ib_dealloc_ucontext(struct ib_ucontext *ibcontext)
{
	struct mlx5_ib_ucontext *context = to_mucontext(ibcontext);
	struct mlx5_ib_dev *dev = to_mdev(ibcontext->device);
	struct mlx5_bfreg_info *bfregi;

#ifdef CONFIG_INFINIBAND_ON_DEMAND_PAGING
	/* All umem's must be destroyed before destroying the ucontext. */
	mutex_lock(&ibcontext->per_mm_list_lock);
	WARN_ON(!list_empty(&ibcontext->per_mm_list));
	mutex_unlock(&ibcontext->per_mm_list_lock);
#endif

	bfregi = &context->bfregi;
	mlx5_ib_dealloc_transport_domain(dev, context->tdn, context->devx_uid);

	if (context->devx_uid)
		mlx5_ib_devx_destroy(dev, context->devx_uid);

	deallocate_uars(dev, context);
	kfree(bfregi->sys_pages);
	kfree(bfregi->count);
	kfree(context);

	return 0;
}

static phys_addr_t uar_index2pfn(struct mlx5_ib_dev *dev,
				 int uar_idx)
{
	int fw_uars_per_page;

	fw_uars_per_page = MLX5_CAP_GEN(dev->mdev, uar_4k) ? MLX5_UARS_IN_PAGE : 1;

	return (pci_resource_start(dev->mdev->pdev, 0) >> PAGE_SHIFT) + uar_idx / fw_uars_per_page;
}

static int get_command(unsigned long offset)
{
	return (offset >> MLX5_IB_MMAP_CMD_SHIFT) & MLX5_IB_MMAP_CMD_MASK;
}

static int get_arg(unsigned long offset)
{
	return offset & ((1 << MLX5_IB_MMAP_CMD_SHIFT) - 1);
}

static int get_index(unsigned long offset)
{
	return get_arg(offset);
}

/* Index resides in an extra byte to enable larger values than 255 */
static int get_extended_index(unsigned long offset)
{
	return get_arg(offset) | ((offset >> 16) & 0xff) << 8;
}


static void mlx5_ib_disassociate_ucontext(struct ib_ucontext *ibcontext)
{
}

static inline char *mmap_cmd2str(enum mlx5_ib_mmap_cmd cmd)
{
	switch (cmd) {
	case MLX5_IB_MMAP_WC_PAGE:
		return "WC";
	case MLX5_IB_MMAP_REGULAR_PAGE:
		return "best effort WC";
	case MLX5_IB_MMAP_NC_PAGE:
		return "NC";
	case MLX5_IB_MMAP_DEVICE_MEM:
		return "Device Memory";
	default:
		return NULL;
	}
}

static int mlx5_ib_mmap_clock_info_page(struct mlx5_ib_dev *dev,
					struct vm_area_struct *vma,
					struct mlx5_ib_ucontext *context)
{
	if (vma->vm_end - vma->vm_start != PAGE_SIZE)
		return -EINVAL;

	if (get_index(vma->vm_pgoff) != MLX5_IB_CLOCK_INFO_V1)
		return -EOPNOTSUPP;

	if (vma->vm_flags & VM_WRITE)
		return -EPERM;

	if (!dev->mdev->clock_info_page)
		return -EOPNOTSUPP;

	return rdma_user_mmap_page(&context->ibucontext, vma,
				   dev->mdev->clock_info_page, PAGE_SIZE);
}

static int uar_mmap(struct mlx5_ib_dev *dev, enum mlx5_ib_mmap_cmd cmd,
		    struct vm_area_struct *vma,
		    struct mlx5_ib_ucontext *context)
{
	struct mlx5_bfreg_info *bfregi = &context->bfregi;
	int err;
	unsigned long idx;
	phys_addr_t pfn;
	pgprot_t prot;
	u32 bfreg_dyn_idx = 0;
	u32 uar_index;
	int dyn_uar = (cmd == MLX5_IB_MMAP_ALLOC_WC);
	int max_valid_idx = dyn_uar ? bfregi->num_sys_pages :
				bfregi->num_static_sys_pages;

	if (vma->vm_end - vma->vm_start != PAGE_SIZE)
		return -EINVAL;

	if (dyn_uar)
		idx = get_extended_index(vma->vm_pgoff) + bfregi->num_static_sys_pages;
	else
		idx = get_index(vma->vm_pgoff);

	if (idx >= max_valid_idx) {
		mlx5_ib_warn(dev, "invalid uar index %lu, max=%d\n",
			     idx, max_valid_idx);
		return -EINVAL;
	}

	switch (cmd) {
	case MLX5_IB_MMAP_WC_PAGE:
	case MLX5_IB_MMAP_ALLOC_WC:
/* Some architectures don't support WC memory */
#if defined(CONFIG_X86)
		if (!pat_enabled())
			return -EPERM;
#elif !(defined(CONFIG_PPC) || (defined(CONFIG_ARM) && defined(CONFIG_MMU)))
			return -EPERM;
#endif
	/* fall through */
	case MLX5_IB_MMAP_REGULAR_PAGE:
		/* For MLX5_IB_MMAP_REGULAR_PAGE do the best effort to get WC */
		prot = pgprot_writecombine(vma->vm_page_prot);
		break;
	case MLX5_IB_MMAP_NC_PAGE:
		prot = pgprot_noncached(vma->vm_page_prot);
		break;
	default:
		return -EINVAL;
	}

	if (dyn_uar) {
		int uars_per_page;

		uars_per_page = get_uars_per_sys_page(dev, bfregi->lib_uar_4k);
		bfreg_dyn_idx = idx * (uars_per_page * MLX5_NON_FP_BFREGS_PER_UAR);
		if (bfreg_dyn_idx >= bfregi->total_num_bfregs) {
			mlx5_ib_warn(dev, "invalid bfreg_dyn_idx %u, max=%u\n",
				     bfreg_dyn_idx, bfregi->total_num_bfregs);
			return -EINVAL;
		}

		mutex_lock(&bfregi->lock);
		/* Fail if uar already allocated, first bfreg index of each
		 * page holds its count.
		 */
		if (bfregi->count[bfreg_dyn_idx]) {
			mlx5_ib_warn(dev, "wrong offset, idx %lu is busy, bfregn=%u\n", idx, bfreg_dyn_idx);
			mutex_unlock(&bfregi->lock);
			return -EINVAL;
		}

		bfregi->count[bfreg_dyn_idx]++;
		mutex_unlock(&bfregi->lock);

		err = mlx5_cmd_alloc_uar(dev->mdev, &uar_index);
		if (err) {
			mlx5_ib_warn(dev, "UAR alloc failed\n");
			goto free_bfreg;
		}
	} else {
		uar_index = bfregi->sys_pages[idx];
	}

	pfn = uar_index2pfn(dev, uar_index);
	mlx5_ib_dbg(dev, "uar idx 0x%lx, pfn %pa\n", idx, &pfn);

	err = rdma_user_mmap_io(&context->ibucontext, vma, pfn, PAGE_SIZE,
				prot);
	if (err) {
		mlx5_ib_err(dev,
			    "rdma_user_mmap_io failed with error=%d, mmap_cmd=%s\n",
			    err, mmap_cmd2str(cmd));
		goto err;
	}

	if (dyn_uar)
		bfregi->sys_pages[idx] = uar_index;
	return 0;

err:
	if (!dyn_uar)
		return err;

	mlx5_cmd_free_uar(dev->mdev, idx);

free_bfreg:
	mlx5_ib_free_bfreg(dev, bfregi, bfreg_dyn_idx);

	return err;
}

static int dm_mmap(struct ib_ucontext *context, struct vm_area_struct *vma)
{
	struct mlx5_ib_ucontext *mctx = to_mucontext(context);
	struct mlx5_ib_dev *dev = to_mdev(context->device);
	u16 page_idx = get_extended_index(vma->vm_pgoff);
	size_t map_size = vma->vm_end - vma->vm_start;
	u32 npages = map_size >> PAGE_SHIFT;
	phys_addr_t pfn;

	if (find_next_zero_bit(mctx->dm_pages, page_idx + npages, page_idx) !=
	    page_idx + npages)
		return -EINVAL;

	pfn = ((pci_resource_start(dev->mdev->pdev, 0) +
	      MLX5_CAP64_DEV_MEM(dev->mdev, memic_bar_start_addr)) >>
	      PAGE_SHIFT) +
	      page_idx;
	return rdma_user_mmap_io(context, vma, pfn, map_size,
				 pgprot_writecombine(vma->vm_page_prot));
}

static int mlx5_ib_mmap(struct ib_ucontext *ibcontext, struct vm_area_struct *vma)
{
	struct mlx5_ib_ucontext *context = to_mucontext(ibcontext);
	struct mlx5_ib_dev *dev = to_mdev(ibcontext->device);
	unsigned long command;
	phys_addr_t pfn;

	command = get_command(vma->vm_pgoff);
	switch (command) {
	case MLX5_IB_MMAP_WC_PAGE:
	case MLX5_IB_MMAP_NC_PAGE:
	case MLX5_IB_MMAP_REGULAR_PAGE:
	case MLX5_IB_MMAP_ALLOC_WC:
		return uar_mmap(dev, command, vma, context);

	case MLX5_IB_MMAP_GET_CONTIGUOUS_PAGES:
		return -ENOSYS;

	case MLX5_IB_MMAP_CORE_CLOCK:
		if (vma->vm_end - vma->vm_start != PAGE_SIZE)
			return -EINVAL;

		if (vma->vm_flags & VM_WRITE)
			return -EPERM;

		/* Don't expose to user-space information it shouldn't have */
		if (PAGE_SIZE > 4096)
			return -EOPNOTSUPP;

		vma->vm_page_prot = pgprot_noncached(vma->vm_page_prot);
		pfn = (dev->mdev->iseg_base +
		       offsetof(struct mlx5_init_seg, internal_timer_h)) >>
			PAGE_SHIFT;
		if (io_remap_pfn_range(vma, vma->vm_start, pfn,
				       PAGE_SIZE, vma->vm_page_prot))
			return -EAGAIN;
		break;
	case MLX5_IB_MMAP_CLOCK_INFO:
		return mlx5_ib_mmap_clock_info_page(dev, vma, context);

	case MLX5_IB_MMAP_DEVICE_MEM:
		return dm_mmap(ibcontext, vma);

	default:
		return -EINVAL;
	}

	return 0;
}

struct ib_dm *mlx5_ib_alloc_dm(struct ib_device *ibdev,
			       struct ib_ucontext *context,
			       struct ib_dm_alloc_attr *attr,
			       struct uverbs_attr_bundle *attrs)
{
	u64 act_size = roundup(attr->length, MLX5_MEMIC_BASE_SIZE);
	struct mlx5_memic *memic = &to_mdev(ibdev)->memic;
	phys_addr_t memic_addr;
	struct mlx5_ib_dm *dm;
	u64 start_offset;
	u32 page_idx;
	int err;

	dm = kzalloc(sizeof(*dm), GFP_KERNEL);
	if (!dm)
		return ERR_PTR(-ENOMEM);

	mlx5_ib_dbg(to_mdev(ibdev), "alloc_memic req: user_length=0x%llx act_length=0x%llx log_alignment=%d\n",
		    attr->length, act_size, attr->alignment);

	err = mlx5_cmd_alloc_memic(memic, &memic_addr,
				   act_size, attr->alignment);
	if (err)
		goto err_free;

	start_offset = memic_addr & ~PAGE_MASK;
	page_idx = (memic_addr - pci_resource_start(memic->dev->pdev, 0) -
		    MLX5_CAP64_DEV_MEM(memic->dev, memic_bar_start_addr)) >>
		    PAGE_SHIFT;

	err = uverbs_copy_to(attrs,
			     MLX5_IB_ATTR_ALLOC_DM_RESP_START_OFFSET,
			     &start_offset, sizeof(start_offset));
	if (err)
		goto err_dealloc;

	err = uverbs_copy_to(attrs,
			     MLX5_IB_ATTR_ALLOC_DM_RESP_PAGE_INDEX,
			     &page_idx, sizeof(page_idx));
	if (err)
		goto err_dealloc;

	bitmap_set(to_mucontext(context)->dm_pages, page_idx,
		   DIV_ROUND_UP(act_size, PAGE_SIZE));

	dm->dev_addr = memic_addr;

	return &dm->ibdm;

err_dealloc:
	mlx5_cmd_dealloc_memic(memic, memic_addr,
			       act_size);
err_free:
	kfree(dm);
	return ERR_PTR(err);
}

int mlx5_ib_dealloc_dm(struct ib_dm *ibdm)
{
	struct mlx5_memic *memic = &to_mdev(ibdm->device)->memic;
	struct mlx5_ib_dm *dm = to_mdm(ibdm);
	u64 act_size = roundup(dm->ibdm.length, MLX5_MEMIC_BASE_SIZE);
	u32 page_idx;
	int ret;

	ret = mlx5_cmd_dealloc_memic(memic, dm->dev_addr, act_size);
	if (ret)
		return ret;

	page_idx = (dm->dev_addr - pci_resource_start(memic->dev->pdev, 0) -
		    MLX5_CAP64_DEV_MEM(memic->dev, memic_bar_start_addr)) >>
		    PAGE_SHIFT;
	bitmap_clear(to_mucontext(ibdm->uobject->context)->dm_pages,
		     page_idx,
		     DIV_ROUND_UP(act_size, PAGE_SIZE));

	kfree(dm);

	return 0;
}

static struct ib_pd *mlx5_ib_alloc_pd(struct ib_device *ibdev,
				      struct ib_ucontext *context,
				      struct ib_udata *udata)
{
	struct mlx5_ib_alloc_pd_resp resp;
	struct mlx5_ib_pd *pd;
	int err;
	u32 out[MLX5_ST_SZ_DW(alloc_pd_out)] = {};
	u32 in[MLX5_ST_SZ_DW(alloc_pd_in)]   = {};
	u16 uid = 0;

	pd = kmalloc(sizeof(*pd), GFP_KERNEL);
	if (!pd)
		return ERR_PTR(-ENOMEM);

	uid = context ? to_mucontext(context)->devx_uid : 0;
	MLX5_SET(alloc_pd_in, in, opcode, MLX5_CMD_OP_ALLOC_PD);
	MLX5_SET(alloc_pd_in, in, uid, uid);
	err = mlx5_cmd_exec(to_mdev(ibdev)->mdev, in, sizeof(in),
			    out, sizeof(out));
	if (err) {
		kfree(pd);
		return ERR_PTR(err);
	}

	pd->pdn = MLX5_GET(alloc_pd_out, out, pd);
	pd->uid = uid;
	if (context) {
		resp.pdn = pd->pdn;
		if (ib_copy_to_udata(udata, &resp, sizeof(resp))) {
			mlx5_cmd_dealloc_pd(to_mdev(ibdev)->mdev, pd->pdn, uid);
			kfree(pd);
			return ERR_PTR(-EFAULT);
		}
	}

	return &pd->ibpd;
}

static int mlx5_ib_dealloc_pd(struct ib_pd *pd)
{
	struct mlx5_ib_dev *mdev = to_mdev(pd->device);
	struct mlx5_ib_pd *mpd = to_mpd(pd);

	mlx5_cmd_dealloc_pd(mdev->mdev, mpd->pdn, mpd->uid);
	kfree(mpd);

	return 0;
}

enum {
	MATCH_CRITERIA_ENABLE_OUTER_BIT,
	MATCH_CRITERIA_ENABLE_MISC_BIT,
	MATCH_CRITERIA_ENABLE_INNER_BIT,
	MATCH_CRITERIA_ENABLE_MISC2_BIT
};

#define HEADER_IS_ZERO(match_criteria, headers)			           \
	!(memchr_inv(MLX5_ADDR_OF(fte_match_param, match_criteria, headers), \
		    0, MLX5_FLD_SZ_BYTES(fte_match_param, headers)))       \

static u8 get_match_criteria_enable(u32 *match_criteria)
{
	u8 match_criteria_enable;

	match_criteria_enable =
		(!HEADER_IS_ZERO(match_criteria, outer_headers)) <<
		MATCH_CRITERIA_ENABLE_OUTER_BIT;
	match_criteria_enable |=
		(!HEADER_IS_ZERO(match_criteria, misc_parameters)) <<
		MATCH_CRITERIA_ENABLE_MISC_BIT;
	match_criteria_enable |=
		(!HEADER_IS_ZERO(match_criteria, inner_headers)) <<
		MATCH_CRITERIA_ENABLE_INNER_BIT;
	match_criteria_enable |=
		(!HEADER_IS_ZERO(match_criteria, misc_parameters_2)) <<
		MATCH_CRITERIA_ENABLE_MISC2_BIT;

	return match_criteria_enable;
}

static void set_proto(void *outer_c, void *outer_v, u8 mask, u8 val)
{
	MLX5_SET(fte_match_set_lyr_2_4, outer_c, ip_protocol, mask);
	MLX5_SET(fte_match_set_lyr_2_4, outer_v, ip_protocol, val);
}

static void set_flow_label(void *misc_c, void *misc_v, u32 mask, u32 val,
			   bool inner)
{
	if (inner) {
		MLX5_SET(fte_match_set_misc,
			 misc_c, inner_ipv6_flow_label, mask);
		MLX5_SET(fte_match_set_misc,
			 misc_v, inner_ipv6_flow_label, val);
	} else {
		MLX5_SET(fte_match_set_misc,
			 misc_c, outer_ipv6_flow_label, mask);
		MLX5_SET(fte_match_set_misc,
			 misc_v, outer_ipv6_flow_label, val);
	}
}

static void set_tos(void *outer_c, void *outer_v, u8 mask, u8 val)
{
	MLX5_SET(fte_match_set_lyr_2_4, outer_c, ip_ecn, mask);
	MLX5_SET(fte_match_set_lyr_2_4, outer_v, ip_ecn, val);
	MLX5_SET(fte_match_set_lyr_2_4, outer_c, ip_dscp, mask >> 2);
	MLX5_SET(fte_match_set_lyr_2_4, outer_v, ip_dscp, val >> 2);
}

static int check_mpls_supp_fields(u32 field_support, const __be32 *set_mask)
{
	if (MLX5_GET(fte_match_mpls, set_mask, mpls_label) &&
	    !(field_support & MLX5_FIELD_SUPPORT_MPLS_LABEL))
		return -EOPNOTSUPP;

	if (MLX5_GET(fte_match_mpls, set_mask, mpls_exp) &&
	    !(field_support & MLX5_FIELD_SUPPORT_MPLS_EXP))
		return -EOPNOTSUPP;

	if (MLX5_GET(fte_match_mpls, set_mask, mpls_s_bos) &&
	    !(field_support & MLX5_FIELD_SUPPORT_MPLS_S_BOS))
		return -EOPNOTSUPP;

	if (MLX5_GET(fte_match_mpls, set_mask, mpls_ttl) &&
	    !(field_support & MLX5_FIELD_SUPPORT_MPLS_TTL))
		return -EOPNOTSUPP;

	return 0;
}

#define LAST_ETH_FIELD vlan_tag
#define LAST_IB_FIELD sl
#define LAST_IPV4_FIELD tos
#define LAST_IPV6_FIELD traffic_class
#define LAST_TCP_UDP_FIELD src_port
#define LAST_TUNNEL_FIELD tunnel_id
#define LAST_FLOW_TAG_FIELD tag_id
#define LAST_DROP_FIELD size
#define LAST_COUNTERS_FIELD counters

/* Field is the last supported field */
#define FIELDS_NOT_SUPPORTED(filter, field)\
	memchr_inv((void *)&filter.field  +\
		   sizeof(filter.field), 0,\
		   sizeof(filter) -\
		   offsetof(typeof(filter), field) -\
		   sizeof(filter.field))

int parse_flow_flow_action(struct mlx5_ib_flow_action *maction,
			   bool is_egress,
			   struct mlx5_flow_act *action)
{

	switch (maction->ib_action.type) {
	case IB_FLOW_ACTION_ESP:
		if (action->action & (MLX5_FLOW_CONTEXT_ACTION_ENCRYPT |
				      MLX5_FLOW_CONTEXT_ACTION_DECRYPT))
			return -EINVAL;
		/* Currently only AES_GCM keymat is supported by the driver */
		action->esp_id = (uintptr_t)maction->esp_aes_gcm.ctx;
		action->action |= is_egress ?
			MLX5_FLOW_CONTEXT_ACTION_ENCRYPT :
			MLX5_FLOW_CONTEXT_ACTION_DECRYPT;
		return 0;
	case IB_FLOW_ACTION_UNSPECIFIED:
		if (maction->flow_action_raw.sub_type ==
		    MLX5_IB_FLOW_ACTION_MODIFY_HEADER) {
			if (action->action & MLX5_FLOW_CONTEXT_ACTION_MOD_HDR)
				return -EINVAL;
			action->action |= MLX5_FLOW_CONTEXT_ACTION_MOD_HDR;
			action->modify_id = maction->flow_action_raw.action_id;
			return 0;
		}
		if (maction->flow_action_raw.sub_type ==
		    MLX5_IB_FLOW_ACTION_DECAP) {
			if (action->action & MLX5_FLOW_CONTEXT_ACTION_DECAP)
				return -EINVAL;
			action->action |= MLX5_FLOW_CONTEXT_ACTION_DECAP;
			return 0;
		}
		if (maction->flow_action_raw.sub_type ==
		    MLX5_IB_FLOW_ACTION_PACKET_REFORMAT) {
			if (action->action &
			    MLX5_FLOW_CONTEXT_ACTION_PACKET_REFORMAT)
				return -EINVAL;
			action->action |=
				MLX5_FLOW_CONTEXT_ACTION_PACKET_REFORMAT;
			action->reformat_id =
				maction->flow_action_raw.action_id;
			return 0;
		}
		/* fall through */
	default:
		return -EOPNOTSUPP;
	}
}

static int parse_flow_attr(struct mlx5_core_dev *mdev, u32 *match_c,
			   u32 *match_v, const union ib_flow_spec *ib_spec,
			   const struct ib_flow_attr *flow_attr,
			   struct mlx5_flow_act *action, u32 prev_type)
{
	void *misc_params_c = MLX5_ADDR_OF(fte_match_param, match_c,
					   misc_parameters);
	void *misc_params_v = MLX5_ADDR_OF(fte_match_param, match_v,
					   misc_parameters);
	void *misc_params2_c = MLX5_ADDR_OF(fte_match_param, match_c,
					    misc_parameters_2);
	void *misc_params2_v = MLX5_ADDR_OF(fte_match_param, match_v,
					    misc_parameters_2);
	void *headers_c;
	void *headers_v;
	int match_ipv;
	int ret;

	if (ib_spec->type & IB_FLOW_SPEC_INNER) {
		headers_c = MLX5_ADDR_OF(fte_match_param, match_c,
					 inner_headers);
		headers_v = MLX5_ADDR_OF(fte_match_param, match_v,
					 inner_headers);
		match_ipv = MLX5_CAP_FLOWTABLE_NIC_RX(mdev,
					ft_field_support.inner_ip_version);
	} else {
		headers_c = MLX5_ADDR_OF(fte_match_param, match_c,
					 outer_headers);
		headers_v = MLX5_ADDR_OF(fte_match_param, match_v,
					 outer_headers);
		match_ipv = MLX5_CAP_FLOWTABLE_NIC_RX(mdev,
					ft_field_support.outer_ip_version);
	}

	switch (ib_spec->type & ~IB_FLOW_SPEC_INNER) {
	case IB_FLOW_SPEC_ETH:
		if (FIELDS_NOT_SUPPORTED(ib_spec->eth.mask, LAST_ETH_FIELD))
			return -EOPNOTSUPP;

		ether_addr_copy(MLX5_ADDR_OF(fte_match_set_lyr_2_4, headers_c,
					     dmac_47_16),
				ib_spec->eth.mask.dst_mac);
		ether_addr_copy(MLX5_ADDR_OF(fte_match_set_lyr_2_4, headers_v,
					     dmac_47_16),
				ib_spec->eth.val.dst_mac);

		ether_addr_copy(MLX5_ADDR_OF(fte_match_set_lyr_2_4, headers_c,
					     smac_47_16),
				ib_spec->eth.mask.src_mac);
		ether_addr_copy(MLX5_ADDR_OF(fte_match_set_lyr_2_4, headers_v,
					     smac_47_16),
				ib_spec->eth.val.src_mac);

		if (ib_spec->eth.mask.vlan_tag) {
			MLX5_SET(fte_match_set_lyr_2_4, headers_c,
				 cvlan_tag, 1);
			MLX5_SET(fte_match_set_lyr_2_4, headers_v,
				 cvlan_tag, 1);

			MLX5_SET(fte_match_set_lyr_2_4, headers_c,
				 first_vid, ntohs(ib_spec->eth.mask.vlan_tag));
			MLX5_SET(fte_match_set_lyr_2_4, headers_v,
				 first_vid, ntohs(ib_spec->eth.val.vlan_tag));

			MLX5_SET(fte_match_set_lyr_2_4, headers_c,
				 first_cfi,
				 ntohs(ib_spec->eth.mask.vlan_tag) >> 12);
			MLX5_SET(fte_match_set_lyr_2_4, headers_v,
				 first_cfi,
				 ntohs(ib_spec->eth.val.vlan_tag) >> 12);

			MLX5_SET(fte_match_set_lyr_2_4, headers_c,
				 first_prio,
				 ntohs(ib_spec->eth.mask.vlan_tag) >> 13);
			MLX5_SET(fte_match_set_lyr_2_4, headers_v,
				 first_prio,
				 ntohs(ib_spec->eth.val.vlan_tag) >> 13);
		}
		MLX5_SET(fte_match_set_lyr_2_4, headers_c,
			 ethertype, ntohs(ib_spec->eth.mask.ether_type));
		MLX5_SET(fte_match_set_lyr_2_4, headers_v,
			 ethertype, ntohs(ib_spec->eth.val.ether_type));
		break;
	case IB_FLOW_SPEC_IPV4:
		if (FIELDS_NOT_SUPPORTED(ib_spec->ipv4.mask, LAST_IPV4_FIELD))
			return -EOPNOTSUPP;

		if (match_ipv) {
			MLX5_SET(fte_match_set_lyr_2_4, headers_c,
				 ip_version, 0xf);
			MLX5_SET(fte_match_set_lyr_2_4, headers_v,
				 ip_version, MLX5_FS_IPV4_VERSION);
		} else {
			MLX5_SET(fte_match_set_lyr_2_4, headers_c,
				 ethertype, 0xffff);
			MLX5_SET(fte_match_set_lyr_2_4, headers_v,
				 ethertype, ETH_P_IP);
		}

		memcpy(MLX5_ADDR_OF(fte_match_set_lyr_2_4, headers_c,
				    src_ipv4_src_ipv6.ipv4_layout.ipv4),
		       &ib_spec->ipv4.mask.src_ip,
		       sizeof(ib_spec->ipv4.mask.src_ip));
		memcpy(MLX5_ADDR_OF(fte_match_set_lyr_2_4, headers_v,
				    src_ipv4_src_ipv6.ipv4_layout.ipv4),
		       &ib_spec->ipv4.val.src_ip,
		       sizeof(ib_spec->ipv4.val.src_ip));
		memcpy(MLX5_ADDR_OF(fte_match_set_lyr_2_4, headers_c,
				    dst_ipv4_dst_ipv6.ipv4_layout.ipv4),
		       &ib_spec->ipv4.mask.dst_ip,
		       sizeof(ib_spec->ipv4.mask.dst_ip));
		memcpy(MLX5_ADDR_OF(fte_match_set_lyr_2_4, headers_v,
				    dst_ipv4_dst_ipv6.ipv4_layout.ipv4),
		       &ib_spec->ipv4.val.dst_ip,
		       sizeof(ib_spec->ipv4.val.dst_ip));

		set_tos(headers_c, headers_v,
			ib_spec->ipv4.mask.tos, ib_spec->ipv4.val.tos);

		set_proto(headers_c, headers_v,
			  ib_spec->ipv4.mask.proto, ib_spec->ipv4.val.proto);
		break;
	case IB_FLOW_SPEC_IPV6:
		if (FIELDS_NOT_SUPPORTED(ib_spec->ipv6.mask, LAST_IPV6_FIELD))
			return -EOPNOTSUPP;

		if (match_ipv) {
			MLX5_SET(fte_match_set_lyr_2_4, headers_c,
				 ip_version, 0xf);
			MLX5_SET(fte_match_set_lyr_2_4, headers_v,
				 ip_version, MLX5_FS_IPV6_VERSION);
		} else {
			MLX5_SET(fte_match_set_lyr_2_4, headers_c,
				 ethertype, 0xffff);
			MLX5_SET(fte_match_set_lyr_2_4, headers_v,
				 ethertype, ETH_P_IPV6);
		}

		memcpy(MLX5_ADDR_OF(fte_match_set_lyr_2_4, headers_c,
				    src_ipv4_src_ipv6.ipv6_layout.ipv6),
		       &ib_spec->ipv6.mask.src_ip,
		       sizeof(ib_spec->ipv6.mask.src_ip));
		memcpy(MLX5_ADDR_OF(fte_match_set_lyr_2_4, headers_v,
				    src_ipv4_src_ipv6.ipv6_layout.ipv6),
		       &ib_spec->ipv6.val.src_ip,
		       sizeof(ib_spec->ipv6.val.src_ip));
		memcpy(MLX5_ADDR_OF(fte_match_set_lyr_2_4, headers_c,
				    dst_ipv4_dst_ipv6.ipv6_layout.ipv6),
		       &ib_spec->ipv6.mask.dst_ip,
		       sizeof(ib_spec->ipv6.mask.dst_ip));
		memcpy(MLX5_ADDR_OF(fte_match_set_lyr_2_4, headers_v,
				    dst_ipv4_dst_ipv6.ipv6_layout.ipv6),
		       &ib_spec->ipv6.val.dst_ip,
		       sizeof(ib_spec->ipv6.val.dst_ip));

		set_tos(headers_c, headers_v,
			ib_spec->ipv6.mask.traffic_class,
			ib_spec->ipv6.val.traffic_class);

		set_proto(headers_c, headers_v,
			  ib_spec->ipv6.mask.next_hdr,
			  ib_spec->ipv6.val.next_hdr);

		set_flow_label(misc_params_c, misc_params_v,
			       ntohl(ib_spec->ipv6.mask.flow_label),
			       ntohl(ib_spec->ipv6.val.flow_label),
			       ib_spec->type & IB_FLOW_SPEC_INNER);
		break;
	case IB_FLOW_SPEC_ESP:
		if (ib_spec->esp.mask.seq)
			return -EOPNOTSUPP;

		MLX5_SET(fte_match_set_misc, misc_params_c, outer_esp_spi,
			 ntohl(ib_spec->esp.mask.spi));
		MLX5_SET(fte_match_set_misc, misc_params_v, outer_esp_spi,
			 ntohl(ib_spec->esp.val.spi));
		break;
	case IB_FLOW_SPEC_TCP:
		if (FIELDS_NOT_SUPPORTED(ib_spec->tcp_udp.mask,
					 LAST_TCP_UDP_FIELD))
			return -EOPNOTSUPP;

		MLX5_SET(fte_match_set_lyr_2_4, headers_c, ip_protocol,
			 0xff);
		MLX5_SET(fte_match_set_lyr_2_4, headers_v, ip_protocol,
			 IPPROTO_TCP);

		MLX5_SET(fte_match_set_lyr_2_4, headers_c, tcp_sport,
			 ntohs(ib_spec->tcp_udp.mask.src_port));
		MLX5_SET(fte_match_set_lyr_2_4, headers_v, tcp_sport,
			 ntohs(ib_spec->tcp_udp.val.src_port));

		MLX5_SET(fte_match_set_lyr_2_4, headers_c, tcp_dport,
			 ntohs(ib_spec->tcp_udp.mask.dst_port));
		MLX5_SET(fte_match_set_lyr_2_4, headers_v, tcp_dport,
			 ntohs(ib_spec->tcp_udp.val.dst_port));
		break;
	case IB_FLOW_SPEC_UDP:
		if (FIELDS_NOT_SUPPORTED(ib_spec->tcp_udp.mask,
					 LAST_TCP_UDP_FIELD))
			return -EOPNOTSUPP;

		MLX5_SET(fte_match_set_lyr_2_4, headers_c, ip_protocol,
			 0xff);
		MLX5_SET(fte_match_set_lyr_2_4, headers_v, ip_protocol,
			 IPPROTO_UDP);

		MLX5_SET(fte_match_set_lyr_2_4, headers_c, udp_sport,
			 ntohs(ib_spec->tcp_udp.mask.src_port));
		MLX5_SET(fte_match_set_lyr_2_4, headers_v, udp_sport,
			 ntohs(ib_spec->tcp_udp.val.src_port));

		MLX5_SET(fte_match_set_lyr_2_4, headers_c, udp_dport,
			 ntohs(ib_spec->tcp_udp.mask.dst_port));
		MLX5_SET(fte_match_set_lyr_2_4, headers_v, udp_dport,
			 ntohs(ib_spec->tcp_udp.val.dst_port));
		break;
	case IB_FLOW_SPEC_GRE:
		if (ib_spec->gre.mask.c_ks_res0_ver)
			return -EOPNOTSUPP;

		MLX5_SET(fte_match_set_lyr_2_4, headers_c, ip_protocol,
			 0xff);
		MLX5_SET(fte_match_set_lyr_2_4, headers_v, ip_protocol,
			 IPPROTO_GRE);

		MLX5_SET(fte_match_set_misc, misc_params_c, gre_protocol,
			 ntohs(ib_spec->gre.mask.protocol));
		MLX5_SET(fte_match_set_misc, misc_params_v, gre_protocol,
			 ntohs(ib_spec->gre.val.protocol));

		memcpy(MLX5_ADDR_OF(fte_match_set_misc, misc_params_c,
				    gre_key_h),
		       &ib_spec->gre.mask.key,
		       sizeof(ib_spec->gre.mask.key));
		memcpy(MLX5_ADDR_OF(fte_match_set_misc, misc_params_v,
				    gre_key_h),
		       &ib_spec->gre.val.key,
		       sizeof(ib_spec->gre.val.key));
		break;
	case IB_FLOW_SPEC_MPLS:
		switch (prev_type) {
		case IB_FLOW_SPEC_UDP:
			if (check_mpls_supp_fields(MLX5_CAP_FLOWTABLE_NIC_RX(mdev,
						   ft_field_support.outer_first_mpls_over_udp),
						   &ib_spec->mpls.mask.tag))
				return -EOPNOTSUPP;

			memcpy(MLX5_ADDR_OF(fte_match_set_misc2, misc_params2_v,
					    outer_first_mpls_over_udp),
			       &ib_spec->mpls.val.tag,
			       sizeof(ib_spec->mpls.val.tag));
			memcpy(MLX5_ADDR_OF(fte_match_set_misc2, misc_params2_c,
					    outer_first_mpls_over_udp),
			       &ib_spec->mpls.mask.tag,
			       sizeof(ib_spec->mpls.mask.tag));
			break;
		case IB_FLOW_SPEC_GRE:
			if (check_mpls_supp_fields(MLX5_CAP_FLOWTABLE_NIC_RX(mdev,
						   ft_field_support.outer_first_mpls_over_gre),
						   &ib_spec->mpls.mask.tag))
				return -EOPNOTSUPP;

			memcpy(MLX5_ADDR_OF(fte_match_set_misc2, misc_params2_v,
					    outer_first_mpls_over_gre),
			       &ib_spec->mpls.val.tag,
			       sizeof(ib_spec->mpls.val.tag));
			memcpy(MLX5_ADDR_OF(fte_match_set_misc2, misc_params2_c,
					    outer_first_mpls_over_gre),
			       &ib_spec->mpls.mask.tag,
			       sizeof(ib_spec->mpls.mask.tag));
			break;
		default:
			if (ib_spec->type & IB_FLOW_SPEC_INNER) {
				if (check_mpls_supp_fields(MLX5_CAP_FLOWTABLE_NIC_RX(mdev,
							   ft_field_support.inner_first_mpls),
							   &ib_spec->mpls.mask.tag))
					return -EOPNOTSUPP;

				memcpy(MLX5_ADDR_OF(fte_match_set_misc2, misc_params2_v,
						    inner_first_mpls),
				       &ib_spec->mpls.val.tag,
				       sizeof(ib_spec->mpls.val.tag));
				memcpy(MLX5_ADDR_OF(fte_match_set_misc2, misc_params2_c,
						    inner_first_mpls),
				       &ib_spec->mpls.mask.tag,
				       sizeof(ib_spec->mpls.mask.tag));
			} else {
				if (check_mpls_supp_fields(MLX5_CAP_FLOWTABLE_NIC_RX(mdev,
							   ft_field_support.outer_first_mpls),
							   &ib_spec->mpls.mask.tag))
					return -EOPNOTSUPP;

				memcpy(MLX5_ADDR_OF(fte_match_set_misc2, misc_params2_v,
						    outer_first_mpls),
				       &ib_spec->mpls.val.tag,
				       sizeof(ib_spec->mpls.val.tag));
				memcpy(MLX5_ADDR_OF(fte_match_set_misc2, misc_params2_c,
						    outer_first_mpls),
				       &ib_spec->mpls.mask.tag,
				       sizeof(ib_spec->mpls.mask.tag));
			}
		}
		break;
	case IB_FLOW_SPEC_VXLAN_TUNNEL:
		if (FIELDS_NOT_SUPPORTED(ib_spec->tunnel.mask,
					 LAST_TUNNEL_FIELD))
			return -EOPNOTSUPP;

		MLX5_SET(fte_match_set_misc, misc_params_c, vxlan_vni,
			 ntohl(ib_spec->tunnel.mask.tunnel_id));
		MLX5_SET(fte_match_set_misc, misc_params_v, vxlan_vni,
			 ntohl(ib_spec->tunnel.val.tunnel_id));
		break;
	case IB_FLOW_SPEC_ACTION_TAG:
		if (FIELDS_NOT_SUPPORTED(ib_spec->flow_tag,
					 LAST_FLOW_TAG_FIELD))
			return -EOPNOTSUPP;
		if (ib_spec->flow_tag.tag_id >= BIT(24))
			return -EINVAL;

		action->flow_tag = ib_spec->flow_tag.tag_id;
		action->flags |= FLOW_ACT_HAS_TAG;
		break;
	case IB_FLOW_SPEC_ACTION_DROP:
		if (FIELDS_NOT_SUPPORTED(ib_spec->drop,
					 LAST_DROP_FIELD))
			return -EOPNOTSUPP;
		action->action |= MLX5_FLOW_CONTEXT_ACTION_DROP;
		break;
	case IB_FLOW_SPEC_ACTION_HANDLE:
		ret = parse_flow_flow_action(to_mflow_act(ib_spec->action.act),
			flow_attr->flags & IB_FLOW_ATTR_FLAGS_EGRESS, action);
		if (ret)
			return ret;
		break;
	case IB_FLOW_SPEC_ACTION_COUNT:
		if (FIELDS_NOT_SUPPORTED(ib_spec->flow_count,
					 LAST_COUNTERS_FIELD))
			return -EOPNOTSUPP;

		/* for now support only one counters spec per flow */
		if (action->action & MLX5_FLOW_CONTEXT_ACTION_COUNT)
			return -EINVAL;

		action->counters = ib_spec->flow_count.counters;
		action->action |= MLX5_FLOW_CONTEXT_ACTION_COUNT;
		break;
	default:
		return -EINVAL;
	}

	return 0;
}

/* If a flow could catch both multicast and unicast packets,
 * it won't fall into the multicast flow steering table and this rule
 * could steal other multicast packets.
 */
static bool flow_is_multicast_only(const struct ib_flow_attr *ib_attr)
{
	union ib_flow_spec *flow_spec;

	if (ib_attr->type != IB_FLOW_ATTR_NORMAL ||
	    ib_attr->num_of_specs < 1)
		return false;

	flow_spec = (union ib_flow_spec *)(ib_attr + 1);
	if (flow_spec->type == IB_FLOW_SPEC_IPV4) {
		struct ib_flow_spec_ipv4 *ipv4_spec;

		ipv4_spec = (struct ib_flow_spec_ipv4 *)flow_spec;
		if (ipv4_is_multicast(ipv4_spec->val.dst_ip))
			return true;

		return false;
	}

	if (flow_spec->type == IB_FLOW_SPEC_ETH) {
		struct ib_flow_spec_eth *eth_spec;

		eth_spec = (struct ib_flow_spec_eth *)flow_spec;
		return is_multicast_ether_addr(eth_spec->mask.dst_mac) &&
		       is_multicast_ether_addr(eth_spec->val.dst_mac);
	}

	return false;
}

enum valid_spec {
	VALID_SPEC_INVALID,
	VALID_SPEC_VALID,
	VALID_SPEC_NA,
};

static enum valid_spec
is_valid_esp_aes_gcm(struct mlx5_core_dev *mdev,
		     const struct mlx5_flow_spec *spec,
		     const struct mlx5_flow_act *flow_act,
		     bool egress)
{
	const u32 *match_c = spec->match_criteria;
	bool is_crypto =
		(flow_act->action & (MLX5_FLOW_CONTEXT_ACTION_ENCRYPT |
				     MLX5_FLOW_CONTEXT_ACTION_DECRYPT));
	bool is_ipsec = mlx5_fs_is_ipsec_flow(match_c);
	bool is_drop = flow_act->action & MLX5_FLOW_CONTEXT_ACTION_DROP;

	/*
	 * Currently only crypto is supported in egress, when regular egress
	 * rules would be supported, always return VALID_SPEC_NA.
	 */
	if (!is_crypto)
		return VALID_SPEC_NA;

	return is_crypto && is_ipsec &&
		(!egress || (!is_drop && !(flow_act->flags & FLOW_ACT_HAS_TAG))) ?
		VALID_SPEC_VALID : VALID_SPEC_INVALID;
}

static bool is_valid_spec(struct mlx5_core_dev *mdev,
			  const struct mlx5_flow_spec *spec,
			  const struct mlx5_flow_act *flow_act,
			  bool egress)
{
	/* We curretly only support ipsec egress flow */
	return is_valid_esp_aes_gcm(mdev, spec, flow_act, egress) != VALID_SPEC_INVALID;
}

static bool is_valid_ethertype(struct mlx5_core_dev *mdev,
			       const struct ib_flow_attr *flow_attr,
			       bool check_inner)
{
	union ib_flow_spec *ib_spec = (union ib_flow_spec *)(flow_attr + 1);
	int match_ipv = check_inner ?
			MLX5_CAP_FLOWTABLE_NIC_RX(mdev,
					ft_field_support.inner_ip_version) :
			MLX5_CAP_FLOWTABLE_NIC_RX(mdev,
					ft_field_support.outer_ip_version);
	int inner_bit = check_inner ? IB_FLOW_SPEC_INNER : 0;
	bool ipv4_spec_valid, ipv6_spec_valid;
	unsigned int ip_spec_type = 0;
	bool has_ethertype = false;
	unsigned int spec_index;
	bool mask_valid = true;
	u16 eth_type = 0;
	bool type_valid;

	/* Validate that ethertype is correct */
	for (spec_index = 0; spec_index < flow_attr->num_of_specs; spec_index++) {
		if ((ib_spec->type == (IB_FLOW_SPEC_ETH | inner_bit)) &&
		    ib_spec->eth.mask.ether_type) {
			mask_valid = (ib_spec->eth.mask.ether_type ==
				      htons(0xffff));
			has_ethertype = true;
			eth_type = ntohs(ib_spec->eth.val.ether_type);
		} else if ((ib_spec->type == (IB_FLOW_SPEC_IPV4 | inner_bit)) ||
			   (ib_spec->type == (IB_FLOW_SPEC_IPV6 | inner_bit))) {
			ip_spec_type = ib_spec->type;
		}
		ib_spec = (void *)ib_spec + ib_spec->size;
	}

	type_valid = (!has_ethertype) || (!ip_spec_type);
	if (!type_valid && mask_valid) {
		ipv4_spec_valid = (eth_type == ETH_P_IP) &&
			(ip_spec_type == (IB_FLOW_SPEC_IPV4 | inner_bit));
		ipv6_spec_valid = (eth_type == ETH_P_IPV6) &&
			(ip_spec_type == (IB_FLOW_SPEC_IPV6 | inner_bit));

		type_valid = (ipv4_spec_valid) || (ipv6_spec_valid) ||
			     (((eth_type == ETH_P_MPLS_UC) ||
			       (eth_type == ETH_P_MPLS_MC)) && match_ipv);
	}

	return type_valid;
}

static bool is_valid_attr(struct mlx5_core_dev *mdev,
			  const struct ib_flow_attr *flow_attr)
{
	return is_valid_ethertype(mdev, flow_attr, false) &&
	       is_valid_ethertype(mdev, flow_attr, true);
}

static void put_flow_table(struct mlx5_ib_dev *dev,
			   struct mlx5_ib_flow_prio *prio, bool ft_added)
{
	prio->refcount -= !!ft_added;
	if (!prio->refcount) {
		mlx5_destroy_flow_table(prio->flow_table);
		prio->flow_table = NULL;
	}
}

static void counters_clear_description(struct ib_counters *counters)
{
	struct mlx5_ib_mcounters *mcounters = to_mcounters(counters);

	mutex_lock(&mcounters->mcntrs_mutex);
	kfree(mcounters->counters_data);
	mcounters->counters_data = NULL;
	mcounters->cntrs_max_index = 0;
	mutex_unlock(&mcounters->mcntrs_mutex);
}

static int mlx5_ib_destroy_flow(struct ib_flow *flow_id)
{
	struct mlx5_ib_flow_handler *handler = container_of(flow_id,
							  struct mlx5_ib_flow_handler,
							  ibflow);
	struct mlx5_ib_flow_handler *iter, *tmp;
	struct mlx5_ib_dev *dev = handler->dev;

	mutex_lock(&dev->flow_db->lock);

	list_for_each_entry_safe(iter, tmp, &handler->list, list) {
		mlx5_del_flow_rules(iter->rule);
		put_flow_table(dev, iter->prio, true);
		list_del(&iter->list);
		kfree(iter);
	}

	mlx5_del_flow_rules(handler->rule);
	put_flow_table(dev, handler->prio, true);
	if (handler->ibcounters &&
	    atomic_read(&handler->ibcounters->usecnt) == 1)
		counters_clear_description(handler->ibcounters);

	mutex_unlock(&dev->flow_db->lock);
	if (handler->flow_matcher)
		atomic_dec(&handler->flow_matcher->usecnt);
	kfree(handler);

	return 0;
}

static int ib_prio_to_core_prio(unsigned int priority, bool dont_trap)
{
	priority *= 2;
	if (!dont_trap)
		priority++;
	return priority;
}

enum flow_table_type {
	MLX5_IB_FT_RX,
	MLX5_IB_FT_TX
};

#define MLX5_FS_MAX_TYPES	 6
#define MLX5_FS_MAX_ENTRIES	 BIT(16)

static struct mlx5_ib_flow_prio *_get_prio(struct mlx5_flow_namespace *ns,
					   struct mlx5_ib_flow_prio *prio,
					   int priority,
					   int num_entries, int num_groups,
					   u32 flags)
{
	struct mlx5_flow_table *ft;

	ft = mlx5_create_auto_grouped_flow_table(ns, priority,
						 num_entries,
						 num_groups,
						 0, flags);
	if (IS_ERR(ft))
		return ERR_CAST(ft);

	prio->flow_table = ft;
	prio->refcount = 0;
	return prio;
}

static struct mlx5_ib_flow_prio *get_flow_table(struct mlx5_ib_dev *dev,
						struct ib_flow_attr *flow_attr,
						enum flow_table_type ft_type)
{
	bool dont_trap = flow_attr->flags & IB_FLOW_ATTR_FLAGS_DONT_TRAP;
	struct mlx5_flow_namespace *ns = NULL;
	struct mlx5_ib_flow_prio *prio;
	struct mlx5_flow_table *ft;
	int max_table_size;
	int num_entries;
	int num_groups;
	u32 flags = 0;
	int priority;

	max_table_size = BIT(MLX5_CAP_FLOWTABLE_NIC_RX(dev->mdev,
						       log_max_ft_size));
	if (flow_attr->type == IB_FLOW_ATTR_NORMAL) {
		enum mlx5_flow_namespace_type fn_type;

		if (flow_is_multicast_only(flow_attr) &&
		    !dont_trap)
			priority = MLX5_IB_FLOW_MCAST_PRIO;
		else
			priority = ib_prio_to_core_prio(flow_attr->priority,
							dont_trap);
		if (ft_type == MLX5_IB_FT_RX) {
			fn_type = MLX5_FLOW_NAMESPACE_BYPASS;
			prio = &dev->flow_db->prios[priority];
			if (!dev->rep &&
			    MLX5_CAP_FLOWTABLE_NIC_RX(dev->mdev, decap))
				flags |= MLX5_FLOW_TABLE_TUNNEL_EN_DECAP;
			if (!dev->rep &&
			    MLX5_CAP_FLOWTABLE_NIC_RX(dev->mdev,
					reformat_l3_tunnel_to_l2))
				flags |= MLX5_FLOW_TABLE_TUNNEL_EN_REFORMAT;
		} else {
			max_table_size =
				BIT(MLX5_CAP_FLOWTABLE_NIC_TX(dev->mdev,
							      log_max_ft_size));
			fn_type = MLX5_FLOW_NAMESPACE_EGRESS;
			prio = &dev->flow_db->egress_prios[priority];
			if (!dev->rep &&
			    MLX5_CAP_FLOWTABLE_NIC_TX(dev->mdev, reformat))
				flags |= MLX5_FLOW_TABLE_TUNNEL_EN_REFORMAT;
		}
		ns = mlx5_get_flow_namespace(dev->mdev, fn_type);
		num_entries = MLX5_FS_MAX_ENTRIES;
		num_groups = MLX5_FS_MAX_TYPES;
	} else if (flow_attr->type == IB_FLOW_ATTR_ALL_DEFAULT ||
		   flow_attr->type == IB_FLOW_ATTR_MC_DEFAULT) {
		ns = mlx5_get_flow_namespace(dev->mdev,
					     MLX5_FLOW_NAMESPACE_LEFTOVERS);
		build_leftovers_ft_param(&priority,
					 &num_entries,
					 &num_groups);
		prio = &dev->flow_db->prios[MLX5_IB_FLOW_LEFTOVERS_PRIO];
	} else if (flow_attr->type == IB_FLOW_ATTR_SNIFFER) {
		if (!MLX5_CAP_FLOWTABLE(dev->mdev,
					allow_sniffer_and_nic_rx_shared_tir))
			return ERR_PTR(-ENOTSUPP);

		ns = mlx5_get_flow_namespace(dev->mdev, ft_type == MLX5_IB_FT_RX ?
					     MLX5_FLOW_NAMESPACE_SNIFFER_RX :
					     MLX5_FLOW_NAMESPACE_SNIFFER_TX);

		prio = &dev->flow_db->sniffer[ft_type];
		priority = 0;
		num_entries = 1;
		num_groups = 1;
	}

	if (!ns)
		return ERR_PTR(-ENOTSUPP);

	if (num_entries > max_table_size)
		return ERR_PTR(-ENOMEM);

	ft = prio->flow_table;
	if (!ft)
		return _get_prio(ns, prio, priority, num_entries, num_groups,
				 flags);

	return prio;
}

static void set_underlay_qp(struct mlx5_ib_dev *dev,
			    struct mlx5_flow_spec *spec,
			    u32 underlay_qpn)
{
	void *misc_params_c = MLX5_ADDR_OF(fte_match_param,
					   spec->match_criteria,
					   misc_parameters);
	void *misc_params_v = MLX5_ADDR_OF(fte_match_param, spec->match_value,
					   misc_parameters);

	if (underlay_qpn &&
	    MLX5_CAP_FLOWTABLE_NIC_RX(dev->mdev,
				      ft_field_support.bth_dst_qp)) {
		MLX5_SET(fte_match_set_misc,
			 misc_params_v, bth_dst_qp, underlay_qpn);
		MLX5_SET(fte_match_set_misc,
			 misc_params_c, bth_dst_qp, 0xffffff);
	}
}

static int read_flow_counters(struct ib_device *ibdev,
			      struct mlx5_read_counters_attr *read_attr)
{
	struct mlx5_fc *fc = read_attr->hw_cntrs_hndl;
	struct mlx5_ib_dev *dev = to_mdev(ibdev);

	return mlx5_fc_query(dev->mdev, fc,
			     &read_attr->out[IB_COUNTER_PACKETS],
			     &read_attr->out[IB_COUNTER_BYTES]);
}

/* flow counters currently expose two counters packets and bytes */
#define FLOW_COUNTERS_NUM 2
static int counters_set_description(struct ib_counters *counters,
				    enum mlx5_ib_counters_type counters_type,
				    struct mlx5_ib_flow_counters_desc *desc_data,
				    u32 ncounters)
{
	struct mlx5_ib_mcounters *mcounters = to_mcounters(counters);
	u32 cntrs_max_index = 0;
	int i;

	if (counters_type != MLX5_IB_COUNTERS_FLOW)
		return -EINVAL;

	/* init the fields for the object */
	mcounters->type = counters_type;
	mcounters->read_counters = read_flow_counters;
	mcounters->counters_num = FLOW_COUNTERS_NUM;
	mcounters->ncounters = ncounters;
	/* each counter entry have both description and index pair */
	for (i = 0; i < ncounters; i++) {
		if (desc_data[i].description > IB_COUNTER_BYTES)
			return -EINVAL;

		if (cntrs_max_index <= desc_data[i].index)
			cntrs_max_index = desc_data[i].index + 1;
	}

	mutex_lock(&mcounters->mcntrs_mutex);
	mcounters->counters_data = desc_data;
	mcounters->cntrs_max_index = cntrs_max_index;
	mutex_unlock(&mcounters->mcntrs_mutex);

	return 0;
}

#define MAX_COUNTERS_NUM (USHRT_MAX / (sizeof(u32) * 2))
static int flow_counters_set_data(struct ib_counters *ibcounters,
				  struct mlx5_ib_create_flow *ucmd)
{
	struct mlx5_ib_mcounters *mcounters = to_mcounters(ibcounters);
	struct mlx5_ib_flow_counters_data *cntrs_data = NULL;
	struct mlx5_ib_flow_counters_desc *desc_data = NULL;
	bool hw_hndl = false;
	int ret = 0;

	if (ucmd && ucmd->ncounters_data != 0) {
		cntrs_data = ucmd->data;
		if (cntrs_data->ncounters > MAX_COUNTERS_NUM)
			return -EINVAL;

		desc_data = kcalloc(cntrs_data->ncounters,
				    sizeof(*desc_data),
				    GFP_KERNEL);
		if (!desc_data)
			return  -ENOMEM;

		if (copy_from_user(desc_data,
				   u64_to_user_ptr(cntrs_data->counters_data),
				   sizeof(*desc_data) * cntrs_data->ncounters)) {
			ret = -EFAULT;
			goto free;
		}
	}

	if (!mcounters->hw_cntrs_hndl) {
		mcounters->hw_cntrs_hndl = mlx5_fc_create(
			to_mdev(ibcounters->device)->mdev, false);
		if (IS_ERR(mcounters->hw_cntrs_hndl)) {
			ret = PTR_ERR(mcounters->hw_cntrs_hndl);
			goto free;
		}
		hw_hndl = true;
	}

	if (desc_data) {
		/* counters already bound to at least one flow */
		if (mcounters->cntrs_max_index) {
			ret = -EINVAL;
			goto free_hndl;
		}

		ret = counters_set_description(ibcounters,
					       MLX5_IB_COUNTERS_FLOW,
					       desc_data,
					       cntrs_data->ncounters);
		if (ret)
			goto free_hndl;

	} else if (!mcounters->cntrs_max_index) {
		/* counters not bound yet, must have udata passed */
		ret = -EINVAL;
		goto free_hndl;
	}

	return 0;

free_hndl:
	if (hw_hndl) {
		mlx5_fc_destroy(to_mdev(ibcounters->device)->mdev,
				mcounters->hw_cntrs_hndl);
		mcounters->hw_cntrs_hndl = NULL;
	}
free:
	kfree(desc_data);
	return ret;
}

static struct mlx5_ib_flow_handler *_create_flow_rule(struct mlx5_ib_dev *dev,
						      struct mlx5_ib_flow_prio *ft_prio,
						      const struct ib_flow_attr *flow_attr,
						      struct mlx5_flow_destination *dst,
						      u32 underlay_qpn,
						      struct mlx5_ib_create_flow *ucmd)
{
	struct mlx5_flow_table	*ft = ft_prio->flow_table;
	struct mlx5_ib_flow_handler *handler;
	struct mlx5_flow_act flow_act = {.flow_tag = MLX5_FS_DEFAULT_FLOW_TAG};
	struct mlx5_flow_spec *spec;
	struct mlx5_flow_destination dest_arr[2] = {};
	struct mlx5_flow_destination *rule_dst = dest_arr;
	const void *ib_flow = (const void *)flow_attr + sizeof(*flow_attr);
	unsigned int spec_index;
	u32 prev_type = 0;
	int err = 0;
	int dest_num = 0;
	bool is_egress = flow_attr->flags & IB_FLOW_ATTR_FLAGS_EGRESS;

	if (!is_valid_attr(dev->mdev, flow_attr))
		return ERR_PTR(-EINVAL);

	if (dev->rep && is_egress)
		return ERR_PTR(-EINVAL);

	spec = kvzalloc(sizeof(*spec), GFP_KERNEL);
	handler = kzalloc(sizeof(*handler), GFP_KERNEL);
	if (!handler || !spec) {
		err = -ENOMEM;
		goto free;
	}

	INIT_LIST_HEAD(&handler->list);
	if (dst) {
		memcpy(&dest_arr[0], dst, sizeof(*dst));
		dest_num++;
	}

	for (spec_index = 0; spec_index < flow_attr->num_of_specs; spec_index++) {
		err = parse_flow_attr(dev->mdev, spec->match_criteria,
				      spec->match_value,
				      ib_flow, flow_attr, &flow_act,
				      prev_type);
		if (err < 0)
			goto free;

		prev_type = ((union ib_flow_spec *)ib_flow)->type;
		ib_flow += ((union ib_flow_spec *)ib_flow)->size;
	}

	if (!flow_is_multicast_only(flow_attr))
		set_underlay_qp(dev, spec, underlay_qpn);

	if (dev->rep) {
		void *misc;

		misc = MLX5_ADDR_OF(fte_match_param, spec->match_value,
				    misc_parameters);
		MLX5_SET(fte_match_set_misc, misc, source_port,
			 dev->rep->vport);
		misc = MLX5_ADDR_OF(fte_match_param, spec->match_criteria,
				    misc_parameters);
		MLX5_SET_TO_ONES(fte_match_set_misc, misc, source_port);
	}

	spec->match_criteria_enable = get_match_criteria_enable(spec->match_criteria);

	if (is_egress &&
	    !is_valid_spec(dev->mdev, spec, &flow_act, is_egress)) {
		err = -EINVAL;
		goto free;
	}

	if (flow_act.action & MLX5_FLOW_CONTEXT_ACTION_COUNT) {
		struct mlx5_ib_mcounters *mcounters;

		err = flow_counters_set_data(flow_act.counters, ucmd);
		if (err)
			goto free;

		mcounters = to_mcounters(flow_act.counters);
		handler->ibcounters = flow_act.counters;
		dest_arr[dest_num].type =
			MLX5_FLOW_DESTINATION_TYPE_COUNTER;
		dest_arr[dest_num].counter_id =
			mlx5_fc_id(mcounters->hw_cntrs_hndl);
		dest_num++;
	}

	if (flow_act.action & MLX5_FLOW_CONTEXT_ACTION_DROP) {
		if (!(flow_act.action & MLX5_FLOW_CONTEXT_ACTION_COUNT)) {
			rule_dst = NULL;
			dest_num = 0;
		}
	} else {
		if (is_egress)
			flow_act.action |= MLX5_FLOW_CONTEXT_ACTION_ALLOW;
		else
			flow_act.action |=
				dest_num ?  MLX5_FLOW_CONTEXT_ACTION_FWD_DEST :
					MLX5_FLOW_CONTEXT_ACTION_FWD_NEXT_PRIO;
	}

	if ((flow_act.flags & FLOW_ACT_HAS_TAG)  &&
	    (flow_attr->type == IB_FLOW_ATTR_ALL_DEFAULT ||
	     flow_attr->type == IB_FLOW_ATTR_MC_DEFAULT)) {
		mlx5_ib_warn(dev, "Flow tag %u and attribute type %x isn't allowed in leftovers\n",
			     flow_act.flow_tag, flow_attr->type);
		err = -EINVAL;
		goto free;
	}
	handler->rule = mlx5_add_flow_rules(ft, spec,
					    &flow_act,
					    rule_dst, dest_num);

	if (IS_ERR(handler->rule)) {
		err = PTR_ERR(handler->rule);
		goto free;
	}

	ft_prio->refcount++;
	handler->prio = ft_prio;
	handler->dev = dev;

	ft_prio->flow_table = ft;
free:
	if (err && handler) {
		if (handler->ibcounters &&
		    atomic_read(&handler->ibcounters->usecnt) == 1)
			counters_clear_description(handler->ibcounters);
		kfree(handler);
	}
	kvfree(spec);
	return err ? ERR_PTR(err) : handler;
}

static struct mlx5_ib_flow_handler *create_flow_rule(struct mlx5_ib_dev *dev,
						     struct mlx5_ib_flow_prio *ft_prio,
						     const struct ib_flow_attr *flow_attr,
						     struct mlx5_flow_destination *dst)
{
	return _create_flow_rule(dev, ft_prio, flow_attr, dst, 0, NULL);
}

static struct mlx5_ib_flow_handler *create_dont_trap_rule(struct mlx5_ib_dev *dev,
							  struct mlx5_ib_flow_prio *ft_prio,
							  struct ib_flow_attr *flow_attr,
							  struct mlx5_flow_destination *dst)
{
	struct mlx5_ib_flow_handler *handler_dst = NULL;
	struct mlx5_ib_flow_handler *handler = NULL;

	handler = create_flow_rule(dev, ft_prio, flow_attr, NULL);
	if (!IS_ERR(handler)) {
		handler_dst = create_flow_rule(dev, ft_prio,
					       flow_attr, dst);
		if (IS_ERR(handler_dst)) {
			mlx5_del_flow_rules(handler->rule);
			ft_prio->refcount--;
			kfree(handler);
			handler = handler_dst;
		} else {
			list_add(&handler_dst->list, &handler->list);
		}
	}

	return handler;
}
enum {
	LEFTOVERS_MC,
	LEFTOVERS_UC,
};

static struct mlx5_ib_flow_handler *create_leftovers_rule(struct mlx5_ib_dev *dev,
							  struct mlx5_ib_flow_prio *ft_prio,
							  struct ib_flow_attr *flow_attr,
							  struct mlx5_flow_destination *dst)
{
	struct mlx5_ib_flow_handler *handler_ucast = NULL;
	struct mlx5_ib_flow_handler *handler = NULL;

	static struct {
		struct ib_flow_attr	flow_attr;
		struct ib_flow_spec_eth eth_flow;
	} leftovers_specs[] = {
		[LEFTOVERS_MC] = {
			.flow_attr = {
				.num_of_specs = 1,
				.size = sizeof(leftovers_specs[0])
			},
			.eth_flow = {
				.type = IB_FLOW_SPEC_ETH,
				.size = sizeof(struct ib_flow_spec_eth),
				.mask = {.dst_mac = {0x1} },
				.val =  {.dst_mac = {0x1} }
			}
		},
		[LEFTOVERS_UC] = {
			.flow_attr = {
				.num_of_specs = 1,
				.size = sizeof(leftovers_specs[0])
			},
			.eth_flow = {
				.type = IB_FLOW_SPEC_ETH,
				.size = sizeof(struct ib_flow_spec_eth),
				.mask = {.dst_mac = {0x1} },
				.val = {.dst_mac = {} }
			}
		}
	};

	handler = create_flow_rule(dev, ft_prio,
				   &leftovers_specs[LEFTOVERS_MC].flow_attr,
				   dst);
	if (!IS_ERR(handler) &&
	    flow_attr->type == IB_FLOW_ATTR_ALL_DEFAULT) {
		handler_ucast = create_flow_rule(dev, ft_prio,
						 &leftovers_specs[LEFTOVERS_UC].flow_attr,
						 dst);
		if (IS_ERR(handler_ucast)) {
			mlx5_del_flow_rules(handler->rule);
			ft_prio->refcount--;
			kfree(handler);
			handler = handler_ucast;
		} else {
			list_add(&handler_ucast->list, &handler->list);
		}
	}

	return handler;
}

static struct mlx5_ib_flow_handler *create_sniffer_rule(struct mlx5_ib_dev *dev,
							struct mlx5_ib_flow_prio *ft_rx,
							struct mlx5_ib_flow_prio *ft_tx,
							struct mlx5_flow_destination *dst)
{
	struct mlx5_ib_flow_handler *handler_rx;
	struct mlx5_ib_flow_handler *handler_tx;
	int err;
	static const struct ib_flow_attr flow_attr  = {
		.num_of_specs = 0,
		.size = sizeof(flow_attr)
	};

	handler_rx = create_flow_rule(dev, ft_rx, &flow_attr, dst);
	if (IS_ERR(handler_rx)) {
		err = PTR_ERR(handler_rx);
		goto err;
	}

	handler_tx = create_flow_rule(dev, ft_tx, &flow_attr, dst);
	if (IS_ERR(handler_tx)) {
		err = PTR_ERR(handler_tx);
		goto err_tx;
	}

	list_add(&handler_tx->list, &handler_rx->list);

	return handler_rx;

err_tx:
	mlx5_del_flow_rules(handler_rx->rule);
	ft_rx->refcount--;
	kfree(handler_rx);
err:
	return ERR_PTR(err);
}

static struct ib_flow *mlx5_ib_create_flow(struct ib_qp *qp,
					   struct ib_flow_attr *flow_attr,
					   int domain,
					   struct ib_udata *udata)
{
	struct mlx5_ib_dev *dev = to_mdev(qp->device);
	struct mlx5_ib_qp *mqp = to_mqp(qp);
	struct mlx5_ib_flow_handler *handler = NULL;
	struct mlx5_flow_destination *dst = NULL;
	struct mlx5_ib_flow_prio *ft_prio_tx = NULL;
	struct mlx5_ib_flow_prio *ft_prio;
	bool is_egress = flow_attr->flags & IB_FLOW_ATTR_FLAGS_EGRESS;
	struct mlx5_ib_create_flow *ucmd = NULL, ucmd_hdr;
	size_t min_ucmd_sz, required_ucmd_sz;
	int err;
	int underlay_qpn;

	if (udata && udata->inlen) {
		min_ucmd_sz = offsetof(typeof(ucmd_hdr), reserved) +
				sizeof(ucmd_hdr.reserved);
		if (udata->inlen < min_ucmd_sz)
			return ERR_PTR(-EOPNOTSUPP);

		err = ib_copy_from_udata(&ucmd_hdr, udata, min_ucmd_sz);
		if (err)
			return ERR_PTR(err);

		/* currently supports only one counters data */
		if (ucmd_hdr.ncounters_data > 1)
			return ERR_PTR(-EINVAL);

		required_ucmd_sz = min_ucmd_sz +
			sizeof(struct mlx5_ib_flow_counters_data) *
			ucmd_hdr.ncounters_data;
		if (udata->inlen > required_ucmd_sz &&
		    !ib_is_udata_cleared(udata, required_ucmd_sz,
					 udata->inlen - required_ucmd_sz))
			return ERR_PTR(-EOPNOTSUPP);

		ucmd = kzalloc(required_ucmd_sz, GFP_KERNEL);
		if (!ucmd)
			return ERR_PTR(-ENOMEM);

		err = ib_copy_from_udata(ucmd, udata, required_ucmd_sz);
		if (err)
			goto free_ucmd;
	}

	if (flow_attr->priority > MLX5_IB_FLOW_LAST_PRIO) {
		err = -ENOMEM;
		goto free_ucmd;
	}

	if (domain != IB_FLOW_DOMAIN_USER ||
	    flow_attr->port > dev->num_ports ||
	    (flow_attr->flags & ~(IB_FLOW_ATTR_FLAGS_DONT_TRAP |
				  IB_FLOW_ATTR_FLAGS_EGRESS))) {
		err = -EINVAL;
		goto free_ucmd;
	}

	if (is_egress &&
	    (flow_attr->type == IB_FLOW_ATTR_ALL_DEFAULT ||
	     flow_attr->type == IB_FLOW_ATTR_MC_DEFAULT)) {
		err = -EINVAL;
		goto free_ucmd;
	}

	dst = kzalloc(sizeof(*dst), GFP_KERNEL);
	if (!dst) {
		err = -ENOMEM;
		goto free_ucmd;
	}

	mutex_lock(&dev->flow_db->lock);

	ft_prio = get_flow_table(dev, flow_attr,
				 is_egress ? MLX5_IB_FT_TX : MLX5_IB_FT_RX);
	if (IS_ERR(ft_prio)) {
		err = PTR_ERR(ft_prio);
		goto unlock;
	}
	if (flow_attr->type == IB_FLOW_ATTR_SNIFFER) {
		ft_prio_tx = get_flow_table(dev, flow_attr, MLX5_IB_FT_TX);
		if (IS_ERR(ft_prio_tx)) {
			err = PTR_ERR(ft_prio_tx);
			ft_prio_tx = NULL;
			goto destroy_ft;
		}
	}

	if (is_egress) {
		dst->type = MLX5_FLOW_DESTINATION_TYPE_PORT;
	} else {
		dst->type = MLX5_FLOW_DESTINATION_TYPE_TIR;
		if (mqp->flags & MLX5_IB_QP_RSS)
			dst->tir_num = mqp->rss_qp.tirn;
		else
			dst->tir_num = mqp->raw_packet_qp.rq.tirn;
	}

	if (flow_attr->type == IB_FLOW_ATTR_NORMAL) {
		if (flow_attr->flags & IB_FLOW_ATTR_FLAGS_DONT_TRAP)  {
			handler = create_dont_trap_rule(dev, ft_prio,
							flow_attr, dst);
		} else {
			underlay_qpn = (mqp->flags & MLX5_IB_QP_UNDERLAY) ?
					mqp->underlay_qpn : 0;
			handler = _create_flow_rule(dev, ft_prio, flow_attr,
						    dst, underlay_qpn, ucmd);
		}
	} else if (flow_attr->type == IB_FLOW_ATTR_ALL_DEFAULT ||
		   flow_attr->type == IB_FLOW_ATTR_MC_DEFAULT) {
		handler = create_leftovers_rule(dev, ft_prio, flow_attr,
						dst);
	} else if (flow_attr->type == IB_FLOW_ATTR_SNIFFER) {
		handler = create_sniffer_rule(dev, ft_prio, ft_prio_tx, dst);
	} else {
		err = -EINVAL;
		goto destroy_ft;
	}

	if (IS_ERR(handler)) {
		err = PTR_ERR(handler);
		handler = NULL;
		goto destroy_ft;
	}

	mutex_unlock(&dev->flow_db->lock);
	kfree(dst);
	kfree(ucmd);

	return &handler->ibflow;

destroy_ft:
	put_flow_table(dev, ft_prio, false);
	if (ft_prio_tx)
		put_flow_table(dev, ft_prio_tx, false);
unlock:
	mutex_unlock(&dev->flow_db->lock);
	kfree(dst);
free_ucmd:
	kfree(ucmd);
	return ERR_PTR(err);
}

static struct mlx5_ib_flow_prio *
_get_flow_table(struct mlx5_ib_dev *dev,
		struct mlx5_ib_flow_matcher *fs_matcher,
		bool mcast)
{
	struct mlx5_flow_namespace *ns = NULL;
	struct mlx5_ib_flow_prio *prio;
	int max_table_size;
	u32 flags = 0;
	int priority;

	if (fs_matcher->ns_type == MLX5_FLOW_NAMESPACE_BYPASS) {
		max_table_size = BIT(MLX5_CAP_FLOWTABLE_NIC_RX(dev->mdev,
					log_max_ft_size));
		if (MLX5_CAP_FLOWTABLE_NIC_RX(dev->mdev, decap))
			flags |= MLX5_FLOW_TABLE_TUNNEL_EN_DECAP;
		if (MLX5_CAP_FLOWTABLE_NIC_RX(dev->mdev,
					      reformat_l3_tunnel_to_l2))
			flags |= MLX5_FLOW_TABLE_TUNNEL_EN_REFORMAT;
	} else { /* Can only be MLX5_FLOW_NAMESPACE_EGRESS */
		max_table_size = BIT(MLX5_CAP_FLOWTABLE_NIC_TX(dev->mdev,
					log_max_ft_size));
		if (MLX5_CAP_FLOWTABLE_NIC_TX(dev->mdev, reformat))
			flags |= MLX5_FLOW_TABLE_TUNNEL_EN_REFORMAT;
	}

	if (max_table_size < MLX5_FS_MAX_ENTRIES)
		return ERR_PTR(-ENOMEM);

	if (mcast)
		priority = MLX5_IB_FLOW_MCAST_PRIO;
	else
		priority = ib_prio_to_core_prio(fs_matcher->priority, false);

	ns = mlx5_get_flow_namespace(dev->mdev, fs_matcher->ns_type);
	if (!ns)
		return ERR_PTR(-ENOTSUPP);

	if (fs_matcher->ns_type == MLX5_FLOW_NAMESPACE_BYPASS)
		prio = &dev->flow_db->prios[priority];
	else
		prio = &dev->flow_db->egress_prios[priority];

	if (prio->flow_table)
		return prio;

	return _get_prio(ns, prio, priority, MLX5_FS_MAX_ENTRIES,
			 MLX5_FS_MAX_TYPES, flags);
}

static struct mlx5_ib_flow_handler *
_create_raw_flow_rule(struct mlx5_ib_dev *dev,
		      struct mlx5_ib_flow_prio *ft_prio,
		      struct mlx5_flow_destination *dst,
		      struct mlx5_ib_flow_matcher  *fs_matcher,
		      struct mlx5_flow_act *flow_act,
		      void *cmd_in, int inlen)
{
	struct mlx5_ib_flow_handler *handler;
	struct mlx5_flow_spec *spec;
	struct mlx5_flow_table *ft = ft_prio->flow_table;
	int err = 0;

	spec = kvzalloc(sizeof(*spec), GFP_KERNEL);
	handler = kzalloc(sizeof(*handler), GFP_KERNEL);
	if (!handler || !spec) {
		err = -ENOMEM;
		goto free;
	}

	INIT_LIST_HEAD(&handler->list);

	memcpy(spec->match_value, cmd_in, inlen);
	memcpy(spec->match_criteria, fs_matcher->matcher_mask.match_params,
	       fs_matcher->mask_len);
	spec->match_criteria_enable = fs_matcher->match_criteria_enable;

	handler->rule = mlx5_add_flow_rules(ft, spec,
					    flow_act, dst, 1);

	if (IS_ERR(handler->rule)) {
		err = PTR_ERR(handler->rule);
		goto free;
	}

	ft_prio->refcount++;
	handler->prio = ft_prio;
	handler->dev = dev;
	ft_prio->flow_table = ft;

free:
	if (err)
		kfree(handler);
	kvfree(spec);
	return err ? ERR_PTR(err) : handler;
}

static bool raw_fs_is_multicast(struct mlx5_ib_flow_matcher *fs_matcher,
				void *match_v)
{
	void *match_c;
	void *match_v_set_lyr_2_4, *match_c_set_lyr_2_4;
	void *dmac, *dmac_mask;
	void *ipv4, *ipv4_mask;

	if (!(fs_matcher->match_criteria_enable &
	      (1 << MATCH_CRITERIA_ENABLE_OUTER_BIT)))
		return false;

	match_c = fs_matcher->matcher_mask.match_params;
	match_v_set_lyr_2_4 = MLX5_ADDR_OF(fte_match_param, match_v,
					   outer_headers);
	match_c_set_lyr_2_4 = MLX5_ADDR_OF(fte_match_param, match_c,
					   outer_headers);

	dmac = MLX5_ADDR_OF(fte_match_set_lyr_2_4, match_v_set_lyr_2_4,
			    dmac_47_16);
	dmac_mask = MLX5_ADDR_OF(fte_match_set_lyr_2_4, match_c_set_lyr_2_4,
				 dmac_47_16);

	if (is_multicast_ether_addr(dmac) &&
	    is_multicast_ether_addr(dmac_mask))
		return true;

	ipv4 = MLX5_ADDR_OF(fte_match_set_lyr_2_4, match_v_set_lyr_2_4,
			    dst_ipv4_dst_ipv6.ipv4_layout.ipv4);

	ipv4_mask = MLX5_ADDR_OF(fte_match_set_lyr_2_4, match_c_set_lyr_2_4,
				 dst_ipv4_dst_ipv6.ipv4_layout.ipv4);

	if (ipv4_is_multicast(*(__be32 *)(ipv4)) &&
	    ipv4_is_multicast(*(__be32 *)(ipv4_mask)))
		return true;

	return false;
}

struct mlx5_ib_flow_handler *
mlx5_ib_raw_fs_rule_add(struct mlx5_ib_dev *dev,
			struct mlx5_ib_flow_matcher *fs_matcher,
			struct mlx5_flow_act *flow_act,
			void *cmd_in, int inlen, int dest_id,
			int dest_type)
{
	struct mlx5_flow_destination *dst;
	struct mlx5_ib_flow_prio *ft_prio;
	struct mlx5_ib_flow_handler *handler;
	bool mcast;
	int err;

	if (fs_matcher->flow_type != MLX5_IB_FLOW_TYPE_NORMAL)
		return ERR_PTR(-EOPNOTSUPP);

	if (fs_matcher->priority > MLX5_IB_FLOW_LAST_PRIO)
		return ERR_PTR(-ENOMEM);

	dst = kzalloc(sizeof(*dst), GFP_KERNEL);
	if (!dst)
		return ERR_PTR(-ENOMEM);

	mcast = raw_fs_is_multicast(fs_matcher, cmd_in);
	mutex_lock(&dev->flow_db->lock);

	ft_prio = _get_flow_table(dev, fs_matcher, mcast);
	if (IS_ERR(ft_prio)) {
		err = PTR_ERR(ft_prio);
		goto unlock;
	}

	if (dest_type == MLX5_FLOW_DESTINATION_TYPE_TIR) {
		dst->type = dest_type;
		dst->tir_num = dest_id;
		flow_act->action |= MLX5_FLOW_CONTEXT_ACTION_FWD_DEST;
	} else if (dest_type == MLX5_FLOW_DESTINATION_TYPE_FLOW_TABLE) {
		dst->type = MLX5_FLOW_DESTINATION_TYPE_FLOW_TABLE_NUM;
		dst->ft_num = dest_id;
		flow_act->action |= MLX5_FLOW_CONTEXT_ACTION_FWD_DEST;
	} else {
		dst->type = MLX5_FLOW_DESTINATION_TYPE_PORT;
		flow_act->action |= MLX5_FLOW_CONTEXT_ACTION_ALLOW;
	}

	handler = _create_raw_flow_rule(dev, ft_prio, dst, fs_matcher, flow_act,
					cmd_in, inlen);

	if (IS_ERR(handler)) {
		err = PTR_ERR(handler);
		goto destroy_ft;
	}

	mutex_unlock(&dev->flow_db->lock);
	atomic_inc(&fs_matcher->usecnt);
	handler->flow_matcher = fs_matcher;

	kfree(dst);

	return handler;

destroy_ft:
	put_flow_table(dev, ft_prio, false);
unlock:
	mutex_unlock(&dev->flow_db->lock);
	kfree(dst);

	return ERR_PTR(err);
}

static u32 mlx5_ib_flow_action_flags_to_accel_xfrm_flags(u32 mlx5_flags)
{
	u32 flags = 0;

	if (mlx5_flags & MLX5_IB_UAPI_FLOW_ACTION_FLAGS_REQUIRE_METADATA)
		flags |= MLX5_ACCEL_XFRM_FLAG_REQUIRE_METADATA;

	return flags;
}

#define MLX5_FLOW_ACTION_ESP_CREATE_LAST_SUPPORTED	MLX5_IB_UAPI_FLOW_ACTION_FLAGS_REQUIRE_METADATA
static struct ib_flow_action *
mlx5_ib_create_flow_action_esp(struct ib_device *device,
			       const struct ib_flow_action_attrs_esp *attr,
			       struct uverbs_attr_bundle *attrs)
{
	struct mlx5_ib_dev *mdev = to_mdev(device);
	struct ib_uverbs_flow_action_esp_keymat_aes_gcm *aes_gcm;
	struct mlx5_accel_esp_xfrm_attrs accel_attrs = {};
	struct mlx5_ib_flow_action *action;
	u64 action_flags;
	u64 flags;
	int err = 0;

	err = uverbs_get_flags64(
		&action_flags, attrs, MLX5_IB_ATTR_CREATE_FLOW_ACTION_FLAGS,
		((MLX5_FLOW_ACTION_ESP_CREATE_LAST_SUPPORTED << 1) - 1));
	if (err)
		return ERR_PTR(err);

	flags = mlx5_ib_flow_action_flags_to_accel_xfrm_flags(action_flags);

	/* We current only support a subset of the standard features. Only a
	 * keymat of type AES_GCM, with icv_len == 16, iv_algo == SEQ and esn
	 * (with overlap). Full offload mode isn't supported.
	 */
	if (!attr->keymat || attr->replay || attr->encap ||
	    attr->spi || attr->seq || attr->tfc_pad ||
	    attr->hard_limit_pkts ||
	    (attr->flags & ~(IB_FLOW_ACTION_ESP_FLAGS_ESN_TRIGGERED |
			     IB_UVERBS_FLOW_ACTION_ESP_FLAGS_ENCRYPT)))
		return ERR_PTR(-EOPNOTSUPP);

	if (attr->keymat->protocol !=
	    IB_UVERBS_FLOW_ACTION_ESP_KEYMAT_AES_GCM)
		return ERR_PTR(-EOPNOTSUPP);

	aes_gcm = &attr->keymat->keymat.aes_gcm;

	if (aes_gcm->icv_len != 16 ||
	    aes_gcm->iv_algo != IB_UVERBS_FLOW_ACTION_IV_ALGO_SEQ)
		return ERR_PTR(-EOPNOTSUPP);

	action = kmalloc(sizeof(*action), GFP_KERNEL);
	if (!action)
		return ERR_PTR(-ENOMEM);

	action->esp_aes_gcm.ib_flags = attr->flags;
	memcpy(&accel_attrs.keymat.aes_gcm.aes_key, &aes_gcm->aes_key,
	       sizeof(accel_attrs.keymat.aes_gcm.aes_key));
	accel_attrs.keymat.aes_gcm.key_len = aes_gcm->key_len * 8;
	memcpy(&accel_attrs.keymat.aes_gcm.salt, &aes_gcm->salt,
	       sizeof(accel_attrs.keymat.aes_gcm.salt));
	memcpy(&accel_attrs.keymat.aes_gcm.seq_iv, &aes_gcm->iv,
	       sizeof(accel_attrs.keymat.aes_gcm.seq_iv));
	accel_attrs.keymat.aes_gcm.icv_len = aes_gcm->icv_len * 8;
	accel_attrs.keymat.aes_gcm.iv_algo = MLX5_ACCEL_ESP_AES_GCM_IV_ALGO_SEQ;
	accel_attrs.keymat_type = MLX5_ACCEL_ESP_KEYMAT_AES_GCM;

	accel_attrs.esn = attr->esn;
	if (attr->flags & IB_FLOW_ACTION_ESP_FLAGS_ESN_TRIGGERED)
		accel_attrs.flags |= MLX5_ACCEL_ESP_FLAGS_ESN_TRIGGERED;
	if (attr->flags & IB_UVERBS_FLOW_ACTION_ESP_FLAGS_ESN_NEW_WINDOW)
		accel_attrs.flags |= MLX5_ACCEL_ESP_FLAGS_ESN_STATE_OVERLAP;

	if (attr->flags & IB_UVERBS_FLOW_ACTION_ESP_FLAGS_ENCRYPT)
		accel_attrs.action |= MLX5_ACCEL_ESP_ACTION_ENCRYPT;

	action->esp_aes_gcm.ctx =
		mlx5_accel_esp_create_xfrm(mdev->mdev, &accel_attrs, flags);
	if (IS_ERR(action->esp_aes_gcm.ctx)) {
		err = PTR_ERR(action->esp_aes_gcm.ctx);
		goto err_parse;
	}

	action->esp_aes_gcm.ib_flags = attr->flags;

	return &action->ib_action;

err_parse:
	kfree(action);
	return ERR_PTR(err);
}

static int
mlx5_ib_modify_flow_action_esp(struct ib_flow_action *action,
			       const struct ib_flow_action_attrs_esp *attr,
			       struct uverbs_attr_bundle *attrs)
{
	struct mlx5_ib_flow_action *maction = to_mflow_act(action);
	struct mlx5_accel_esp_xfrm_attrs accel_attrs;
	int err = 0;

	if (attr->keymat || attr->replay || attr->encap ||
	    attr->spi || attr->seq || attr->tfc_pad ||
	    attr->hard_limit_pkts ||
	    (attr->flags & ~(IB_FLOW_ACTION_ESP_FLAGS_ESN_TRIGGERED |
			     IB_FLOW_ACTION_ESP_FLAGS_MOD_ESP_ATTRS |
			     IB_UVERBS_FLOW_ACTION_ESP_FLAGS_ESN_NEW_WINDOW)))
		return -EOPNOTSUPP;

	/* Only the ESN value or the MLX5_ACCEL_ESP_FLAGS_ESN_STATE_OVERLAP can
	 * be modified.
	 */
	if (!(maction->esp_aes_gcm.ib_flags &
	      IB_FLOW_ACTION_ESP_FLAGS_ESN_TRIGGERED) &&
	    attr->flags & (IB_FLOW_ACTION_ESP_FLAGS_ESN_TRIGGERED |
			   IB_UVERBS_FLOW_ACTION_ESP_FLAGS_ESN_NEW_WINDOW))
		return -EINVAL;

	memcpy(&accel_attrs, &maction->esp_aes_gcm.ctx->attrs,
	       sizeof(accel_attrs));

	accel_attrs.esn = attr->esn;
	if (attr->flags & IB_UVERBS_FLOW_ACTION_ESP_FLAGS_ESN_NEW_WINDOW)
		accel_attrs.flags |= MLX5_ACCEL_ESP_FLAGS_ESN_STATE_OVERLAP;
	else
		accel_attrs.flags &= ~MLX5_ACCEL_ESP_FLAGS_ESN_STATE_OVERLAP;

	err = mlx5_accel_esp_modify_xfrm(maction->esp_aes_gcm.ctx,
					 &accel_attrs);
	if (err)
		return err;

	maction->esp_aes_gcm.ib_flags &=
		~IB_UVERBS_FLOW_ACTION_ESP_FLAGS_ESN_NEW_WINDOW;
	maction->esp_aes_gcm.ib_flags |=
		attr->flags & IB_UVERBS_FLOW_ACTION_ESP_FLAGS_ESN_NEW_WINDOW;

	return 0;
}

static int mlx5_ib_destroy_flow_action(struct ib_flow_action *action)
{
	struct mlx5_ib_flow_action *maction = to_mflow_act(action);

	switch (action->type) {
	case IB_FLOW_ACTION_ESP:
		/*
		 * We only support aes_gcm by now, so we implicitly know this is
		 * the underline crypto.
		 */
		mlx5_accel_esp_destroy_xfrm(maction->esp_aes_gcm.ctx);
		break;
	case IB_FLOW_ACTION_UNSPECIFIED:
		mlx5_ib_destroy_flow_action_raw(maction);
		break;
	default:
		WARN_ON(true);
		break;
	}

	kfree(maction);
	return 0;
}

static int mlx5_ib_mcg_attach(struct ib_qp *ibqp, union ib_gid *gid, u16 lid)
{
	struct mlx5_ib_dev *dev = to_mdev(ibqp->device);
	struct mlx5_ib_qp *mqp = to_mqp(ibqp);
	int err;
	u16 uid;

	uid = ibqp->pd ?
		to_mpd(ibqp->pd)->uid : 0;

	if (mqp->flags & MLX5_IB_QP_UNDERLAY) {
		mlx5_ib_dbg(dev, "Attaching a multi cast group to underlay QP is not supported\n");
		return -EOPNOTSUPP;
	}

	err = mlx5_cmd_attach_mcg(dev->mdev, gid, ibqp->qp_num, uid);
	if (err)
		mlx5_ib_warn(dev, "failed attaching QPN 0x%x, MGID %pI6\n",
			     ibqp->qp_num, gid->raw);

	return err;
}

static int mlx5_ib_mcg_detach(struct ib_qp *ibqp, union ib_gid *gid, u16 lid)
{
	struct mlx5_ib_dev *dev = to_mdev(ibqp->device);
	int err;
	u16 uid;

	uid = ibqp->pd ?
		to_mpd(ibqp->pd)->uid : 0;
	err = mlx5_cmd_detach_mcg(dev->mdev, gid, ibqp->qp_num, uid);
	if (err)
		mlx5_ib_warn(dev, "failed detaching QPN 0x%x, MGID %pI6\n",
			     ibqp->qp_num, gid->raw);

	return err;
}

static int init_node_data(struct mlx5_ib_dev *dev)
{
	int err;

	err = mlx5_query_node_desc(dev, dev->ib_dev.node_desc);
	if (err)
		return err;

	dev->mdev->rev_id = dev->mdev->pdev->revision;

	return mlx5_query_node_guid(dev, &dev->ib_dev.node_guid);
}

static ssize_t fw_pages_show(struct device *device,
			     struct device_attribute *attr, char *buf)
{
	struct mlx5_ib_dev *dev =
		container_of(device, struct mlx5_ib_dev, ib_dev.dev);

	return sprintf(buf, "%d\n", dev->mdev->priv.fw_pages);
}
static DEVICE_ATTR_RO(fw_pages);

static ssize_t reg_pages_show(struct device *device,
			      struct device_attribute *attr, char *buf)
{
	struct mlx5_ib_dev *dev =
		container_of(device, struct mlx5_ib_dev, ib_dev.dev);

	return sprintf(buf, "%d\n", atomic_read(&dev->mdev->priv.reg_pages));
}
static DEVICE_ATTR_RO(reg_pages);

static ssize_t hca_type_show(struct device *device,
			     struct device_attribute *attr, char *buf)
{
	struct mlx5_ib_dev *dev =
		container_of(device, struct mlx5_ib_dev, ib_dev.dev);
	return sprintf(buf, "MT%d\n", dev->mdev->pdev->device);
}
static DEVICE_ATTR_RO(hca_type);

static ssize_t hw_rev_show(struct device *device,
			   struct device_attribute *attr, char *buf)
{
	struct mlx5_ib_dev *dev =
		container_of(device, struct mlx5_ib_dev, ib_dev.dev);
	return sprintf(buf, "%x\n", dev->mdev->rev_id);
}
static DEVICE_ATTR_RO(hw_rev);

static ssize_t board_id_show(struct device *device,
			     struct device_attribute *attr, char *buf)
{
	struct mlx5_ib_dev *dev =
		container_of(device, struct mlx5_ib_dev, ib_dev.dev);
	return sprintf(buf, "%.*s\n", MLX5_BOARD_ID_LEN,
		       dev->mdev->board_id);
}
static DEVICE_ATTR_RO(board_id);

static struct attribute *mlx5_class_attributes[] = {
	&dev_attr_hw_rev.attr,
	&dev_attr_hca_type.attr,
	&dev_attr_board_id.attr,
	&dev_attr_fw_pages.attr,
	&dev_attr_reg_pages.attr,
	NULL,
};

static const struct attribute_group mlx5_attr_group = {
	.attrs = mlx5_class_attributes,
};

static void pkey_change_handler(struct work_struct *work)
{
	struct mlx5_ib_port_resources *ports =
		container_of(work, struct mlx5_ib_port_resources,
			     pkey_change_work);

	mutex_lock(&ports->devr->mutex);
	mlx5_ib_gsi_pkey_change(ports->gsi);
	mutex_unlock(&ports->devr->mutex);
}

static void mlx5_ib_handle_internal_error(struct mlx5_ib_dev *ibdev)
{
	struct mlx5_ib_qp *mqp;
	struct mlx5_ib_cq *send_mcq, *recv_mcq;
	struct mlx5_core_cq *mcq;
	struct list_head cq_armed_list;
	unsigned long flags_qp;
	unsigned long flags_cq;
	unsigned long flags;

	INIT_LIST_HEAD(&cq_armed_list);

	/* Go over qp list reside on that ibdev, sync with create/destroy qp.*/
	spin_lock_irqsave(&ibdev->reset_flow_resource_lock, flags);
	list_for_each_entry(mqp, &ibdev->qp_list, qps_list) {
		spin_lock_irqsave(&mqp->sq.lock, flags_qp);
		if (mqp->sq.tail != mqp->sq.head) {
			send_mcq = to_mcq(mqp->ibqp.send_cq);
			spin_lock_irqsave(&send_mcq->lock, flags_cq);
			if (send_mcq->mcq.comp &&
			    mqp->ibqp.send_cq->comp_handler) {
				if (!send_mcq->mcq.reset_notify_added) {
					send_mcq->mcq.reset_notify_added = 1;
					list_add_tail(&send_mcq->mcq.reset_notify,
						      &cq_armed_list);
				}
			}
			spin_unlock_irqrestore(&send_mcq->lock, flags_cq);
		}
		spin_unlock_irqrestore(&mqp->sq.lock, flags_qp);
		spin_lock_irqsave(&mqp->rq.lock, flags_qp);
		/* no handling is needed for SRQ */
		if (!mqp->ibqp.srq) {
			if (mqp->rq.tail != mqp->rq.head) {
				recv_mcq = to_mcq(mqp->ibqp.recv_cq);
				spin_lock_irqsave(&recv_mcq->lock, flags_cq);
				if (recv_mcq->mcq.comp &&
				    mqp->ibqp.recv_cq->comp_handler) {
					if (!recv_mcq->mcq.reset_notify_added) {
						recv_mcq->mcq.reset_notify_added = 1;
						list_add_tail(&recv_mcq->mcq.reset_notify,
							      &cq_armed_list);
					}
				}
				spin_unlock_irqrestore(&recv_mcq->lock,
						       flags_cq);
			}
		}
		spin_unlock_irqrestore(&mqp->rq.lock, flags_qp);
	}
	/*At that point all inflight post send were put to be executed as of we
	 * lock/unlock above locks Now need to arm all involved CQs.
	 */
	list_for_each_entry(mcq, &cq_armed_list, reset_notify) {
		mcq->comp(mcq);
	}
	spin_unlock_irqrestore(&ibdev->reset_flow_resource_lock, flags);
}

static void delay_drop_handler(struct work_struct *work)
{
	int err;
	struct mlx5_ib_delay_drop *delay_drop =
		container_of(work, struct mlx5_ib_delay_drop,
			     delay_drop_work);

	atomic_inc(&delay_drop->events_cnt);

	mutex_lock(&delay_drop->lock);
	err = mlx5_core_set_delay_drop(delay_drop->dev->mdev,
				       delay_drop->timeout);
	if (err) {
		mlx5_ib_warn(delay_drop->dev, "Failed to set delay drop, timeout=%u\n",
			     delay_drop->timeout);
		delay_drop->activate = false;
	}
	mutex_unlock(&delay_drop->lock);
}

static void mlx5_ib_handle_event(struct work_struct *_work)
{
	struct mlx5_ib_event_work *work =
		container_of(_work, struct mlx5_ib_event_work, work);
	struct mlx5_ib_dev *ibdev;
	struct ib_event ibev;
	bool fatal = false;
	u8 port = (u8)work->param;

	if (mlx5_core_is_mp_slave(work->dev)) {
		ibdev = mlx5_ib_get_ibdev_from_mpi(work->context);
		if (!ibdev)
			goto out;
	} else {
		ibdev = work->context;
	}

	switch (work->event) {
	case MLX5_DEV_EVENT_SYS_ERROR:
		ibev.event = IB_EVENT_DEVICE_FATAL;
		mlx5_ib_handle_internal_error(ibdev);
		fatal = true;
		break;

	case MLX5_DEV_EVENT_PORT_UP:
	case MLX5_DEV_EVENT_PORT_DOWN:
	case MLX5_DEV_EVENT_PORT_INITIALIZED:
		/* In RoCE, port up/down events are handled in
		 * mlx5_netdev_event().
		 */
		if (mlx5_ib_port_link_layer(&ibdev->ib_dev, port) ==
			IB_LINK_LAYER_ETHERNET)
			goto out;

		ibev.event = (work->event == MLX5_DEV_EVENT_PORT_UP) ?
			     IB_EVENT_PORT_ACTIVE : IB_EVENT_PORT_ERR;
		break;

	case MLX5_DEV_EVENT_LID_CHANGE:
		ibev.event = IB_EVENT_LID_CHANGE;
		break;

	case MLX5_DEV_EVENT_PKEY_CHANGE:
		ibev.event = IB_EVENT_PKEY_CHANGE;
		schedule_work(&ibdev->devr.ports[port - 1].pkey_change_work);
		break;

	case MLX5_DEV_EVENT_GUID_CHANGE:
		ibev.event = IB_EVENT_GID_CHANGE;
		break;

	case MLX5_DEV_EVENT_CLIENT_REREG:
		ibev.event = IB_EVENT_CLIENT_REREGISTER;
		break;
	case MLX5_DEV_EVENT_DELAY_DROP_TIMEOUT:
		schedule_work(&ibdev->delay_drop.delay_drop_work);
		goto out;
	default:
		goto out;
	}

	ibev.device	      = &ibdev->ib_dev;
	ibev.element.port_num = port;

	if (!rdma_is_port_valid(&ibdev->ib_dev, port)) {
		mlx5_ib_warn(ibdev, "warning: event on port %d\n", port);
		goto out;
	}

	if (ibdev->ib_active)
		ib_dispatch_event(&ibev);

	if (fatal)
		ibdev->ib_active = false;
out:
	kfree(work);
}

static void mlx5_ib_event(struct mlx5_core_dev *dev, void *context,
			  enum mlx5_dev_event event, unsigned long param)
{
	struct mlx5_ib_event_work *work;

	work = kmalloc(sizeof(*work), GFP_ATOMIC);
	if (!work)
		return;

	INIT_WORK(&work->work, mlx5_ib_handle_event);
	work->dev = dev;
	work->param = param;
	work->context = context;
	work->event = event;

	queue_work(mlx5_ib_event_wq, &work->work);
}

static int set_has_smi_cap(struct mlx5_ib_dev *dev)
{
	struct mlx5_hca_vport_context vport_ctx;
	int err;
	int port;

	for (port = 1; port <= dev->num_ports; port++) {
		dev->mdev->port_caps[port - 1].has_smi = false;
		if (MLX5_CAP_GEN(dev->mdev, port_type) ==
		    MLX5_CAP_PORT_TYPE_IB) {
			if (MLX5_CAP_GEN(dev->mdev, ib_virt)) {
				err = mlx5_query_hca_vport_context(dev->mdev, 0,
								   port, 0,
								   &vport_ctx);
				if (err) {
					mlx5_ib_err(dev, "query_hca_vport_context for port=%d failed %d\n",
						    port, err);
					return err;
				}
				dev->mdev->port_caps[port - 1].has_smi =
					vport_ctx.has_smi;
			} else {
				dev->mdev->port_caps[port - 1].has_smi = true;
			}
		}
	}
	return 0;
}

static void get_ext_port_caps(struct mlx5_ib_dev *dev)
{
	int port;

	for (port = 1; port <= dev->num_ports; port++)
		mlx5_query_ext_port_caps(dev, port);
}

static int get_port_caps(struct mlx5_ib_dev *dev, u8 port)
{
	struct ib_device_attr *dprops = NULL;
	struct ib_port_attr *pprops = NULL;
	int err = -ENOMEM;
	struct ib_udata uhw = {.inlen = 0, .outlen = 0};

	pprops = kmalloc(sizeof(*pprops), GFP_KERNEL);
	if (!pprops)
		goto out;

	dprops = kmalloc(sizeof(*dprops), GFP_KERNEL);
	if (!dprops)
		goto out;

	err = set_has_smi_cap(dev);
	if (err)
		goto out;

	err = mlx5_ib_query_device(&dev->ib_dev, dprops, &uhw);
	if (err) {
		mlx5_ib_warn(dev, "query_device failed %d\n", err);
		goto out;
	}

	memset(pprops, 0, sizeof(*pprops));
	err = mlx5_ib_query_port(&dev->ib_dev, port, pprops);
	if (err) {
		mlx5_ib_warn(dev, "query_port %d failed %d\n",
			     port, err);
		goto out;
	}

	dev->mdev->port_caps[port - 1].pkey_table_len =
					dprops->max_pkeys;
	dev->mdev->port_caps[port - 1].gid_table_len =
					pprops->gid_tbl_len;
	mlx5_ib_dbg(dev, "port %d: pkey_table_len %d, gid_table_len %d\n",
		    port, dprops->max_pkeys, pprops->gid_tbl_len);

out:
	kfree(pprops);
	kfree(dprops);

	return err;
}

static void destroy_umrc_res(struct mlx5_ib_dev *dev)
{
	int err;

	err = mlx5_mr_cache_cleanup(dev);
	if (err)
		mlx5_ib_warn(dev, "mr cache cleanup failed\n");

	if (dev->umrc.qp)
		mlx5_ib_destroy_qp(dev->umrc.qp);
	if (dev->umrc.cq)
		ib_free_cq(dev->umrc.cq);
	if (dev->umrc.pd)
		ib_dealloc_pd(dev->umrc.pd);
}

enum {
	MAX_UMR_WR = 128,
};

static int create_umr_res(struct mlx5_ib_dev *dev)
{
	struct ib_qp_init_attr *init_attr = NULL;
	struct ib_qp_attr *attr = NULL;
	struct ib_pd *pd;
	struct ib_cq *cq;
	struct ib_qp *qp;
	int ret;

	attr = kzalloc(sizeof(*attr), GFP_KERNEL);
	init_attr = kzalloc(sizeof(*init_attr), GFP_KERNEL);
	if (!attr || !init_attr) {
		ret = -ENOMEM;
		goto error_0;
	}

	pd = ib_alloc_pd(&dev->ib_dev, 0);
	if (IS_ERR(pd)) {
		mlx5_ib_dbg(dev, "Couldn't create PD for sync UMR QP\n");
		ret = PTR_ERR(pd);
		goto error_0;
	}

	cq = ib_alloc_cq(&dev->ib_dev, NULL, 128, 0, IB_POLL_SOFTIRQ);
	if (IS_ERR(cq)) {
		mlx5_ib_dbg(dev, "Couldn't create CQ for sync UMR QP\n");
		ret = PTR_ERR(cq);
		goto error_2;
	}

	init_attr->send_cq = cq;
	init_attr->recv_cq = cq;
	init_attr->sq_sig_type = IB_SIGNAL_ALL_WR;
	init_attr->cap.max_send_wr = MAX_UMR_WR;
	init_attr->cap.max_send_sge = 1;
	init_attr->qp_type = MLX5_IB_QPT_REG_UMR;
	init_attr->port_num = 1;
	qp = mlx5_ib_create_qp(pd, init_attr, NULL);
	if (IS_ERR(qp)) {
		mlx5_ib_dbg(dev, "Couldn't create sync UMR QP\n");
		ret = PTR_ERR(qp);
		goto error_3;
	}
	qp->device     = &dev->ib_dev;
	qp->real_qp    = qp;
	qp->uobject    = NULL;
	qp->qp_type    = MLX5_IB_QPT_REG_UMR;
	qp->send_cq    = init_attr->send_cq;
	qp->recv_cq    = init_attr->recv_cq;

	attr->qp_state = IB_QPS_INIT;
	attr->port_num = 1;
	ret = mlx5_ib_modify_qp(qp, attr, IB_QP_STATE | IB_QP_PKEY_INDEX |
				IB_QP_PORT, NULL);
	if (ret) {
		mlx5_ib_dbg(dev, "Couldn't modify UMR QP\n");
		goto error_4;
	}

	memset(attr, 0, sizeof(*attr));
	attr->qp_state = IB_QPS_RTR;
	attr->path_mtu = IB_MTU_256;

	ret = mlx5_ib_modify_qp(qp, attr, IB_QP_STATE, NULL);
	if (ret) {
		mlx5_ib_dbg(dev, "Couldn't modify umr QP to rtr\n");
		goto error_4;
	}

	memset(attr, 0, sizeof(*attr));
	attr->qp_state = IB_QPS_RTS;
	ret = mlx5_ib_modify_qp(qp, attr, IB_QP_STATE, NULL);
	if (ret) {
		mlx5_ib_dbg(dev, "Couldn't modify umr QP to rts\n");
		goto error_4;
	}

	dev->umrc.qp = qp;
	dev->umrc.cq = cq;
	dev->umrc.pd = pd;

	sema_init(&dev->umrc.sem, MAX_UMR_WR);
	ret = mlx5_mr_cache_init(dev);
	if (ret) {
		mlx5_ib_warn(dev, "mr cache init failed %d\n", ret);
		goto error_4;
	}

	kfree(attr);
	kfree(init_attr);

	return 0;

error_4:
	mlx5_ib_destroy_qp(qp);
	dev->umrc.qp = NULL;

error_3:
	ib_free_cq(cq);
	dev->umrc.cq = NULL;

error_2:
	ib_dealloc_pd(pd);
	dev->umrc.pd = NULL;

error_0:
	kfree(attr);
	kfree(init_attr);
	return ret;
}

static u8 mlx5_get_umr_fence(u8 umr_fence_cap)
{
	switch (umr_fence_cap) {
	case MLX5_CAP_UMR_FENCE_NONE:
		return MLX5_FENCE_MODE_NONE;
	case MLX5_CAP_UMR_FENCE_SMALL:
		return MLX5_FENCE_MODE_INITIATOR_SMALL;
	default:
		return MLX5_FENCE_MODE_STRONG_ORDERING;
	}
}

static int create_dev_resources(struct mlx5_ib_resources *devr)
{
	struct ib_srq_init_attr attr;
	struct mlx5_ib_dev *dev;
	struct ib_cq_init_attr cq_attr = {.cqe = 1};
	int port;
	int ret = 0;

	dev = container_of(devr, struct mlx5_ib_dev, devr);

	mutex_init(&devr->mutex);

	devr->p0 = mlx5_ib_alloc_pd(&dev->ib_dev, NULL, NULL);
	if (IS_ERR(devr->p0)) {
		ret = PTR_ERR(devr->p0);
		goto error0;
	}
	devr->p0->device  = &dev->ib_dev;
	devr->p0->uobject = NULL;
	atomic_set(&devr->p0->usecnt, 0);

	devr->c0 = mlx5_ib_create_cq(&dev->ib_dev, &cq_attr, NULL, NULL);
	if (IS_ERR(devr->c0)) {
		ret = PTR_ERR(devr->c0);
		goto error1;
	}
	devr->c0->device        = &dev->ib_dev;
	devr->c0->uobject       = NULL;
	devr->c0->comp_handler  = NULL;
	devr->c0->event_handler = NULL;
	devr->c0->cq_context    = NULL;
	atomic_set(&devr->c0->usecnt, 0);

	devr->x0 = mlx5_ib_alloc_xrcd(&dev->ib_dev, NULL, NULL);
	if (IS_ERR(devr->x0)) {
		ret = PTR_ERR(devr->x0);
		goto error2;
	}
	devr->x0->device = &dev->ib_dev;
	devr->x0->inode = NULL;
	atomic_set(&devr->x0->usecnt, 0);
	mutex_init(&devr->x0->tgt_qp_mutex);
	INIT_LIST_HEAD(&devr->x0->tgt_qp_list);

	devr->x1 = mlx5_ib_alloc_xrcd(&dev->ib_dev, NULL, NULL);
	if (IS_ERR(devr->x1)) {
		ret = PTR_ERR(devr->x1);
		goto error3;
	}
	devr->x1->device = &dev->ib_dev;
	devr->x1->inode = NULL;
	atomic_set(&devr->x1->usecnt, 0);
	mutex_init(&devr->x1->tgt_qp_mutex);
	INIT_LIST_HEAD(&devr->x1->tgt_qp_list);

	memset(&attr, 0, sizeof(attr));
	attr.attr.max_sge = 1;
	attr.attr.max_wr = 1;
	attr.srq_type = IB_SRQT_XRC;
	attr.ext.cq = devr->c0;
	attr.ext.xrc.xrcd = devr->x0;

	devr->s0 = mlx5_ib_create_srq(devr->p0, &attr, NULL);
	if (IS_ERR(devr->s0)) {
		ret = PTR_ERR(devr->s0);
		goto error4;
	}
	devr->s0->device	= &dev->ib_dev;
	devr->s0->pd		= devr->p0;
	devr->s0->uobject       = NULL;
	devr->s0->event_handler = NULL;
	devr->s0->srq_context   = NULL;
	devr->s0->srq_type      = IB_SRQT_XRC;
	devr->s0->ext.xrc.xrcd	= devr->x0;
	devr->s0->ext.cq	= devr->c0;
	atomic_inc(&devr->s0->ext.xrc.xrcd->usecnt);
	atomic_inc(&devr->s0->ext.cq->usecnt);
	atomic_inc(&devr->p0->usecnt);
	atomic_set(&devr->s0->usecnt, 0);

	memset(&attr, 0, sizeof(attr));
	attr.attr.max_sge = 1;
	attr.attr.max_wr = 1;
	attr.srq_type = IB_SRQT_BASIC;
	devr->s1 = mlx5_ib_create_srq(devr->p0, &attr, NULL);
	if (IS_ERR(devr->s1)) {
		ret = PTR_ERR(devr->s1);
		goto error5;
	}
	devr->s1->device	= &dev->ib_dev;
	devr->s1->pd		= devr->p0;
	devr->s1->uobject       = NULL;
	devr->s1->event_handler = NULL;
	devr->s1->srq_context   = NULL;
	devr->s1->srq_type      = IB_SRQT_BASIC;
	devr->s1->ext.cq	= devr->c0;
	atomic_inc(&devr->p0->usecnt);
	atomic_set(&devr->s1->usecnt, 0);

	for (port = 0; port < ARRAY_SIZE(devr->ports); ++port) {
		INIT_WORK(&devr->ports[port].pkey_change_work,
			  pkey_change_handler);
		devr->ports[port].devr = devr;
	}

	return 0;

error5:
	mlx5_ib_destroy_srq(devr->s0);
error4:
	mlx5_ib_dealloc_xrcd(devr->x1);
error3:
	mlx5_ib_dealloc_xrcd(devr->x0);
error2:
	mlx5_ib_destroy_cq(devr->c0);
error1:
	mlx5_ib_dealloc_pd(devr->p0);
error0:
	return ret;
}

static void destroy_dev_resources(struct mlx5_ib_resources *devr)
{
	struct mlx5_ib_dev *dev =
		container_of(devr, struct mlx5_ib_dev, devr);
	int port;

	mlx5_ib_destroy_srq(devr->s1);
	mlx5_ib_destroy_srq(devr->s0);
	mlx5_ib_dealloc_xrcd(devr->x0);
	mlx5_ib_dealloc_xrcd(devr->x1);
	mlx5_ib_destroy_cq(devr->c0);
	mlx5_ib_dealloc_pd(devr->p0);

	/* Make sure no change P_Key work items are still executing */
	for (port = 0; port < dev->num_ports; ++port)
		cancel_work_sync(&devr->ports[port].pkey_change_work);
}

static u32 get_core_cap_flags(struct ib_device *ibdev,
			      struct mlx5_hca_vport_context *rep)
{
	struct mlx5_ib_dev *dev = to_mdev(ibdev);
	enum rdma_link_layer ll = mlx5_ib_port_link_layer(ibdev, 1);
	u8 l3_type_cap = MLX5_CAP_ROCE(dev->mdev, l3_type);
	u8 roce_version_cap = MLX5_CAP_ROCE(dev->mdev, roce_version);
	bool raw_support = !mlx5_core_mp_enabled(dev->mdev);
	u32 ret = 0;

	if (rep->grh_required)
		ret |= RDMA_CORE_CAP_IB_GRH_REQUIRED;

	if (ll == IB_LINK_LAYER_INFINIBAND)
		return ret | RDMA_CORE_PORT_IBA_IB;

	if (raw_support)
		ret |= RDMA_CORE_PORT_RAW_PACKET;

	if (!(l3_type_cap & MLX5_ROCE_L3_TYPE_IPV4_CAP))
		return ret;

	if (!(l3_type_cap & MLX5_ROCE_L3_TYPE_IPV6_CAP))
		return ret;

	if (roce_version_cap & MLX5_ROCE_VERSION_1_CAP)
		ret |= RDMA_CORE_PORT_IBA_ROCE;

	if (roce_version_cap & MLX5_ROCE_VERSION_2_CAP)
		ret |= RDMA_CORE_PORT_IBA_ROCE_UDP_ENCAP;

	return ret;
}

static int mlx5_port_immutable(struct ib_device *ibdev, u8 port_num,
			       struct ib_port_immutable *immutable)
{
	struct ib_port_attr attr;
	struct mlx5_ib_dev *dev = to_mdev(ibdev);
	enum rdma_link_layer ll = mlx5_ib_port_link_layer(ibdev, port_num);
	struct mlx5_hca_vport_context rep = {0};
	int err;

	err = ib_query_port(ibdev, port_num, &attr);
	if (err)
		return err;

	if (ll == IB_LINK_LAYER_INFINIBAND) {
		err = mlx5_query_hca_vport_context(dev->mdev, 0, port_num, 0,
						   &rep);
		if (err)
			return err;
	}

	immutable->pkey_tbl_len = attr.pkey_tbl_len;
	immutable->gid_tbl_len = attr.gid_tbl_len;
	immutable->core_cap_flags = get_core_cap_flags(ibdev, &rep);
	if ((ll == IB_LINK_LAYER_INFINIBAND) || MLX5_CAP_GEN(dev->mdev, roce))
		immutable->max_mad_size = IB_MGMT_MAD_SIZE;

	return 0;
}

static int mlx5_port_rep_immutable(struct ib_device *ibdev, u8 port_num,
				   struct ib_port_immutable *immutable)
{
	struct ib_port_attr attr;
	int err;

	immutable->core_cap_flags = RDMA_CORE_PORT_RAW_PACKET;

	err = ib_query_port(ibdev, port_num, &attr);
	if (err)
		return err;

	immutable->pkey_tbl_len = attr.pkey_tbl_len;
	immutable->gid_tbl_len = attr.gid_tbl_len;
	immutable->core_cap_flags = RDMA_CORE_PORT_RAW_PACKET;

	return 0;
}

static void get_dev_fw_str(struct ib_device *ibdev, char *str)
{
	struct mlx5_ib_dev *dev =
		container_of(ibdev, struct mlx5_ib_dev, ib_dev);
	snprintf(str, IB_FW_VERSION_NAME_MAX, "%d.%d.%04d",
		 fw_rev_maj(dev->mdev), fw_rev_min(dev->mdev),
		 fw_rev_sub(dev->mdev));
}

static int mlx5_eth_lag_init(struct mlx5_ib_dev *dev)
{
	struct mlx5_core_dev *mdev = dev->mdev;
	struct mlx5_flow_namespace *ns = mlx5_get_flow_namespace(mdev,
								 MLX5_FLOW_NAMESPACE_LAG);
	struct mlx5_flow_table *ft;
	int err;

	if (!ns || !mlx5_lag_is_active(mdev))
		return 0;

	err = mlx5_cmd_create_vport_lag(mdev);
	if (err)
		return err;

	ft = mlx5_create_lag_demux_flow_table(ns, 0, 0);
	if (IS_ERR(ft)) {
		err = PTR_ERR(ft);
		goto err_destroy_vport_lag;
	}

	dev->flow_db->lag_demux_ft = ft;
	return 0;

err_destroy_vport_lag:
	mlx5_cmd_destroy_vport_lag(mdev);
	return err;
}

static void mlx5_eth_lag_cleanup(struct mlx5_ib_dev *dev)
{
	struct mlx5_core_dev *mdev = dev->mdev;

	if (dev->flow_db->lag_demux_ft) {
		mlx5_destroy_flow_table(dev->flow_db->lag_demux_ft);
		dev->flow_db->lag_demux_ft = NULL;

		mlx5_cmd_destroy_vport_lag(mdev);
	}
}

static int mlx5_add_netdev_notifier(struct mlx5_ib_dev *dev, u8 port_num)
{
	int err;

	dev->roce[port_num].nb.notifier_call = mlx5_netdev_event;
	err = register_netdevice_notifier(&dev->roce[port_num].nb);
	if (err) {
		dev->roce[port_num].nb.notifier_call = NULL;
		return err;
	}

	return 0;
}

static void mlx5_remove_netdev_notifier(struct mlx5_ib_dev *dev, u8 port_num)
{
	if (dev->roce[port_num].nb.notifier_call) {
		unregister_netdevice_notifier(&dev->roce[port_num].nb);
		dev->roce[port_num].nb.notifier_call = NULL;
	}
}

static int mlx5_enable_eth(struct mlx5_ib_dev *dev)
{
	int err;

	if (MLX5_CAP_GEN(dev->mdev, roce)) {
		err = mlx5_nic_vport_enable_roce(dev->mdev);
		if (err)
			return err;
	}

	err = mlx5_eth_lag_init(dev);
	if (err)
		goto err_disable_roce;

	return 0;

err_disable_roce:
	if (MLX5_CAP_GEN(dev->mdev, roce))
		mlx5_nic_vport_disable_roce(dev->mdev);

	return err;
}

static void mlx5_disable_eth(struct mlx5_ib_dev *dev)
{
	mlx5_eth_lag_cleanup(dev);
	if (MLX5_CAP_GEN(dev->mdev, roce))
		mlx5_nic_vport_disable_roce(dev->mdev);
}

struct mlx5_ib_counter {
	const char *name;
	size_t offset;
};

#define INIT_Q_COUNTER(_name)		\
	{ .name = #_name, .offset = MLX5_BYTE_OFF(query_q_counter_out, _name)}

static const struct mlx5_ib_counter basic_q_cnts[] = {
	INIT_Q_COUNTER(rx_write_requests),
	INIT_Q_COUNTER(rx_read_requests),
	INIT_Q_COUNTER(rx_atomic_requests),
	INIT_Q_COUNTER(out_of_buffer),
};

static const struct mlx5_ib_counter out_of_seq_q_cnts[] = {
	INIT_Q_COUNTER(out_of_sequence),
};

static const struct mlx5_ib_counter retrans_q_cnts[] = {
	INIT_Q_COUNTER(duplicate_request),
	INIT_Q_COUNTER(rnr_nak_retry_err),
	INIT_Q_COUNTER(packet_seq_err),
	INIT_Q_COUNTER(implied_nak_seq_err),
	INIT_Q_COUNTER(local_ack_timeout_err),
};

#define INIT_CONG_COUNTER(_name)		\
	{ .name = #_name, .offset =	\
		MLX5_BYTE_OFF(query_cong_statistics_out, _name ## _high)}

static const struct mlx5_ib_counter cong_cnts[] = {
	INIT_CONG_COUNTER(rp_cnp_ignored),
	INIT_CONG_COUNTER(rp_cnp_handled),
	INIT_CONG_COUNTER(np_ecn_marked_roce_packets),
	INIT_CONG_COUNTER(np_cnp_sent),
};

static const struct mlx5_ib_counter extended_err_cnts[] = {
	INIT_Q_COUNTER(resp_local_length_error),
	INIT_Q_COUNTER(resp_cqe_error),
	INIT_Q_COUNTER(req_cqe_error),
	INIT_Q_COUNTER(req_remote_invalid_request),
	INIT_Q_COUNTER(req_remote_access_errors),
	INIT_Q_COUNTER(resp_remote_access_errors),
	INIT_Q_COUNTER(resp_cqe_flush_error),
	INIT_Q_COUNTER(req_cqe_flush_error),
};

#define INIT_EXT_PPCNT_COUNTER(_name)		\
	{ .name = #_name, .offset =	\
	MLX5_BYTE_OFF(ppcnt_reg, \
		      counter_set.eth_extended_cntrs_grp_data_layout._name##_high)}

static const struct mlx5_ib_counter ext_ppcnt_cnts[] = {
	INIT_EXT_PPCNT_COUNTER(rx_icrc_encapsulated),
};

static void mlx5_ib_dealloc_counters(struct mlx5_ib_dev *dev)
{
	int i;

	for (i = 0; i < dev->num_ports; i++) {
		if (dev->port[i].cnts.set_id_valid)
			mlx5_core_dealloc_q_counter(dev->mdev,
						    dev->port[i].cnts.set_id);
		kfree(dev->port[i].cnts.names);
		kfree(dev->port[i].cnts.offsets);
	}
}

static int __mlx5_ib_alloc_counters(struct mlx5_ib_dev *dev,
				    struct mlx5_ib_counters *cnts)
{
	u32 num_counters;

	num_counters = ARRAY_SIZE(basic_q_cnts);

	if (MLX5_CAP_GEN(dev->mdev, out_of_seq_cnt))
		num_counters += ARRAY_SIZE(out_of_seq_q_cnts);

	if (MLX5_CAP_GEN(dev->mdev, retransmission_q_counters))
		num_counters += ARRAY_SIZE(retrans_q_cnts);

	if (MLX5_CAP_GEN(dev->mdev, enhanced_error_q_counters))
		num_counters += ARRAY_SIZE(extended_err_cnts);

	cnts->num_q_counters = num_counters;

	if (MLX5_CAP_GEN(dev->mdev, cc_query_allowed)) {
		cnts->num_cong_counters = ARRAY_SIZE(cong_cnts);
		num_counters += ARRAY_SIZE(cong_cnts);
	}
	if (MLX5_CAP_PCAM_FEATURE(dev->mdev, rx_icrc_encapsulated_counter)) {
		cnts->num_ext_ppcnt_counters = ARRAY_SIZE(ext_ppcnt_cnts);
		num_counters += ARRAY_SIZE(ext_ppcnt_cnts);
	}
	cnts->names = kcalloc(num_counters, sizeof(cnts->names), GFP_KERNEL);
	if (!cnts->names)
		return -ENOMEM;

	cnts->offsets = kcalloc(num_counters,
				sizeof(cnts->offsets), GFP_KERNEL);
	if (!cnts->offsets)
		goto err_names;

	return 0;

err_names:
	kfree(cnts->names);
	cnts->names = NULL;
	return -ENOMEM;
}

static void mlx5_ib_fill_counters(struct mlx5_ib_dev *dev,
				  const char **names,
				  size_t *offsets)
{
	int i;
	int j = 0;

	for (i = 0; i < ARRAY_SIZE(basic_q_cnts); i++, j++) {
		names[j] = basic_q_cnts[i].name;
		offsets[j] = basic_q_cnts[i].offset;
	}

	if (MLX5_CAP_GEN(dev->mdev, out_of_seq_cnt)) {
		for (i = 0; i < ARRAY_SIZE(out_of_seq_q_cnts); i++, j++) {
			names[j] = out_of_seq_q_cnts[i].name;
			offsets[j] = out_of_seq_q_cnts[i].offset;
		}
	}

	if (MLX5_CAP_GEN(dev->mdev, retransmission_q_counters)) {
		for (i = 0; i < ARRAY_SIZE(retrans_q_cnts); i++, j++) {
			names[j] = retrans_q_cnts[i].name;
			offsets[j] = retrans_q_cnts[i].offset;
		}
	}

	if (MLX5_CAP_GEN(dev->mdev, enhanced_error_q_counters)) {
		for (i = 0; i < ARRAY_SIZE(extended_err_cnts); i++, j++) {
			names[j] = extended_err_cnts[i].name;
			offsets[j] = extended_err_cnts[i].offset;
		}
	}

	if (MLX5_CAP_GEN(dev->mdev, cc_query_allowed)) {
		for (i = 0; i < ARRAY_SIZE(cong_cnts); i++, j++) {
			names[j] = cong_cnts[i].name;
			offsets[j] = cong_cnts[i].offset;
		}
	}

	if (MLX5_CAP_PCAM_FEATURE(dev->mdev, rx_icrc_encapsulated_counter)) {
		for (i = 0; i < ARRAY_SIZE(ext_ppcnt_cnts); i++, j++) {
			names[j] = ext_ppcnt_cnts[i].name;
			offsets[j] = ext_ppcnt_cnts[i].offset;
		}
	}
}

static int mlx5_ib_alloc_counters(struct mlx5_ib_dev *dev)
{
	int err = 0;
	int i;

	for (i = 0; i < dev->num_ports; i++) {
		err = __mlx5_ib_alloc_counters(dev, &dev->port[i].cnts);
		if (err)
			goto err_alloc;

		mlx5_ib_fill_counters(dev, dev->port[i].cnts.names,
				      dev->port[i].cnts.offsets);

		err = mlx5_core_alloc_q_counter(dev->mdev,
						&dev->port[i].cnts.set_id);
		if (err) {
			mlx5_ib_warn(dev,
				     "couldn't allocate queue counter for port %d, err %d\n",
				     i + 1, err);
			goto err_alloc;
		}
		dev->port[i].cnts.set_id_valid = true;
	}

	return 0;

err_alloc:
	mlx5_ib_dealloc_counters(dev);
	return err;
}

static struct rdma_hw_stats *mlx5_ib_alloc_hw_stats(struct ib_device *ibdev,
						    u8 port_num)
{
	struct mlx5_ib_dev *dev = to_mdev(ibdev);
	struct mlx5_ib_port *port = &dev->port[port_num - 1];

	/* We support only per port stats */
	if (port_num == 0)
		return NULL;

	return rdma_alloc_hw_stats_struct(port->cnts.names,
					  port->cnts.num_q_counters +
					  port->cnts.num_cong_counters +
					  port->cnts.num_ext_ppcnt_counters,
					  RDMA_HW_STATS_DEFAULT_LIFESPAN);
}

static int mlx5_ib_query_q_counters(struct mlx5_core_dev *mdev,
				    struct mlx5_ib_port *port,
				    struct rdma_hw_stats *stats)
{
	int outlen = MLX5_ST_SZ_BYTES(query_q_counter_out);
	void *out;
	__be32 val;
	int ret, i;

	out = kvzalloc(outlen, GFP_KERNEL);
	if (!out)
		return -ENOMEM;

	ret = mlx5_core_query_q_counter(mdev,
					port->cnts.set_id, 0,
					out, outlen);
	if (ret)
		goto free;

	for (i = 0; i < port->cnts.num_q_counters; i++) {
		val = *(__be32 *)(out + port->cnts.offsets[i]);
		stats->value[i] = (u64)be32_to_cpu(val);
	}

free:
	kvfree(out);
	return ret;
}

static int mlx5_ib_query_ext_ppcnt_counters(struct mlx5_ib_dev *dev,
					  struct mlx5_ib_port *port,
					  struct rdma_hw_stats *stats)
{
	int offset = port->cnts.num_q_counters + port->cnts.num_cong_counters;
	int sz = MLX5_ST_SZ_BYTES(ppcnt_reg);
	int ret, i;
	void *out;

	out = kvzalloc(sz, GFP_KERNEL);
	if (!out)
		return -ENOMEM;

	ret = mlx5_cmd_query_ext_ppcnt_counters(dev->mdev, out);
	if (ret)
		goto free;

	for (i = 0; i < port->cnts.num_ext_ppcnt_counters; i++) {
		stats->value[i + offset] =
			be64_to_cpup((__be64 *)(out +
				    port->cnts.offsets[i + offset]));
	}

free:
	kvfree(out);
	return ret;
}

static int mlx5_ib_get_hw_stats(struct ib_device *ibdev,
				struct rdma_hw_stats *stats,
				u8 port_num, int index)
{
	struct mlx5_ib_dev *dev = to_mdev(ibdev);
	struct mlx5_ib_port *port = &dev->port[port_num - 1];
	struct mlx5_core_dev *mdev;
	int ret, num_counters;
	u8 mdev_port_num;

	if (!stats)
		return -EINVAL;

	num_counters = port->cnts.num_q_counters +
		       port->cnts.num_cong_counters +
		       port->cnts.num_ext_ppcnt_counters;

	/* q_counters are per IB device, query the master mdev */
	ret = mlx5_ib_query_q_counters(dev->mdev, port, stats);
	if (ret)
		return ret;

	if (MLX5_CAP_PCAM_FEATURE(dev->mdev, rx_icrc_encapsulated_counter)) {
		ret =  mlx5_ib_query_ext_ppcnt_counters(dev, port, stats);
		if (ret)
			return ret;
	}

	if (MLX5_CAP_GEN(dev->mdev, cc_query_allowed)) {
		mdev = mlx5_ib_get_native_port_mdev(dev, port_num,
						    &mdev_port_num);
		if (!mdev) {
			/* If port is not affiliated yet, its in down state
			 * which doesn't have any counters yet, so it would be
			 * zero. So no need to read from the HCA.
			 */
			goto done;
		}
		ret = mlx5_lag_query_cong_counters(dev->mdev,
						   stats->value +
						   port->cnts.num_q_counters,
						   port->cnts.num_cong_counters,
						   port->cnts.offsets +
						   port->cnts.num_q_counters);

		mlx5_ib_put_native_port_mdev(dev, port_num);
		if (ret)
			return ret;
	}

done:
	return num_counters;
}

static int mlx5_ib_rn_get_params(struct ib_device *device, u8 port_num,
				 enum rdma_netdev_t type,
				 struct rdma_netdev_alloc_params *params)
{
	if (type != RDMA_NETDEV_IPOIB)
		return -EOPNOTSUPP;

	return mlx5_rdma_rn_get_params(to_mdev(device)->mdev, device, params);
}

static void delay_drop_debugfs_cleanup(struct mlx5_ib_dev *dev)
{
	if (!dev->delay_drop.dbg)
		return;
	debugfs_remove_recursive(dev->delay_drop.dbg->dir_debugfs);
	kfree(dev->delay_drop.dbg);
	dev->delay_drop.dbg = NULL;
}

static void cancel_delay_drop(struct mlx5_ib_dev *dev)
{
	if (!(dev->ib_dev.attrs.raw_packet_caps & IB_RAW_PACKET_CAP_DELAY_DROP))
		return;

	cancel_work_sync(&dev->delay_drop.delay_drop_work);
	delay_drop_debugfs_cleanup(dev);
}

static ssize_t delay_drop_timeout_read(struct file *filp, char __user *buf,
				       size_t count, loff_t *pos)
{
	struct mlx5_ib_delay_drop *delay_drop = filp->private_data;
	char lbuf[20];
	int len;

	len = snprintf(lbuf, sizeof(lbuf), "%u\n", delay_drop->timeout);
	return simple_read_from_buffer(buf, count, pos, lbuf, len);
}

static ssize_t delay_drop_timeout_write(struct file *filp, const char __user *buf,
					size_t count, loff_t *pos)
{
	struct mlx5_ib_delay_drop *delay_drop = filp->private_data;
	u32 timeout;
	u32 var;

	if (kstrtouint_from_user(buf, count, 0, &var))
		return -EFAULT;

	timeout = min_t(u32, roundup(var, 100), MLX5_MAX_DELAY_DROP_TIMEOUT_MS *
			1000);
	if (timeout != var)
		mlx5_ib_dbg(delay_drop->dev, "Round delay drop timeout to %u usec\n",
			    timeout);

	delay_drop->timeout = timeout;

	return count;
}

static const struct file_operations fops_delay_drop_timeout = {
	.owner	= THIS_MODULE,
	.open	= simple_open,
	.write	= delay_drop_timeout_write,
	.read	= delay_drop_timeout_read,
};

static int delay_drop_debugfs_init(struct mlx5_ib_dev *dev)
{
	struct mlx5_ib_dbg_delay_drop *dbg;

	if (!mlx5_debugfs_root)
		return 0;

	dbg = kzalloc(sizeof(*dbg), GFP_KERNEL);
	if (!dbg)
		return -ENOMEM;

	dev->delay_drop.dbg = dbg;

	dbg->dir_debugfs =
		debugfs_create_dir("delay_drop",
				   dev->mdev->priv.dbg_root);
	if (!dbg->dir_debugfs)
		goto out_debugfs;

	dbg->events_cnt_debugfs =
		debugfs_create_atomic_t("num_timeout_events", 0400,
					dbg->dir_debugfs,
					&dev->delay_drop.events_cnt);
	if (!dbg->events_cnt_debugfs)
		goto out_debugfs;

	dbg->rqs_cnt_debugfs =
		debugfs_create_atomic_t("num_rqs", 0400,
					dbg->dir_debugfs,
					&dev->delay_drop.rqs_cnt);
	if (!dbg->rqs_cnt_debugfs)
		goto out_debugfs;

	dbg->timeout_debugfs =
		debugfs_create_file("timeout", 0600,
				    dbg->dir_debugfs,
				    &dev->delay_drop,
				    &fops_delay_drop_timeout);
	if (!dbg->timeout_debugfs)
		goto out_debugfs;

	return 0;

out_debugfs:
	delay_drop_debugfs_cleanup(dev);
	return -ENOMEM;
}

static void init_delay_drop(struct mlx5_ib_dev *dev)
{
	if (!(dev->ib_dev.attrs.raw_packet_caps & IB_RAW_PACKET_CAP_DELAY_DROP))
		return;

	mutex_init(&dev->delay_drop.lock);
	dev->delay_drop.dev = dev;
	dev->delay_drop.activate = false;
	dev->delay_drop.timeout = MLX5_MAX_DELAY_DROP_TIMEOUT_MS * 1000;
	INIT_WORK(&dev->delay_drop.delay_drop_work, delay_drop_handler);
	atomic_set(&dev->delay_drop.rqs_cnt, 0);
	atomic_set(&dev->delay_drop.events_cnt, 0);

	if (delay_drop_debugfs_init(dev))
		mlx5_ib_warn(dev, "Failed to init delay drop debugfs\n");
}

<<<<<<< HEAD
=======
static const struct cpumask *
mlx5_ib_get_vector_affinity(struct ib_device *ibdev, int comp_vector)
{
	struct mlx5_ib_dev *dev = to_mdev(ibdev);

	return mlx5_comp_irq_get_affinity_mask(dev->mdev, comp_vector);
}

>>>>>>> 6d2d6fc8
/* The mlx5_ib_multiport_mutex should be held when calling this function */
static void mlx5_ib_unbind_slave_port(struct mlx5_ib_dev *ibdev,
				      struct mlx5_ib_multiport_info *mpi)
{
	u8 port_num = mlx5_core_native_port_num(mpi->mdev) - 1;
	struct mlx5_ib_port *port = &ibdev->port[port_num];
	int comps;
	int err;
	int i;

	mlx5_ib_cleanup_cong_debugfs(ibdev, port_num);

	spin_lock(&port->mp.mpi_lock);
	if (!mpi->ibdev) {
		spin_unlock(&port->mp.mpi_lock);
		return;
	}
	mpi->ibdev = NULL;

	spin_unlock(&port->mp.mpi_lock);
	mlx5_remove_netdev_notifier(ibdev, port_num);
	spin_lock(&port->mp.mpi_lock);

	comps = mpi->mdev_refcnt;
	if (comps) {
		mpi->unaffiliate = true;
		init_completion(&mpi->unref_comp);
		spin_unlock(&port->mp.mpi_lock);

		for (i = 0; i < comps; i++)
			wait_for_completion(&mpi->unref_comp);

		spin_lock(&port->mp.mpi_lock);
		mpi->unaffiliate = false;
	}

	port->mp.mpi = NULL;

	list_add_tail(&mpi->list, &mlx5_ib_unaffiliated_port_list);

	spin_unlock(&port->mp.mpi_lock);

	err = mlx5_nic_vport_unaffiliate_multiport(mpi->mdev);

	mlx5_ib_dbg(ibdev, "unaffiliated port %d\n", port_num + 1);
	/* Log an error, still needed to cleanup the pointers and add
	 * it back to the list.
	 */
	if (err)
		mlx5_ib_err(ibdev, "Failed to unaffiliate port %u\n",
			    port_num + 1);

	ibdev->roce[port_num].last_port_state = IB_PORT_DOWN;
}

/* The mlx5_ib_multiport_mutex should be held when calling this function */
static bool mlx5_ib_bind_slave_port(struct mlx5_ib_dev *ibdev,
				    struct mlx5_ib_multiport_info *mpi)
{
	u8 port_num = mlx5_core_native_port_num(mpi->mdev) - 1;
	int err;

	spin_lock(&ibdev->port[port_num].mp.mpi_lock);
	if (ibdev->port[port_num].mp.mpi) {
		mlx5_ib_dbg(ibdev, "port %d already affiliated.\n",
			    port_num + 1);
		spin_unlock(&ibdev->port[port_num].mp.mpi_lock);
		return false;
	}

	ibdev->port[port_num].mp.mpi = mpi;
	mpi->ibdev = ibdev;
	spin_unlock(&ibdev->port[port_num].mp.mpi_lock);

	err = mlx5_nic_vport_affiliate_multiport(ibdev->mdev, mpi->mdev);
	if (err)
		goto unbind;

	err = get_port_caps(ibdev, mlx5_core_native_port_num(mpi->mdev));
	if (err)
		goto unbind;

	err = mlx5_add_netdev_notifier(ibdev, port_num);
	if (err) {
		mlx5_ib_err(ibdev, "failed adding netdev notifier for port %u\n",
			    port_num + 1);
		goto unbind;
	}

	err = mlx5_ib_init_cong_debugfs(ibdev, port_num);
	if (err)
		goto unbind;

	return true;

unbind:
	mlx5_ib_unbind_slave_port(ibdev, mpi);
	return false;
}

static int mlx5_ib_init_multiport_master(struct mlx5_ib_dev *dev)
{
	int port_num = mlx5_core_native_port_num(dev->mdev) - 1;
	enum rdma_link_layer ll = mlx5_ib_port_link_layer(&dev->ib_dev,
							  port_num + 1);
	struct mlx5_ib_multiport_info *mpi;
	int err;
	int i;

	if (!mlx5_core_is_mp_master(dev->mdev) || ll != IB_LINK_LAYER_ETHERNET)
		return 0;

	err = mlx5_query_nic_vport_system_image_guid(dev->mdev,
						     &dev->sys_image_guid);
	if (err)
		return err;

	err = mlx5_nic_vport_enable_roce(dev->mdev);
	if (err)
		return err;

	mutex_lock(&mlx5_ib_multiport_mutex);
	for (i = 0; i < dev->num_ports; i++) {
		bool bound = false;

		/* build a stub multiport info struct for the native port. */
		if (i == port_num) {
			mpi = kzalloc(sizeof(*mpi), GFP_KERNEL);
			if (!mpi) {
				mutex_unlock(&mlx5_ib_multiport_mutex);
				mlx5_nic_vport_disable_roce(dev->mdev);
				return -ENOMEM;
			}

			mpi->is_master = true;
			mpi->mdev = dev->mdev;
			mpi->sys_image_guid = dev->sys_image_guid;
			dev->port[i].mp.mpi = mpi;
			mpi->ibdev = dev;
			mpi = NULL;
			continue;
		}

		list_for_each_entry(mpi, &mlx5_ib_unaffiliated_port_list,
				    list) {
			if (dev->sys_image_guid == mpi->sys_image_guid &&
			    (mlx5_core_native_port_num(mpi->mdev) - 1) == i) {
				bound = mlx5_ib_bind_slave_port(dev, mpi);
			}

			if (bound) {
				dev_dbg(&mpi->mdev->pdev->dev, "removing port from unaffiliated list.\n");
				mlx5_ib_dbg(dev, "port %d bound\n", i + 1);
				list_del(&mpi->list);
				break;
			}
		}
		if (!bound) {
			get_port_caps(dev, i + 1);
			mlx5_ib_dbg(dev, "no free port found for port %d\n",
				    i + 1);
		}
	}

	list_add_tail(&dev->ib_dev_list, &mlx5_ib_dev_list);
	mutex_unlock(&mlx5_ib_multiport_mutex);
	return err;
}

static void mlx5_ib_cleanup_multiport_master(struct mlx5_ib_dev *dev)
{
	int port_num = mlx5_core_native_port_num(dev->mdev) - 1;
	enum rdma_link_layer ll = mlx5_ib_port_link_layer(&dev->ib_dev,
							  port_num + 1);
	int i;

	if (!mlx5_core_is_mp_master(dev->mdev) || ll != IB_LINK_LAYER_ETHERNET)
		return;

	mutex_lock(&mlx5_ib_multiport_mutex);
	for (i = 0; i < dev->num_ports; i++) {
		if (dev->port[i].mp.mpi) {
			/* Destroy the native port stub */
			if (i == port_num) {
				kfree(dev->port[i].mp.mpi);
				dev->port[i].mp.mpi = NULL;
			} else {
				mlx5_ib_dbg(dev, "unbinding port_num: %d\n", i + 1);
				mlx5_ib_unbind_slave_port(dev, dev->port[i].mp.mpi);
			}
		}
	}

	mlx5_ib_dbg(dev, "removing from devlist\n");
	list_del(&dev->ib_dev_list);
	mutex_unlock(&mlx5_ib_multiport_mutex);

	mlx5_nic_vport_disable_roce(dev->mdev);
}

ADD_UVERBS_ATTRIBUTES_SIMPLE(
	mlx5_ib_dm,
	UVERBS_OBJECT_DM,
	UVERBS_METHOD_DM_ALLOC,
	UVERBS_ATTR_PTR_OUT(MLX5_IB_ATTR_ALLOC_DM_RESP_START_OFFSET,
			    UVERBS_ATTR_TYPE(u64),
			    UA_MANDATORY),
	UVERBS_ATTR_PTR_OUT(MLX5_IB_ATTR_ALLOC_DM_RESP_PAGE_INDEX,
			    UVERBS_ATTR_TYPE(u16),
			    UA_MANDATORY));

ADD_UVERBS_ATTRIBUTES_SIMPLE(
	mlx5_ib_flow_action,
	UVERBS_OBJECT_FLOW_ACTION,
	UVERBS_METHOD_FLOW_ACTION_ESP_CREATE,
	UVERBS_ATTR_FLAGS_IN(MLX5_IB_ATTR_CREATE_FLOW_ACTION_FLAGS,
			     enum mlx5_ib_uapi_flow_action_flags));

static int populate_specs_root(struct mlx5_ib_dev *dev)
{
	const struct uverbs_object_tree_def **trees = dev->driver_trees;
	size_t num_trees = 0;

	if (mlx5_accel_ipsec_device_caps(dev->mdev) &
	    MLX5_ACCEL_IPSEC_CAP_DEVICE)
		trees[num_trees++] = &mlx5_ib_flow_action;

	if (MLX5_CAP_DEV_MEM(dev->mdev, memic))
		trees[num_trees++] = &mlx5_ib_dm;

	if (MLX5_CAP_GEN_64(dev->mdev, general_obj_types) &
	    MLX5_GENERAL_OBJ_TYPES_CAP_UCTX)
		trees[num_trees++] = mlx5_ib_get_devx_tree();

	num_trees += mlx5_ib_get_flow_trees(trees + num_trees);

	WARN_ON(num_trees >= ARRAY_SIZE(dev->driver_trees));
	trees[num_trees] = NULL;
	dev->ib_dev.driver_specs = trees;

	return 0;
}

static int mlx5_ib_read_counters(struct ib_counters *counters,
				 struct ib_counters_read_attr *read_attr,
				 struct uverbs_attr_bundle *attrs)
{
	struct mlx5_ib_mcounters *mcounters = to_mcounters(counters);
	struct mlx5_read_counters_attr mread_attr = {};
	struct mlx5_ib_flow_counters_desc *desc;
	int ret, i;

	mutex_lock(&mcounters->mcntrs_mutex);
	if (mcounters->cntrs_max_index > read_attr->ncounters) {
		ret = -EINVAL;
		goto err_bound;
	}

	mread_attr.out = kcalloc(mcounters->counters_num, sizeof(u64),
				 GFP_KERNEL);
	if (!mread_attr.out) {
		ret = -ENOMEM;
		goto err_bound;
	}

	mread_attr.hw_cntrs_hndl = mcounters->hw_cntrs_hndl;
	mread_attr.flags = read_attr->flags;
	ret = mcounters->read_counters(counters->device, &mread_attr);
	if (ret)
		goto err_read;

	/* do the pass over the counters data array to assign according to the
	 * descriptions and indexing pairs
	 */
	desc = mcounters->counters_data;
	for (i = 0; i < mcounters->ncounters; i++)
		read_attr->counters_buff[desc[i].index] += mread_attr.out[desc[i].description];

err_read:
	kfree(mread_attr.out);
err_bound:
	mutex_unlock(&mcounters->mcntrs_mutex);
	return ret;
}

static int mlx5_ib_destroy_counters(struct ib_counters *counters)
{
	struct mlx5_ib_mcounters *mcounters = to_mcounters(counters);

	counters_clear_description(counters);
	if (mcounters->hw_cntrs_hndl)
		mlx5_fc_destroy(to_mdev(counters->device)->mdev,
				mcounters->hw_cntrs_hndl);

	kfree(mcounters);

	return 0;
}

static struct ib_counters *mlx5_ib_create_counters(struct ib_device *device,
						   struct uverbs_attr_bundle *attrs)
{
	struct mlx5_ib_mcounters *mcounters;

	mcounters = kzalloc(sizeof(*mcounters), GFP_KERNEL);
	if (!mcounters)
		return ERR_PTR(-ENOMEM);

	mutex_init(&mcounters->mcntrs_mutex);

	return &mcounters->ibcntrs;
}

void mlx5_ib_stage_init_cleanup(struct mlx5_ib_dev *dev)
{
	mlx5_ib_cleanup_multiport_master(dev);
#ifdef CONFIG_INFINIBAND_ON_DEMAND_PAGING
	cleanup_srcu_struct(&dev->mr_srcu);
#endif
	kfree(dev->port);
}

int mlx5_ib_stage_init_init(struct mlx5_ib_dev *dev)
{
	struct mlx5_core_dev *mdev = dev->mdev;
	int err;
	int i;

	dev->port = kcalloc(dev->num_ports, sizeof(*dev->port),
			    GFP_KERNEL);
	if (!dev->port)
		return -ENOMEM;

	for (i = 0; i < dev->num_ports; i++) {
		spin_lock_init(&dev->port[i].mp.mpi_lock);
		rwlock_init(&dev->roce[i].netdev_lock);
	}

	err = mlx5_ib_init_multiport_master(dev);
	if (err)
		goto err_free_port;

	if (!mlx5_core_mp_enabled(mdev)) {
		for (i = 1; i <= dev->num_ports; i++) {
			err = get_port_caps(dev, i);
			if (err)
				break;
		}
	} else {
		err = get_port_caps(dev, mlx5_core_native_port_num(mdev));
	}
	if (err)
		goto err_mp;

	if (mlx5_use_mad_ifc(dev))
		get_ext_port_caps(dev);

	dev->ib_dev.owner		= THIS_MODULE;
	dev->ib_dev.node_type		= RDMA_NODE_IB_CA;
	dev->ib_dev.local_dma_lkey	= 0 /* not supported for now */;
	dev->ib_dev.phys_port_cnt	= dev->num_ports;
	dev->ib_dev.num_comp_vectors    = mlx5_comp_vectors_count(mdev);
	dev->ib_dev.dev.parent		= &mdev->pdev->dev;

	mutex_init(&dev->cap_mask_mutex);
	INIT_LIST_HEAD(&dev->qp_list);
	spin_lock_init(&dev->reset_flow_resource_lock);

	spin_lock_init(&dev->memic.memic_lock);
	dev->memic.dev = mdev;

#ifdef CONFIG_INFINIBAND_ON_DEMAND_PAGING
	err = init_srcu_struct(&dev->mr_srcu);
	if (err)
		goto err_free_port;
#endif

	return 0;
err_mp:
	mlx5_ib_cleanup_multiport_master(dev);

err_free_port:
	kfree(dev->port);

	return -ENOMEM;
}

static int mlx5_ib_stage_flow_db_init(struct mlx5_ib_dev *dev)
{
	dev->flow_db = kzalloc(sizeof(*dev->flow_db), GFP_KERNEL);

	if (!dev->flow_db)
		return -ENOMEM;

	mutex_init(&dev->flow_db->lock);

	return 0;
}

int mlx5_ib_stage_rep_flow_db_init(struct mlx5_ib_dev *dev)
{
	struct mlx5_ib_dev *nic_dev;

	nic_dev = mlx5_ib_get_uplink_ibdev(dev->mdev->priv.eswitch);

	if (!nic_dev)
		return -EINVAL;

	dev->flow_db = nic_dev->flow_db;

	return 0;
}

static void mlx5_ib_stage_flow_db_cleanup(struct mlx5_ib_dev *dev)
{
	kfree(dev->flow_db);
}

int mlx5_ib_stage_caps_init(struct mlx5_ib_dev *dev)
{
	struct mlx5_core_dev *mdev = dev->mdev;
	int err;

	dev->ib_dev.uverbs_abi_ver	= MLX5_IB_UVERBS_ABI_VERSION;
	dev->ib_dev.uverbs_cmd_mask	=
		(1ull << IB_USER_VERBS_CMD_GET_CONTEXT)		|
		(1ull << IB_USER_VERBS_CMD_QUERY_DEVICE)	|
		(1ull << IB_USER_VERBS_CMD_QUERY_PORT)		|
		(1ull << IB_USER_VERBS_CMD_ALLOC_PD)		|
		(1ull << IB_USER_VERBS_CMD_DEALLOC_PD)		|
		(1ull << IB_USER_VERBS_CMD_CREATE_AH)		|
		(1ull << IB_USER_VERBS_CMD_DESTROY_AH)		|
		(1ull << IB_USER_VERBS_CMD_REG_MR)		|
		(1ull << IB_USER_VERBS_CMD_REREG_MR)		|
		(1ull << IB_USER_VERBS_CMD_DEREG_MR)		|
		(1ull << IB_USER_VERBS_CMD_CREATE_COMP_CHANNEL)	|
		(1ull << IB_USER_VERBS_CMD_CREATE_CQ)		|
		(1ull << IB_USER_VERBS_CMD_RESIZE_CQ)		|
		(1ull << IB_USER_VERBS_CMD_DESTROY_CQ)		|
		(1ull << IB_USER_VERBS_CMD_CREATE_QP)		|
		(1ull << IB_USER_VERBS_CMD_MODIFY_QP)		|
		(1ull << IB_USER_VERBS_CMD_QUERY_QP)		|
		(1ull << IB_USER_VERBS_CMD_DESTROY_QP)		|
		(1ull << IB_USER_VERBS_CMD_ATTACH_MCAST)	|
		(1ull << IB_USER_VERBS_CMD_DETACH_MCAST)	|
		(1ull << IB_USER_VERBS_CMD_CREATE_SRQ)		|
		(1ull << IB_USER_VERBS_CMD_MODIFY_SRQ)		|
		(1ull << IB_USER_VERBS_CMD_QUERY_SRQ)		|
		(1ull << IB_USER_VERBS_CMD_DESTROY_SRQ)		|
		(1ull << IB_USER_VERBS_CMD_CREATE_XSRQ)		|
		(1ull << IB_USER_VERBS_CMD_OPEN_QP);
	dev->ib_dev.uverbs_ex_cmd_mask =
		(1ull << IB_USER_VERBS_EX_CMD_QUERY_DEVICE)	|
		(1ull << IB_USER_VERBS_EX_CMD_CREATE_CQ)	|
		(1ull << IB_USER_VERBS_EX_CMD_CREATE_QP)	|
		(1ull << IB_USER_VERBS_EX_CMD_MODIFY_QP)	|
		(1ull << IB_USER_VERBS_EX_CMD_MODIFY_CQ);

	dev->ib_dev.query_device	= mlx5_ib_query_device;
	dev->ib_dev.get_link_layer	= mlx5_ib_port_link_layer;
	dev->ib_dev.query_gid		= mlx5_ib_query_gid;
	dev->ib_dev.add_gid		= mlx5_ib_add_gid;
	dev->ib_dev.del_gid		= mlx5_ib_del_gid;
	dev->ib_dev.query_pkey		= mlx5_ib_query_pkey;
	dev->ib_dev.modify_device	= mlx5_ib_modify_device;
	dev->ib_dev.modify_port		= mlx5_ib_modify_port;
	dev->ib_dev.alloc_ucontext	= mlx5_ib_alloc_ucontext;
	dev->ib_dev.dealloc_ucontext	= mlx5_ib_dealloc_ucontext;
	dev->ib_dev.mmap		= mlx5_ib_mmap;
	dev->ib_dev.alloc_pd		= mlx5_ib_alloc_pd;
	dev->ib_dev.dealloc_pd		= mlx5_ib_dealloc_pd;
	dev->ib_dev.create_ah		= mlx5_ib_create_ah;
	dev->ib_dev.query_ah		= mlx5_ib_query_ah;
	dev->ib_dev.destroy_ah		= mlx5_ib_destroy_ah;
	dev->ib_dev.create_srq		= mlx5_ib_create_srq;
	dev->ib_dev.modify_srq		= mlx5_ib_modify_srq;
	dev->ib_dev.query_srq		= mlx5_ib_query_srq;
	dev->ib_dev.destroy_srq		= mlx5_ib_destroy_srq;
	dev->ib_dev.post_srq_recv	= mlx5_ib_post_srq_recv;
	dev->ib_dev.create_qp		= mlx5_ib_create_qp;
	dev->ib_dev.modify_qp		= mlx5_ib_modify_qp;
	dev->ib_dev.query_qp		= mlx5_ib_query_qp;
	dev->ib_dev.destroy_qp		= mlx5_ib_destroy_qp;
	dev->ib_dev.drain_sq		= mlx5_ib_drain_sq;
	dev->ib_dev.drain_rq		= mlx5_ib_drain_rq;
	dev->ib_dev.post_send		= mlx5_ib_post_send;
	dev->ib_dev.post_recv		= mlx5_ib_post_recv;
	dev->ib_dev.create_cq		= mlx5_ib_create_cq;
	dev->ib_dev.modify_cq		= mlx5_ib_modify_cq;
	dev->ib_dev.resize_cq		= mlx5_ib_resize_cq;
	dev->ib_dev.destroy_cq		= mlx5_ib_destroy_cq;
	dev->ib_dev.poll_cq		= mlx5_ib_poll_cq;
	dev->ib_dev.req_notify_cq	= mlx5_ib_arm_cq;
	dev->ib_dev.get_dma_mr		= mlx5_ib_get_dma_mr;
	dev->ib_dev.reg_user_mr		= mlx5_ib_reg_user_mr;
	dev->ib_dev.rereg_user_mr	= mlx5_ib_rereg_user_mr;
	dev->ib_dev.dereg_mr		= mlx5_ib_dereg_mr;
	dev->ib_dev.attach_mcast	= mlx5_ib_mcg_attach;
	dev->ib_dev.detach_mcast	= mlx5_ib_mcg_detach;
	dev->ib_dev.process_mad		= mlx5_ib_process_mad;
	dev->ib_dev.alloc_mr		= mlx5_ib_alloc_mr;
	dev->ib_dev.map_mr_sg		= mlx5_ib_map_mr_sg;
	dev->ib_dev.check_mr_status	= mlx5_ib_check_mr_status;
	dev->ib_dev.get_dev_fw_str      = get_dev_fw_str;
	if (MLX5_CAP_GEN(mdev, ipoib_enhanced_offloads) &&
	    IS_ENABLED(CONFIG_MLX5_CORE_IPOIB))
		dev->ib_dev.rdma_netdev_get_params = mlx5_ib_rn_get_params;

	if (mlx5_core_is_pf(mdev)) {
		dev->ib_dev.get_vf_config	= mlx5_ib_get_vf_config;
		dev->ib_dev.set_vf_link_state	= mlx5_ib_set_vf_link_state;
		dev->ib_dev.get_vf_stats	= mlx5_ib_get_vf_stats;
		dev->ib_dev.set_vf_guid		= mlx5_ib_set_vf_guid;
	}

	dev->ib_dev.disassociate_ucontext = mlx5_ib_disassociate_ucontext;

	dev->umr_fence = mlx5_get_umr_fence(MLX5_CAP_GEN(mdev, umr_fence));

	if (MLX5_CAP_GEN(mdev, imaicl)) {
		dev->ib_dev.alloc_mw		= mlx5_ib_alloc_mw;
		dev->ib_dev.dealloc_mw		= mlx5_ib_dealloc_mw;
		dev->ib_dev.uverbs_cmd_mask |=
			(1ull << IB_USER_VERBS_CMD_ALLOC_MW)	|
			(1ull << IB_USER_VERBS_CMD_DEALLOC_MW);
	}

	if (MLX5_CAP_GEN(mdev, xrc)) {
		dev->ib_dev.alloc_xrcd = mlx5_ib_alloc_xrcd;
		dev->ib_dev.dealloc_xrcd = mlx5_ib_dealloc_xrcd;
		dev->ib_dev.uverbs_cmd_mask |=
			(1ull << IB_USER_VERBS_CMD_OPEN_XRCD) |
			(1ull << IB_USER_VERBS_CMD_CLOSE_XRCD);
	}

	if (MLX5_CAP_DEV_MEM(mdev, memic)) {
		dev->ib_dev.alloc_dm = mlx5_ib_alloc_dm;
		dev->ib_dev.dealloc_dm = mlx5_ib_dealloc_dm;
		dev->ib_dev.reg_dm_mr = mlx5_ib_reg_dm_mr;
	}

	dev->ib_dev.create_flow	= mlx5_ib_create_flow;
	dev->ib_dev.destroy_flow = mlx5_ib_destroy_flow;
	dev->ib_dev.uverbs_ex_cmd_mask |=
			(1ull << IB_USER_VERBS_EX_CMD_CREATE_FLOW) |
			(1ull << IB_USER_VERBS_EX_CMD_DESTROY_FLOW);
	dev->ib_dev.create_flow_action_esp = mlx5_ib_create_flow_action_esp;
	dev->ib_dev.destroy_flow_action = mlx5_ib_destroy_flow_action;
	dev->ib_dev.modify_flow_action_esp = mlx5_ib_modify_flow_action_esp;
	dev->ib_dev.driver_id = RDMA_DRIVER_MLX5;
	dev->ib_dev.create_counters = mlx5_ib_create_counters;
	dev->ib_dev.destroy_counters = mlx5_ib_destroy_counters;
	dev->ib_dev.read_counters = mlx5_ib_read_counters;

	err = init_node_data(dev);
	if (err)
		return err;

	if ((MLX5_CAP_GEN(dev->mdev, port_type) == MLX5_CAP_PORT_TYPE_ETH) &&
	    (MLX5_CAP_GEN(dev->mdev, disable_local_lb_uc) ||
	     MLX5_CAP_GEN(dev->mdev, disable_local_lb_mc)))
		mutex_init(&dev->lb.mutex);

	return 0;
}

static int mlx5_ib_stage_non_default_cb(struct mlx5_ib_dev *dev)
{
	dev->ib_dev.get_port_immutable  = mlx5_port_immutable;
	dev->ib_dev.query_port		= mlx5_ib_query_port;

	return 0;
}

int mlx5_ib_stage_rep_non_default_cb(struct mlx5_ib_dev *dev)
{
	dev->ib_dev.get_port_immutable  = mlx5_port_rep_immutable;
	dev->ib_dev.query_port		= mlx5_ib_rep_query_port;

	return 0;
}

static int mlx5_ib_stage_common_roce_init(struct mlx5_ib_dev *dev)
{
	u8 port_num;
	int i;

	for (i = 0; i < dev->num_ports; i++) {
		dev->roce[i].dev = dev;
		dev->roce[i].native_port_num = i + 1;
		dev->roce[i].last_port_state = IB_PORT_DOWN;
	}

	dev->ib_dev.get_netdev	= mlx5_ib_get_netdev;
	dev->ib_dev.create_wq	 = mlx5_ib_create_wq;
	dev->ib_dev.modify_wq	 = mlx5_ib_modify_wq;
	dev->ib_dev.destroy_wq	 = mlx5_ib_destroy_wq;
	dev->ib_dev.create_rwq_ind_table = mlx5_ib_create_rwq_ind_table;
	dev->ib_dev.destroy_rwq_ind_table = mlx5_ib_destroy_rwq_ind_table;

	dev->ib_dev.uverbs_ex_cmd_mask |=
			(1ull << IB_USER_VERBS_EX_CMD_CREATE_WQ) |
			(1ull << IB_USER_VERBS_EX_CMD_MODIFY_WQ) |
			(1ull << IB_USER_VERBS_EX_CMD_DESTROY_WQ) |
			(1ull << IB_USER_VERBS_EX_CMD_CREATE_RWQ_IND_TBL) |
			(1ull << IB_USER_VERBS_EX_CMD_DESTROY_RWQ_IND_TBL);

	port_num = mlx5_core_native_port_num(dev->mdev) - 1;

	return mlx5_add_netdev_notifier(dev, port_num);
}

static void mlx5_ib_stage_common_roce_cleanup(struct mlx5_ib_dev *dev)
{
	u8 port_num = mlx5_core_native_port_num(dev->mdev) - 1;

	mlx5_remove_netdev_notifier(dev, port_num);
}

int mlx5_ib_stage_rep_roce_init(struct mlx5_ib_dev *dev)
{
	struct mlx5_core_dev *mdev = dev->mdev;
	enum rdma_link_layer ll;
	int port_type_cap;
	int err = 0;

	port_type_cap = MLX5_CAP_GEN(mdev, port_type);
	ll = mlx5_port_type_cap_to_rdma_ll(port_type_cap);

	if (ll == IB_LINK_LAYER_ETHERNET)
		err = mlx5_ib_stage_common_roce_init(dev);

	return err;
}

void mlx5_ib_stage_rep_roce_cleanup(struct mlx5_ib_dev *dev)
{
	mlx5_ib_stage_common_roce_cleanup(dev);
}

static int mlx5_ib_stage_roce_init(struct mlx5_ib_dev *dev)
{
	struct mlx5_core_dev *mdev = dev->mdev;
	enum rdma_link_layer ll;
	int port_type_cap;
	int err;

	port_type_cap = MLX5_CAP_GEN(mdev, port_type);
	ll = mlx5_port_type_cap_to_rdma_ll(port_type_cap);

	if (ll == IB_LINK_LAYER_ETHERNET) {
		err = mlx5_ib_stage_common_roce_init(dev);
		if (err)
			return err;

		err = mlx5_enable_eth(dev);
		if (err)
			goto cleanup;
	}

	return 0;
cleanup:
	mlx5_ib_stage_common_roce_cleanup(dev);

	return err;
}

static void mlx5_ib_stage_roce_cleanup(struct mlx5_ib_dev *dev)
{
	struct mlx5_core_dev *mdev = dev->mdev;
	enum rdma_link_layer ll;
	int port_type_cap;

	port_type_cap = MLX5_CAP_GEN(mdev, port_type);
	ll = mlx5_port_type_cap_to_rdma_ll(port_type_cap);

	if (ll == IB_LINK_LAYER_ETHERNET) {
		mlx5_disable_eth(dev);
		mlx5_ib_stage_common_roce_cleanup(dev);
	}
}

int mlx5_ib_stage_dev_res_init(struct mlx5_ib_dev *dev)
{
	return create_dev_resources(&dev->devr);
}

void mlx5_ib_stage_dev_res_cleanup(struct mlx5_ib_dev *dev)
{
	destroy_dev_resources(&dev->devr);
}

static int mlx5_ib_stage_odp_init(struct mlx5_ib_dev *dev)
{
	mlx5_ib_internal_fill_odp_caps(dev);

	return mlx5_ib_odp_init_one(dev);
}

void mlx5_ib_stage_odp_cleanup(struct mlx5_ib_dev *dev)
{
	mlx5_ib_odp_cleanup_one(dev);
}

int mlx5_ib_stage_counters_init(struct mlx5_ib_dev *dev)
{
	if (MLX5_CAP_GEN(dev->mdev, max_qp_cnt)) {
		dev->ib_dev.get_hw_stats	= mlx5_ib_get_hw_stats;
		dev->ib_dev.alloc_hw_stats	= mlx5_ib_alloc_hw_stats;

		return mlx5_ib_alloc_counters(dev);
	}

	return 0;
}

void mlx5_ib_stage_counters_cleanup(struct mlx5_ib_dev *dev)
{
	if (MLX5_CAP_GEN(dev->mdev, max_qp_cnt))
		mlx5_ib_dealloc_counters(dev);
}

static int mlx5_ib_stage_cong_debugfs_init(struct mlx5_ib_dev *dev)
{
	return mlx5_ib_init_cong_debugfs(dev,
					 mlx5_core_native_port_num(dev->mdev) - 1);
}

static void mlx5_ib_stage_cong_debugfs_cleanup(struct mlx5_ib_dev *dev)
{
	mlx5_ib_cleanup_cong_debugfs(dev,
				     mlx5_core_native_port_num(dev->mdev) - 1);
}

static int mlx5_ib_stage_uar_init(struct mlx5_ib_dev *dev)
{
	dev->mdev->priv.uar = mlx5_get_uars_page(dev->mdev);
	return PTR_ERR_OR_ZERO(dev->mdev->priv.uar);
}

static void mlx5_ib_stage_uar_cleanup(struct mlx5_ib_dev *dev)
{
	mlx5_put_uars_page(dev->mdev, dev->mdev->priv.uar);
}

int mlx5_ib_stage_bfrag_init(struct mlx5_ib_dev *dev)
{
	int err;

	err = mlx5_alloc_bfreg(dev->mdev, &dev->bfreg, false, false);
	if (err)
		return err;

	err = mlx5_alloc_bfreg(dev->mdev, &dev->fp_bfreg, false, true);
	if (err)
		mlx5_free_bfreg(dev->mdev, &dev->fp_bfreg);

	return err;
}

void mlx5_ib_stage_bfrag_cleanup(struct mlx5_ib_dev *dev)
{
	mlx5_free_bfreg(dev->mdev, &dev->fp_bfreg);
	mlx5_free_bfreg(dev->mdev, &dev->bfreg);
}

static int mlx5_ib_stage_populate_specs(struct mlx5_ib_dev *dev)
{
	return populate_specs_root(dev);
}

int mlx5_ib_stage_ib_reg_init(struct mlx5_ib_dev *dev)
{
	const char *name;

	rdma_set_device_sysfs_group(&dev->ib_dev, &mlx5_attr_group);
	if (!mlx5_lag_is_active(dev->mdev))
		name = "mlx5_%d";
	else
		name = "mlx5_bond_%d";
	return ib_register_device(&dev->ib_dev, name, NULL);
}

void mlx5_ib_stage_pre_ib_reg_umr_cleanup(struct mlx5_ib_dev *dev)
{
	destroy_umrc_res(dev);
}

void mlx5_ib_stage_ib_reg_cleanup(struct mlx5_ib_dev *dev)
{
	ib_unregister_device(&dev->ib_dev);
}

int mlx5_ib_stage_post_ib_reg_umr_init(struct mlx5_ib_dev *dev)
{
	return create_umr_res(dev);
}

static int mlx5_ib_stage_delay_drop_init(struct mlx5_ib_dev *dev)
{
	init_delay_drop(dev);

	return 0;
}

static void mlx5_ib_stage_delay_drop_cleanup(struct mlx5_ib_dev *dev)
{
	cancel_delay_drop(dev);
}

static int mlx5_ib_stage_rep_reg_init(struct mlx5_ib_dev *dev)
{
	mlx5_ib_register_vport_reps(dev);

	return 0;
}

static void mlx5_ib_stage_rep_reg_cleanup(struct mlx5_ib_dev *dev)
{
	mlx5_ib_unregister_vport_reps(dev);
}

void __mlx5_ib_remove(struct mlx5_ib_dev *dev,
		      const struct mlx5_ib_profile *profile,
		      int stage)
{
	/* Number of stages to cleanup */
	while (stage) {
		stage--;
		if (profile->stage[stage].cleanup)
			profile->stage[stage].cleanup(dev);
	}

	if (dev->devx_whitelist_uid)
		mlx5_ib_devx_destroy(dev, dev->devx_whitelist_uid);
	ib_dealloc_device((struct ib_device *)dev);
}

void *__mlx5_ib_add(struct mlx5_ib_dev *dev,
		    const struct mlx5_ib_profile *profile)
{
	int err;
	int i;
	int uid;

	for (i = 0; i < MLX5_IB_STAGE_MAX; i++) {
		if (profile->stage[i].init) {
			err = profile->stage[i].init(dev);
			if (err)
				goto err_out;
		}
	}

	uid = mlx5_ib_devx_create(dev);
	if (uid > 0)
		dev->devx_whitelist_uid = uid;

	dev->profile = profile;
	dev->ib_active = true;

	return dev;

err_out:
	__mlx5_ib_remove(dev, profile, i);

	return NULL;
}

static const struct mlx5_ib_profile pf_profile = {
	STAGE_CREATE(MLX5_IB_STAGE_INIT,
		     mlx5_ib_stage_init_init,
		     mlx5_ib_stage_init_cleanup),
	STAGE_CREATE(MLX5_IB_STAGE_FLOW_DB,
		     mlx5_ib_stage_flow_db_init,
		     mlx5_ib_stage_flow_db_cleanup),
	STAGE_CREATE(MLX5_IB_STAGE_CAPS,
		     mlx5_ib_stage_caps_init,
		     NULL),
	STAGE_CREATE(MLX5_IB_STAGE_NON_DEFAULT_CB,
		     mlx5_ib_stage_non_default_cb,
		     NULL),
	STAGE_CREATE(MLX5_IB_STAGE_ROCE,
		     mlx5_ib_stage_roce_init,
		     mlx5_ib_stage_roce_cleanup),
	STAGE_CREATE(MLX5_IB_STAGE_DEVICE_RESOURCES,
		     mlx5_ib_stage_dev_res_init,
		     mlx5_ib_stage_dev_res_cleanup),
	STAGE_CREATE(MLX5_IB_STAGE_ODP,
		     mlx5_ib_stage_odp_init,
		     mlx5_ib_stage_odp_cleanup),
	STAGE_CREATE(MLX5_IB_STAGE_COUNTERS,
		     mlx5_ib_stage_counters_init,
		     mlx5_ib_stage_counters_cleanup),
	STAGE_CREATE(MLX5_IB_STAGE_CONG_DEBUGFS,
		     mlx5_ib_stage_cong_debugfs_init,
		     mlx5_ib_stage_cong_debugfs_cleanup),
	STAGE_CREATE(MLX5_IB_STAGE_UAR,
		     mlx5_ib_stage_uar_init,
		     mlx5_ib_stage_uar_cleanup),
	STAGE_CREATE(MLX5_IB_STAGE_BFREG,
		     mlx5_ib_stage_bfrag_init,
		     mlx5_ib_stage_bfrag_cleanup),
	STAGE_CREATE(MLX5_IB_STAGE_PRE_IB_REG_UMR,
		     NULL,
		     mlx5_ib_stage_pre_ib_reg_umr_cleanup),
	STAGE_CREATE(MLX5_IB_STAGE_SPECS,
		     mlx5_ib_stage_populate_specs,
		     NULL),
	STAGE_CREATE(MLX5_IB_STAGE_IB_REG,
		     mlx5_ib_stage_ib_reg_init,
		     mlx5_ib_stage_ib_reg_cleanup),
	STAGE_CREATE(MLX5_IB_STAGE_POST_IB_REG_UMR,
		     mlx5_ib_stage_post_ib_reg_umr_init,
		     NULL),
	STAGE_CREATE(MLX5_IB_STAGE_DELAY_DROP,
		     mlx5_ib_stage_delay_drop_init,
		     mlx5_ib_stage_delay_drop_cleanup),
};

static const struct mlx5_ib_profile nic_rep_profile = {
	STAGE_CREATE(MLX5_IB_STAGE_INIT,
		     mlx5_ib_stage_init_init,
		     mlx5_ib_stage_init_cleanup),
	STAGE_CREATE(MLX5_IB_STAGE_FLOW_DB,
		     mlx5_ib_stage_flow_db_init,
		     mlx5_ib_stage_flow_db_cleanup),
	STAGE_CREATE(MLX5_IB_STAGE_CAPS,
		     mlx5_ib_stage_caps_init,
		     NULL),
	STAGE_CREATE(MLX5_IB_STAGE_NON_DEFAULT_CB,
		     mlx5_ib_stage_rep_non_default_cb,
		     NULL),
	STAGE_CREATE(MLX5_IB_STAGE_ROCE,
		     mlx5_ib_stage_rep_roce_init,
		     mlx5_ib_stage_rep_roce_cleanup),
	STAGE_CREATE(MLX5_IB_STAGE_DEVICE_RESOURCES,
		     mlx5_ib_stage_dev_res_init,
		     mlx5_ib_stage_dev_res_cleanup),
	STAGE_CREATE(MLX5_IB_STAGE_COUNTERS,
		     mlx5_ib_stage_counters_init,
		     mlx5_ib_stage_counters_cleanup),
	STAGE_CREATE(MLX5_IB_STAGE_UAR,
		     mlx5_ib_stage_uar_init,
		     mlx5_ib_stage_uar_cleanup),
	STAGE_CREATE(MLX5_IB_STAGE_BFREG,
		     mlx5_ib_stage_bfrag_init,
		     mlx5_ib_stage_bfrag_cleanup),
	STAGE_CREATE(MLX5_IB_STAGE_PRE_IB_REG_UMR,
		     NULL,
		     mlx5_ib_stage_pre_ib_reg_umr_cleanup),
	STAGE_CREATE(MLX5_IB_STAGE_SPECS,
		     mlx5_ib_stage_populate_specs,
		     NULL),
	STAGE_CREATE(MLX5_IB_STAGE_IB_REG,
		     mlx5_ib_stage_ib_reg_init,
		     mlx5_ib_stage_ib_reg_cleanup),
	STAGE_CREATE(MLX5_IB_STAGE_POST_IB_REG_UMR,
		     mlx5_ib_stage_post_ib_reg_umr_init,
		     NULL),
	STAGE_CREATE(MLX5_IB_STAGE_REP_REG,
		     mlx5_ib_stage_rep_reg_init,
		     mlx5_ib_stage_rep_reg_cleanup),
};

static void *mlx5_ib_add_slave_port(struct mlx5_core_dev *mdev)
{
	struct mlx5_ib_multiport_info *mpi;
	struct mlx5_ib_dev *dev;
	bool bound = false;
	int err;

	mpi = kzalloc(sizeof(*mpi), GFP_KERNEL);
	if (!mpi)
		return NULL;

	mpi->mdev = mdev;

	err = mlx5_query_nic_vport_system_image_guid(mdev,
						     &mpi->sys_image_guid);
	if (err) {
		kfree(mpi);
		return NULL;
	}

	mutex_lock(&mlx5_ib_multiport_mutex);
	list_for_each_entry(dev, &mlx5_ib_dev_list, ib_dev_list) {
		if (dev->sys_image_guid == mpi->sys_image_guid)
			bound = mlx5_ib_bind_slave_port(dev, mpi);

		if (bound) {
			rdma_roce_rescan_device(&dev->ib_dev);
			break;
		}
	}

	if (!bound) {
		list_add_tail(&mpi->list, &mlx5_ib_unaffiliated_port_list);
		dev_dbg(&mdev->pdev->dev, "no suitable IB device found to bind to, added to unaffiliated list.\n");
	}
	mutex_unlock(&mlx5_ib_multiport_mutex);

	return mpi;
}

static void *mlx5_ib_add(struct mlx5_core_dev *mdev)
{
	enum rdma_link_layer ll;
	struct mlx5_ib_dev *dev;
	int port_type_cap;

	printk_once(KERN_INFO "%s", mlx5_version);

	port_type_cap = MLX5_CAP_GEN(mdev, port_type);
	ll = mlx5_port_type_cap_to_rdma_ll(port_type_cap);

	if (mlx5_core_is_mp_slave(mdev) && ll == IB_LINK_LAYER_ETHERNET)
		return mlx5_ib_add_slave_port(mdev);

	dev = (struct mlx5_ib_dev *)ib_alloc_device(sizeof(*dev));
	if (!dev)
		return NULL;

	dev->mdev = mdev;
	dev->num_ports = max(MLX5_CAP_GEN(mdev, num_ports),
			     MLX5_CAP_GEN(mdev, num_vhca_ports));

	if (MLX5_ESWITCH_MANAGER(mdev) &&
	    mlx5_ib_eswitch_mode(mdev->priv.eswitch) == SRIOV_OFFLOADS) {
		dev->rep = mlx5_ib_vport_rep(mdev->priv.eswitch, 0);

		return __mlx5_ib_add(dev, &nic_rep_profile);
	}

	return __mlx5_ib_add(dev, &pf_profile);
}

static void mlx5_ib_remove(struct mlx5_core_dev *mdev, void *context)
{
	struct mlx5_ib_multiport_info *mpi;
	struct mlx5_ib_dev *dev;

	if (mlx5_core_is_mp_slave(mdev)) {
		mpi = context;
		mutex_lock(&mlx5_ib_multiport_mutex);
		if (mpi->ibdev)
			mlx5_ib_unbind_slave_port(mpi->ibdev, mpi);
		list_del(&mpi->list);
		mutex_unlock(&mlx5_ib_multiport_mutex);
		return;
	}

	dev = context;
	__mlx5_ib_remove(dev, dev->profile, MLX5_IB_STAGE_MAX);
}

static struct mlx5_interface mlx5_ib_interface = {
	.add            = mlx5_ib_add,
	.remove         = mlx5_ib_remove,
	.event          = mlx5_ib_event,
	.protocol	= MLX5_INTERFACE_PROTOCOL_IB,
};

unsigned long mlx5_ib_get_xlt_emergency_page(void)
{
	mutex_lock(&xlt_emergency_page_mutex);
	return xlt_emergency_page;
}

void mlx5_ib_put_xlt_emergency_page(void)
{
	mutex_unlock(&xlt_emergency_page_mutex);
}

static int __init mlx5_ib_init(void)
{
	int err;

	xlt_emergency_page = __get_free_page(GFP_KERNEL);
	if (!xlt_emergency_page)
		return -ENOMEM;

	mutex_init(&xlt_emergency_page_mutex);

	mlx5_ib_event_wq = alloc_ordered_workqueue("mlx5_ib_event_wq", 0);
	if (!mlx5_ib_event_wq) {
		free_page(xlt_emergency_page);
		return -ENOMEM;
	}

	mlx5_ib_odp_init();

	err = mlx5_register_interface(&mlx5_ib_interface);

	return err;
}

static void __exit mlx5_ib_cleanup(void)
{
	mlx5_unregister_interface(&mlx5_ib_interface);
	destroy_workqueue(mlx5_ib_event_wq);
	mutex_destroy(&xlt_emergency_page_mutex);
	free_page(xlt_emergency_page);
}

module_init(mlx5_ib_init);
module_exit(mlx5_ib_cleanup);<|MERGE_RESOLUTION|>--- conflicted
+++ resolved
@@ -5332,17 +5332,6 @@
 		mlx5_ib_warn(dev, "Failed to init delay drop debugfs\n");
 }
 
-<<<<<<< HEAD
-=======
-static const struct cpumask *
-mlx5_ib_get_vector_affinity(struct ib_device *ibdev, int comp_vector)
-{
-	struct mlx5_ib_dev *dev = to_mdev(ibdev);
-
-	return mlx5_comp_irq_get_affinity_mask(dev->mdev, comp_vector);
-}
-
->>>>>>> 6d2d6fc8
 /* The mlx5_ib_multiport_mutex should be held when calling this function */
 static void mlx5_ib_unbind_slave_port(struct mlx5_ib_dev *ibdev,
 				      struct mlx5_ib_multiport_info *mpi)
