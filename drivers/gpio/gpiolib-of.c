--- conflicted
+++ resolved
@@ -712,14 +712,8 @@
 				   struct device_node *hog)
 {
 	struct gpio_desc *desc;
-<<<<<<< HEAD
-	unsigned int i;
-
-	for_each_gpio_desc_with_flag(i, chip, desc, FLAG_IS_HOGGED)
-=======
 
 	for_each_gpio_desc_with_flag(chip, desc, FLAG_IS_HOGGED)
->>>>>>> 88084a3d
 		if (desc->hog == hog)
 			gpiochip_free_own_desc(desc);
 }
