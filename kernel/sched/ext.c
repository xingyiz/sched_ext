/* SPDX-License-Identifier: GPL-2.0 */
/*
 * BPF extensible scheduler class: Documentation/scheduler/sched-ext.rst
 *
 * Copyright (c) 2022 Meta Platforms, Inc. and affiliates.
 * Copyright (c) 2022 Tejun Heo <tj@kernel.org>
 * Copyright (c) 2022 David Vernet <dvernet@meta.com>
 */
<<<<<<< HEAD
#include <linux/btf.h>
#include <linux/kprobes.h>

#define SCX_OP_IDX(op) \
	(offsetof(struct sched_ext_ops, op) / sizeof(void (*)(void)))
=======
#define SCX_OP_IDX(op)		(offsetof(struct sched_ext_ops, op) / sizeof(void (*)(void)))
>>>>>>> a9e80ffb

enum scx_internal_consts {
	SCX_OPI_BEGIN = 0,
	SCX_OPI_NORMAL_BEGIN = 0,
	SCX_OPI_NORMAL_END = SCX_OP_IDX(cpu_online),
	SCX_OPI_CPU_HOTPLUG_BEGIN = SCX_OP_IDX(cpu_online),
	SCX_OPI_CPU_HOTPLUG_END = SCX_OP_IDX(init),
	SCX_OPI_END = SCX_OP_IDX(init),
	SCX_DSP_DFL_MAX_BATCH = 32,
	SCX_DSP_MAX_LOOPS = 32,
	SCX_WATCHDOG_MAX_TIMEOUT = 30 * HZ,

	SCX_EXIT_BT_LEN = 64,
	SCX_EXIT_MSG_LEN = 1024,
	SCX_EXIT_DUMP_LEN = 32768,
};

enum scx_ops_enable_state {
	SCX_OPS_PREPPING,
	SCX_OPS_ENABLING,
	SCX_OPS_ENABLED,
	SCX_OPS_DISABLING,
	SCX_OPS_DISABLED,
};

static const char *scx_ops_enable_state_str[] = {
	[SCX_OPS_PREPPING] = "prepping", [SCX_OPS_ENABLING] = "enabling",
	[SCX_OPS_ENABLED] = "enabled",	 [SCX_OPS_DISABLING] = "disabling",
	[SCX_OPS_DISABLED] = "disabled",
};

/*
 * sched_ext_entity->ops_state
 *
 * Used to track the task ownership between the SCX core and the BPF scheduler.
 * State transitions look as follows:
 *
 * NONE -> QUEUEING -> QUEUED -> DISPATCHING
 *   ^              |                 |
 *   |              v                 v
 *   \-------------------------------/
 *
 * QUEUEING and DISPATCHING states can be waited upon. See wait_ops_state() call
 * sites for explanations on the conditions being waited upon and why they are
 * safe. Transitions out of them into NONE or QUEUED must store_release and the
 * waiters should load_acquire.
 *
 * Tracking scx_ops_state enables sched_ext core to reliably determine whether
 * any given task can be dispatched by the BPF scheduler at all times and thus
 * relaxes the requirements on the BPF scheduler. This allows the BPF scheduler
 * to try to dispatch any task anytime regardless of its state as the SCX core
 * can safely reject invalid dispatches.
 */
enum scx_ops_state {
	SCX_OPSS_NONE, /* owned by the SCX core */
	SCX_OPSS_QUEUEING, /* in transit to the BPF scheduler */
	SCX_OPSS_QUEUED, /* owned by the BPF scheduler */
	SCX_OPSS_DISPATCHING, /* in transit back to the SCX core */

	/*
	 * QSEQ brands each QUEUED instance so that, when dispatch races
	 * dequeue/requeue, the dispatcher can tell whether it still has a claim
	 * on the task being dispatched.
	 *
	 * As some 32bit archs can't do 64bit store_release/load_acquire,
	 * p->scx.ops_state is atomic_long_t which leaves 30 bits for QSEQ on
	 * 32bit machines. The dispatch race window QSEQ protects is very narrow
	 * and runs with IRQ disabled. 30 bits should be sufficient.
	 */
	SCX_OPSS_QSEQ_SHIFT = 2,
};

/* Use macros to ensure that the type is unsigned long for the masks */
#define SCX_OPSS_STATE_MASK ((1LU << SCX_OPSS_QSEQ_SHIFT) - 1)
#define SCX_OPSS_QSEQ_MASK (~SCX_OPSS_STATE_MASK)

/*
 * During exit, a task may schedule after losing its PIDs. When disabling the
 * BPF scheduler, we need to be able to iterate tasks in every state to
 * guarantee system safety. Maintain a dedicated task list which contains every
 * task between its fork and eventual free.
 */
static DEFINE_SPINLOCK(scx_tasks_lock);
static LIST_HEAD(scx_tasks);

/* ops enable/disable */
static struct kthread_worker *scx_ops_helper;
static DEFINE_MUTEX(scx_ops_enable_mutex);
DEFINE_STATIC_KEY_FALSE(__scx_ops_enabled);
DEFINE_STATIC_PERCPU_RWSEM(scx_fork_rwsem);
static atomic_t scx_ops_enable_state_var = ATOMIC_INIT(SCX_OPS_DISABLED);
static atomic_t scx_ops_bypass_depth = ATOMIC_INIT(0);
static bool scx_switch_all_req;
static bool scx_switching_all;
DEFINE_STATIC_KEY_FALSE(__scx_switched_all);

static struct sched_ext_ops scx_ops;
static bool scx_warned_zero_slice;

static DEFINE_STATIC_KEY_FALSE(scx_ops_enq_last);
static DEFINE_STATIC_KEY_FALSE(scx_ops_enq_exiting);
DEFINE_STATIC_KEY_FALSE(scx_ops_cpu_preempt);
static DEFINE_STATIC_KEY_FALSE(scx_builtin_idle_enabled);

struct static_key_false scx_has_op[SCX_OPI_END] = {
	[0 ... SCX_OPI_END - 1] = STATIC_KEY_FALSE_INIT
};

static atomic_t scx_exit_kind = ATOMIC_INIT(SCX_EXIT_DONE);
static struct scx_exit_info *scx_exit_info;

static atomic_long_t scx_nr_rejected = ATOMIC_LONG_INIT(0);

/*
 * The maximum amount of time in jiffies that a task may be runnable without
 * being scheduled on a CPU. If this timeout is exceeded, it will trigger
 * scx_ops_error().
 */
unsigned long scx_watchdog_timeout;

/*
 * The last time the delayed work was run. This delayed work relies on
 * ksoftirqd being able to run to service timer interrupts, so it's possible
 * that this work itself could get wedged. To account for this, we check that
 * it's not stalled in the timer tick, and trigger an error if it is.
 */
unsigned long scx_watchdog_timestamp = INITIAL_JIFFIES;

static struct delayed_work scx_watchdog_work;

/* idle tracking */
#ifdef CONFIG_SMP
#ifdef CONFIG_CPUMASK_OFFSTACK
#define CL_ALIGNED_IF_ONSTACK
#else
#define CL_ALIGNED_IF_ONSTACK __cacheline_aligned_in_smp
#endif

static struct {
	cpumask_var_t cpu;
	cpumask_var_t smt;
} idle_masks CL_ALIGNED_IF_ONSTACK;

#endif /* CONFIG_SMP */

/* for %SCX_KICK_WAIT */
static unsigned long __percpu *scx_kick_cpus_pnt_seqs;

/*
 * Direct dispatch marker.
 *
 * Non-NULL values are used for direct dispatch from enqueue path. A valid
 * pointer points to the task currently being enqueued. An ERR_PTR value is used
 * to indicate that direct dispatch has already happened.
 */
static DEFINE_PER_CPU(struct task_struct *, direct_dispatch_task);

/* dispatch queues */
static struct scx_dispatch_q __cacheline_aligned_in_smp scx_dsq_global;

static const struct rhashtable_params dsq_hash_params = {
	.key_len = 8,
	.key_offset = offsetof(struct scx_dispatch_q, id),
	.head_offset = offsetof(struct scx_dispatch_q, hash_node),
};

static struct rhashtable dsq_hash;
static LLIST_HEAD(dsqs_to_free);

/* dispatch buf */
struct scx_dsp_buf_ent {
	struct task_struct *task;
	unsigned long qseq;
	u64 dsq_id;
	u64 enq_flags;
};

static u32 scx_dsp_max_batch;
static struct scx_dsp_buf_ent __percpu *scx_dsp_buf;

struct scx_dsp_ctx {
	struct rq *rq;
	struct rq_flags *rf;
	u32 buf_cursor;
	u32 nr_tasks;
};

static DEFINE_PER_CPU(struct scx_dsp_ctx, scx_dsp_ctx);

/* /sys/kernel/sched_ext interface */
static struct kset *scx_kset;
static struct kobject *scx_root_kobj;

static void scx_bpf_dispatch(struct task_struct *p, u64 dsq_id, u64 slice,
			     u64 enq_flags);
static void scx_bpf_kick_cpu(s32 cpu, u64 flags);

struct scx_task_iter {
	struct sched_ext_entity cursor;
	struct task_struct *locked;
	struct rq *rq;
	struct rq_flags rf;
};

#define SCX_HAS_OP(op) static_branch_likely(&scx_has_op[SCX_OP_IDX(op)])

static long jiffies_delta_msecs(unsigned long at, unsigned long now)
{
	if (time_after(at, now))
		return jiffies_to_msecs(at - now);
	else
		return -(long)jiffies_to_msecs(now - at);
}

/* if the highest set bit is N, return a mask with bits [N+1, 31] set */
static u32 higher_bits(u32 flags)
{
	return ~((1 << fls(flags)) - 1);
}

/* return the mask with only the highest bit set */
static u32 highest_bit(u32 flags)
{
	int bit = fls(flags);
	return bit ? 1 << (bit - 1) : 0;
}

/*
 * scx_kf_mask enforcement. Some kfuncs can only be called from specific SCX
 * ops. When invoking SCX ops, SCX_CALL_OP[_RET]() should be used to indicate
 * the allowed kfuncs and those kfuncs should use scx_kf_allowed() to check
 * whether it's running from an allowed context.
 *
 * @mask is constant, always inline to cull the mask calculations.
 */
static __always_inline void scx_kf_allow(u32 mask)
{
	/* nesting is allowed only in increasing scx_kf_mask order */
	WARN_ONCE((mask | higher_bits(mask)) & current->scx.kf_mask,
		  "invalid nesting current->scx.kf_mask=0x%x mask=0x%x\n",
		  current->scx.kf_mask, mask);
	current->scx.kf_mask |= mask;
}

static void scx_kf_disallow(u32 mask)
{
	current->scx.kf_mask &= ~mask;
}

#define SCX_CALL_OP(mask, op, args...)         \
	do {                                   \
		if (mask) {                    \
			scx_kf_allow(mask);    \
			scx_ops.op(args);      \
			scx_kf_disallow(mask); \
		} else {                       \
			scx_ops.op(args);      \
		}                              \
	} while (0)

#define SCX_CALL_OP_RET(mask, op, args...)          \
	({                                          \
		__typeof__(scx_ops.op(args)) __ret; \
		if (mask) {                         \
			scx_kf_allow(mask);         \
			__ret = scx_ops.op(args);   \
			scx_kf_disallow(mask);      \
		} else {                            \
			__ret = scx_ops.op(args);   \
		}                                   \
		__ret;                              \
	})

/*
 * Some kfuncs are allowed only on the tasks that are subjects of the
 * in-progress scx_ops operation for, e.g., locking guarantees. To enforce such
 * restrictions, the following SCX_CALL_OP_*() variants should be used when
 * invoking scx_ops operations that take task arguments. These can only be used
 * for non-nesting operations due to the way the tasks are tracked.
 *
 * kfuncs which can only operate on such tasks can in turn use
 * scx_kf_allowed_on_arg_tasks() to test whether the invocation is allowed on
 * the specific task.
 */
#define SCX_CALL_OP_TASK(mask, op, task, args...)          \
	do {                                               \
		BUILD_BUG_ON((mask) & ~__SCX_KF_TERMINAL); \
		current->scx.kf_tasks[0] = task;           \
		SCX_CALL_OP(mask, op, task, ##args);       \
		current->scx.kf_tasks[0] = NULL;           \
	} while (0)

#define SCX_CALL_OP_TASK_RET(mask, op, task, args...)            \
	({                                                       \
		__typeof__(scx_ops.op(task, ##args)) __ret;      \
		BUILD_BUG_ON((mask) & ~__SCX_KF_TERMINAL);       \
		current->scx.kf_tasks[0] = task;                 \
		__ret = SCX_CALL_OP_RET(mask, op, task, ##args); \
		current->scx.kf_tasks[0] = NULL;                 \
		__ret;                                           \
	})

#define SCX_CALL_OP_2TASKS_RET(mask, op, task0, task1, args...)          \
	({                                                               \
		__typeof__(scx_ops.op(task0, task1, ##args)) __ret;      \
		BUILD_BUG_ON((mask) & ~__SCX_KF_TERMINAL);               \
		current->scx.kf_tasks[0] = task0;                        \
		current->scx.kf_tasks[1] = task1;                        \
		__ret = SCX_CALL_OP_RET(mask, op, task0, task1, ##args); \
		current->scx.kf_tasks[0] = NULL;                         \
		current->scx.kf_tasks[1] = NULL;                         \
		__ret;                                                   \
	})

/* @mask is constant, always inline to cull unnecessary branches */
static __always_inline bool scx_kf_allowed(u32 mask)
{
	if (unlikely(!(current->scx.kf_mask & mask))) {
		scx_ops_error(
			"kfunc with mask 0x%x called from an operation only allowing 0x%x",
			mask, current->scx.kf_mask);
		return false;
	}

	if (unlikely((mask & (SCX_KF_INIT | SCX_KF_SLEEPABLE)) &&
		     in_interrupt())) {
		scx_ops_error(
			"sleepable kfunc called from non-sleepable context");
		return false;
	}

	/*
	 * Enforce nesting boundaries. e.g. A kfunc which can be called from
	 * DISPATCH must not be called if we're running DEQUEUE which is nested
	 * inside ops.dispatch(). We don't need to check the SCX_KF_SLEEPABLE
	 * boundary thanks to the above in_interrupt() check.
	 */
	if (unlikely(
		    highest_bit(mask) == SCX_KF_CPU_RELEASE &&
		    (current->scx.kf_mask & higher_bits(SCX_KF_CPU_RELEASE)))) {
		scx_ops_error(
			"cpu_release kfunc called from a nested operation");
		return false;
	}

	if (unlikely(highest_bit(mask) == SCX_KF_DISPATCH &&
		     (current->scx.kf_mask & higher_bits(SCX_KF_DISPATCH)))) {
		scx_ops_error("dispatch kfunc called from a nested operation");
		return false;
	}

	return true;
}

/* see SCX_CALL_OP_TASK() */
static __always_inline bool scx_kf_allowed_on_arg_tasks(u32 mask,
							struct task_struct *p)
{
	if (!scx_kf_allowed(__SCX_KF_RQ_LOCKED))
		return false;

	if (unlikely((p != current->scx.kf_tasks[0] &&
		      p != current->scx.kf_tasks[1]))) {
		scx_ops_error("called on a task not being operated on");
		return false;
	}

	return true;
}

/**
 * scx_task_iter_init - Initialize a task iterator
 * @iter: iterator to init
 *
 * Initialize @iter. Must be called with scx_tasks_lock held. Once initialized,
 * @iter must eventually be exited with scx_task_iter_exit().
 *
 * scx_tasks_lock may be released between this and the first next() call or
 * between any two next() calls. If scx_tasks_lock is released between two
 * next() calls, the caller is responsible for ensuring that the task being
 * iterated remains accessible either through RCU read lock or obtaining a
 * reference count.
 *
 * All tasks which existed when the iteration started are guaranteed to be
 * visited as long as they still exist.
 */
static void scx_task_iter_init(struct scx_task_iter *iter)
{
	lockdep_assert_held(&scx_tasks_lock);

	iter->cursor = (struct sched_ext_entity){ .flags = SCX_TASK_CURSOR };
	list_add(&iter->cursor.tasks_node, &scx_tasks);
	iter->locked = NULL;
}

/**
 * scx_task_iter_exit - Exit a task iterator
 * @iter: iterator to exit
 *
 * Exit a previously initialized @iter. Must be called with scx_tasks_lock held.
 * If the iterator holds a task's rq lock, that rq lock is released. See
 * scx_task_iter_init() for details.
 */
static void scx_task_iter_exit(struct scx_task_iter *iter)
{
	struct list_head *cursor = &iter->cursor.tasks_node;

	lockdep_assert_held(&scx_tasks_lock);

	if (iter->locked) {
		task_rq_unlock(iter->rq, iter->locked, &iter->rf);
		iter->locked = NULL;
	}

	if (list_empty(cursor))
		return;

	list_del_init(cursor);
}

/**
 * scx_task_iter_next - Next task
 * @iter: iterator to walk
 *
 * Visit the next task. See scx_task_iter_init() for details.
 */
static struct task_struct *scx_task_iter_next(struct scx_task_iter *iter)
{
	struct list_head *cursor = &iter->cursor.tasks_node;
	struct sched_ext_entity *pos;

	lockdep_assert_held(&scx_tasks_lock);

	list_for_each_entry(pos, cursor, tasks_node) {
		if (&pos->tasks_node == &scx_tasks)
			return NULL;
		if (!(pos->flags & SCX_TASK_CURSOR)) {
			list_move(cursor, &pos->tasks_node);
			return container_of(pos, struct task_struct, scx);
		}
	}

	/* can't happen, should always terminate at scx_tasks above */
	BUG();
}

/**
 * scx_task_iter_next_filtered - Next non-idle task
 * @iter: iterator to walk
 *
 * Visit the next non-idle task. See scx_task_iter_init() for details.
 */
static struct task_struct *
scx_task_iter_next_filtered(struct scx_task_iter *iter)
{
	struct task_struct *p;

	while ((p = scx_task_iter_next(iter))) {
		/*
		 * is_idle_task() tests %PF_IDLE which may not be set for CPUs
		 * which haven't yet been onlined. Test sched_class directly.
		 */
		if (p->sched_class != &idle_sched_class)
			return p;
	}
	return NULL;
}

/**
 * scx_task_iter_next_filtered_locked - Next non-idle task with its rq locked
 * @iter: iterator to walk
 *
 * Visit the next non-idle task with its rq lock held. See scx_task_iter_init()
 * for details.
 */
static struct task_struct *
scx_task_iter_next_filtered_locked(struct scx_task_iter *iter)
{
	struct task_struct *p;

	if (iter->locked) {
		task_rq_unlock(iter->rq, iter->locked, &iter->rf);
		iter->locked = NULL;
	}

	p = scx_task_iter_next_filtered(iter);
	if (!p)
		return NULL;

	iter->rq = task_rq_lock(p, &iter->rf);
	iter->locked = p;
	return p;
}

static enum scx_ops_enable_state scx_ops_enable_state(void)
{
	return atomic_read(&scx_ops_enable_state_var);
}

static enum scx_ops_enable_state
scx_ops_set_enable_state(enum scx_ops_enable_state to)
{
	return atomic_xchg(&scx_ops_enable_state_var, to);
}

static bool scx_ops_tryset_enable_state(enum scx_ops_enable_state to,
					enum scx_ops_enable_state from)
{
	int from_v = from;

	return atomic_try_cmpxchg(&scx_ops_enable_state_var, &from_v, to);
}

static bool scx_ops_bypassing(void)
{
	return unlikely(atomic_read(&scx_ops_bypass_depth));
}

/**
 * wait_ops_state - Busy-wait the specified ops state to end
 * @p: target task
 * @opss: state to wait the end of
 *
 * Busy-wait for @p to transition out of @opss. This can only be used when the
 * state part of @opss is %SCX_QUEUEING or %SCX_DISPATCHING. This function also
 * has load_acquire semantics to ensure that the caller can see the updates made
 * in the enqueueing and dispatching paths.
 */
static void wait_ops_state(struct task_struct *p, unsigned long opss)
{
	do {
		cpu_relax();
	} while (atomic_long_read_acquire(&p->scx.ops_state) == opss);
}

/**
 * ops_cpu_valid - Verify a cpu number
 * @cpu: cpu number which came from a BPF ops
 *
 * @cpu is a cpu number which came from the BPF scheduler and can be any value.
 * Verify that it is in range and one of the possible cpus.
 */
static bool ops_cpu_valid(s32 cpu)
{
	return likely(cpu >= 0 && cpu < nr_cpu_ids && cpu_possible(cpu));
}

/**
 * ops_sanitize_err - Sanitize a -errno value
 * @ops_name: operation to blame on failure
 * @err: -errno value to sanitize
 *
 * Verify @err is a valid -errno. If not, trigger scx_ops_error() and return
 * -%EPROTO. This is necessary because returning a rogue -errno up the chain can
 * cause misbehaviors. For an example, a large negative return from
 * ops.init_task() triggers an oops when passed up the call chain because the
 * value fails IS_ERR() test after being encoded with ERR_PTR() and then is
 * handled as a pointer.
 */
static int ops_sanitize_err(const char *ops_name, s32 err)
{
	if (err < 0 && err >= -MAX_ERRNO)
		return err;

	scx_ops_error("ops.%s() returned an invalid errno %d", ops_name, err);
	return -EPROTO;
}

/**
 * touch_core_sched - Update timestamp used for core-sched task ordering
 * @rq: rq to read clock from, must be locked
 * @p: task to update the timestamp for
 *
 * Update @p->scx.core_sched_at timestamp. This is used by scx_prio_less() to
 * implement global or local-DSQ FIFO ordering for core-sched. Should be called
 * when a task becomes runnable and its turn on the CPU ends (e.g. slice
 * exhaustion).
 */
static void touch_core_sched(struct rq *rq, struct task_struct *p)
{
#ifdef CONFIG_SCHED_CORE
	/*
	 * It's okay to update the timestamp spuriously. Use
	 * sched_core_disabled() which is cheaper than enabled().
	 */
	if (!sched_core_disabled())
		p->scx.core_sched_at = rq_clock_task(rq);
#endif
}

/**
 * touch_core_sched_dispatch - Update core-sched timestamp on dispatch
 * @rq: rq to read clock from, must be locked
 * @p: task being dispatched
 *
 * If the BPF scheduler implements custom core-sched ordering via
 * ops.core_sched_before(), @p->scx.core_sched_at is used to implement FIFO
 * ordering within each local DSQ. This function is called from dispatch paths
 * and updates @p->scx.core_sched_at if custom core-sched ordering is in effect.
 */
static void touch_core_sched_dispatch(struct rq *rq, struct task_struct *p)
{
	lockdep_assert_rq_held(rq);
	assert_clock_updated(rq);

#ifdef CONFIG_SCHED_CORE
	if (SCX_HAS_OP(core_sched_before))
		touch_core_sched(rq, p);
#endif
}

static void update_curr_scx(struct rq *rq)
{
	struct task_struct *curr = rq->curr;
	u64 now = rq_clock_task(rq);
	u64 delta_exec;

	if (time_before_eq64(now, curr->se.exec_start))
		return;

	delta_exec = now - curr->se.exec_start;
	curr->se.exec_start = now;
	curr->se.sum_exec_runtime += delta_exec;
	account_group_exec_runtime(curr, delta_exec);
	cgroup_account_cputime(curr, delta_exec);

	if (curr->scx.slice != SCX_SLICE_INF) {
		curr->scx.slice -= min(curr->scx.slice, delta_exec);
		if (!curr->scx.slice)
			touch_core_sched(rq, curr);
	}
}

static bool scx_dsq_priq_less(struct rb_node *node_a,
			      const struct rb_node *node_b)
{
	const struct task_struct *a =
		container_of(node_a, struct task_struct, scx.dsq_node.priq);
	const struct task_struct *b =
		container_of(node_b, struct task_struct, scx.dsq_node.priq);

	return time_before64(a->scx.dsq_vtime, b->scx.dsq_vtime);
}

static void dispatch_enqueue(struct scx_dispatch_q *dsq, struct task_struct *p,
			     u64 enq_flags)
{
	bool is_local = dsq->id == SCX_DSQ_LOCAL;

	WARN_ON_ONCE(p->scx.dsq || !list_empty(&p->scx.dsq_node.fifo));
	WARN_ON_ONCE((p->scx.dsq_flags & SCX_TASK_DSQ_ON_PRIQ) ||
		     !RB_EMPTY_NODE(&p->scx.dsq_node.priq));

	if (!is_local) {
		raw_spin_lock(&dsq->lock);
		if (unlikely(dsq->id == SCX_DSQ_INVALID)) {
			scx_ops_error(
				"attempting to dispatch to a destroyed dsq");
			/* fall back to the global dsq */
			raw_spin_unlock(&dsq->lock);
			dsq = &scx_dsq_global;
			raw_spin_lock(&dsq->lock);
		}
	}

	if (unlikely((dsq->id & SCX_DSQ_FLAG_BUILTIN) &&
		     (enq_flags & SCX_ENQ_DSQ_PRIQ))) {
		/*
		 * SCX_DSQ_LOCAL and SCX_DSQ_GLOBAL DSQs always consume from
		 * their FIFO queues. To avoid confusion and accidentally
		 * starving vtime-dispatched tasks by FIFO-dispatched tasks, we
		 * disallow any internal DSQ from doing vtime ordering of
		 * tasks.
		 */
		scx_ops_error("Cannot use vtime ordering for built-in DSQs");
		enq_flags &= ~SCX_ENQ_DSQ_PRIQ;
	}

	if (enq_flags & SCX_ENQ_DSQ_PRIQ) {
		p->scx.dsq_flags |= SCX_TASK_DSQ_ON_PRIQ;
		rb_add_cached(&p->scx.dsq_node.priq, &dsq->priq,
			      scx_dsq_priq_less);
		/* A DSQ should only be using either FIFO or PRIQ enqueuing. */
		if (unlikely(!list_empty(&dsq->fifo)))
			scx_ops_error(
				"DSQ ID 0x%016llx already had FIFO-enqueued tasks",
				dsq->id);
	} else {
		if (enq_flags & (SCX_ENQ_HEAD | SCX_ENQ_PREEMPT))
			list_add(&p->scx.dsq_node.fifo, &dsq->fifo);
		else
			list_add_tail(&p->scx.dsq_node.fifo, &dsq->fifo);
		/* A DSQ should only be using either FIFO or PRIQ enqueuing. */
		if (unlikely(rb_first_cached(&dsq->priq)))
			scx_ops_error(
				"DSQ ID 0x%016llx already had PRIQ-enqueued tasks",
				dsq->id);
	}
	dsq->nr++;
	p->scx.dsq = dsq;

	/*
	 * scx.ddsp_dsq_id and scx.ddsp_enq_flags are only relevant on the
	 * direct dispatch path, but we clear them here because the direct
	 * dispatch verdict may be overridden on the enqueue path during e.g.
	 * bypass.
	 */
	p->scx.ddsp_dsq_id = SCX_DSQ_INVALID;
	p->scx.ddsp_enq_flags = 0;

	/*
	 * We're transitioning out of QUEUEING or DISPATCHING. store_release to
	 * match waiters' load_acquire.
	 */
	if (enq_flags & SCX_ENQ_CLEAR_OPSS)
		atomic_long_set_release(&p->scx.ops_state, SCX_OPSS_NONE);

	if (is_local) {
		struct rq *rq = container_of(dsq, struct rq, scx.local_dsq);
		bool preempt = false;

		if ((enq_flags & SCX_ENQ_PREEMPT) && p != rq->curr &&
		    rq->curr->sched_class == &ext_sched_class) {
			rq->curr->scx.slice = 0;
			preempt = true;
		}

		if (preempt ||
		    sched_class_above(&ext_sched_class, rq->curr->sched_class))
			resched_curr(rq);
	} else {
		raw_spin_unlock(&dsq->lock);
	}
}

static void task_unlink_from_dsq(struct task_struct *p,
				 struct scx_dispatch_q *dsq)
{
	if (p->scx.dsq_flags & SCX_TASK_DSQ_ON_PRIQ) {
		rb_erase_cached(&p->scx.dsq_node.priq, &dsq->priq);
		RB_CLEAR_NODE(&p->scx.dsq_node.priq);
		p->scx.dsq_flags &= ~SCX_TASK_DSQ_ON_PRIQ;
	} else {
		list_del_init(&p->scx.dsq_node.fifo);
	}
}

static bool task_linked_on_dsq(struct task_struct *p)
{
	return !list_empty(&p->scx.dsq_node.fifo) ||
	       !RB_EMPTY_NODE(&p->scx.dsq_node.priq);
}

static void dispatch_dequeue(struct scx_rq *scx_rq, struct task_struct *p)
{
	struct scx_dispatch_q *dsq = p->scx.dsq;
	bool is_local = dsq == &scx_rq->local_dsq;

	if (!dsq) {
		WARN_ON_ONCE(task_linked_on_dsq(p));
		/*
		 * When dispatching directly from the BPF scheduler to a local
		 * DSQ, the task isn't associated with any DSQ but
		 * @p->scx.holding_cpu may be set under the protection of
		 * %SCX_OPSS_DISPATCHING.
		 */
		if (p->scx.holding_cpu >= 0)
			p->scx.holding_cpu = -1;
		return;
	}

	if (!is_local)
		raw_spin_lock(&dsq->lock);

	/*
	 * Now that we hold @dsq->lock, @p->holding_cpu and @p->scx.dsq_node
	 * can't change underneath us.
	*/
	if (p->scx.holding_cpu < 0) {
		/* @p must still be on @dsq, dequeue */
		WARN_ON_ONCE(!task_linked_on_dsq(p));
		task_unlink_from_dsq(p, dsq);
		dsq->nr--;
	} else {
		/*
		 * We're racing against dispatch_to_local_dsq() which already
		 * removed @p from @dsq and set @p->scx.holding_cpu. Clear the
		 * holding_cpu which tells dispatch_to_local_dsq() that it lost
		 * the race.
		 */
		WARN_ON_ONCE(task_linked_on_dsq(p));
		p->scx.holding_cpu = -1;
	}
	p->scx.dsq = NULL;

	if (!is_local)
		raw_spin_unlock(&dsq->lock);
}

static struct scx_dispatch_q *find_non_local_dsq(u64 dsq_id)
{
	lockdep_assert(rcu_read_lock_any_held());

	if (dsq_id == SCX_DSQ_GLOBAL)
		return &scx_dsq_global;
	else
		return rhashtable_lookup_fast(&dsq_hash, &dsq_id,
					      dsq_hash_params);
}

static struct scx_dispatch_q *find_dsq_for_dispatch(struct rq *rq, u64 dsq_id,
						    struct task_struct *p)
{
	struct scx_dispatch_q *dsq;

	if (dsq_id == SCX_DSQ_LOCAL)
		return &rq->scx.local_dsq;

	dsq = find_non_local_dsq(dsq_id);
	if (unlikely(!dsq)) {
		scx_ops_error("non-existent DSQ 0x%llx for %s[%d]", dsq_id,
			      p->comm, p->pid);
		return &scx_dsq_global;
	}

	return dsq;
}

static void mark_direct_dispatch(struct task_struct *ddsp_task,
				 struct task_struct *p, u64 dsq_id,
				 u64 enq_flags)
{
	/*
	 * Mark that dispatch already happened from ops.select_cpu() or
	 * ops.enqueue() by spoiling direct_dispatch_task with a non-NULL value
	 * which can never match a valid task pointer.
	 */
	__this_cpu_write(direct_dispatch_task, ERR_PTR(-ESRCH));

	/* @p must match the task on the enqueue path */
	if (unlikely(p != ddsp_task)) {
		if (IS_ERR(ddsp_task))
			scx_ops_error("%s[%d] already direct-dispatched",
				      p->comm, p->pid);
		else
			scx_ops_error(
				"scheduling for %s[%d] but trying to direct-dispatch %s[%d]",
				ddsp_task->comm, ddsp_task->pid, p->comm,
				p->pid);
		return;
	}

	/*
	 * %SCX_DSQ_LOCAL_ON is not supported during direct dispatch because
	 * dispatching to the local DSQ of a different CPU requires unlocking
	 * the current rq which isn't allowed in the enqueue path. Use
	 * ops.select_cpu() to be on the target CPU and then %SCX_DSQ_LOCAL.
	 */
	if (unlikely((dsq_id & SCX_DSQ_LOCAL_ON) == SCX_DSQ_LOCAL_ON)) {
		scx_ops_error(
			"SCX_DSQ_LOCAL_ON can't be used for direct-dispatch");
		return;
	}

	WARN_ON_ONCE(p->scx.ddsp_dsq_id != SCX_DSQ_INVALID);
	WARN_ON_ONCE(p->scx.ddsp_enq_flags);

	p->scx.ddsp_dsq_id = dsq_id;
	p->scx.ddsp_enq_flags = enq_flags;
}

static void direct_dispatch(struct task_struct *p, u64 enq_flags)
{
	struct scx_dispatch_q *dsq;

	touch_core_sched_dispatch(task_rq(p), p);

	enq_flags |= (p->scx.ddsp_enq_flags | SCX_ENQ_CLEAR_OPSS);
	dsq = find_dsq_for_dispatch(task_rq(p), p->scx.ddsp_dsq_id, p);
	dispatch_enqueue(dsq, p, enq_flags);
}

static bool test_rq_online(struct rq *rq)
{
#ifdef CONFIG_SMP
	return rq->online;
#else
	return true;
#endif
}

static void do_enqueue_task(struct rq *rq, struct task_struct *p, u64 enq_flags,
			    int sticky_cpu)
{
	struct task_struct **ddsp_taskp;
	unsigned long qseq;

	WARN_ON_ONCE(!(p->scx.flags & SCX_TASK_QUEUED));

	/* rq migration */
	if (sticky_cpu == cpu_of(rq))
		goto local_norefill;

	/*
	 * If !rq->online, we already told the BPF scheduler that the CPU is
	 * offline. We're just trying to on/offline the CPU. Don't bother the
	 * BPF scheduler.
	 */
	if (unlikely(!test_rq_online(rq)))
		goto local;

	if (scx_ops_bypassing()) {
		if (enq_flags & SCX_ENQ_LAST)
			goto local;
		else
			goto global;
	}

	if (p->scx.ddsp_dsq_id != SCX_DSQ_INVALID)
		goto direct;

	/* see %SCX_OPS_ENQ_EXITING */
	if (!static_branch_unlikely(&scx_ops_enq_exiting) &&
	    unlikely(p->flags & PF_EXITING))
		goto local;

	/* see %SCX_OPS_ENQ_LAST */
	if (!static_branch_unlikely(&scx_ops_enq_last) &&
	    (enq_flags & SCX_ENQ_LAST))
		goto local;

	if (!SCX_HAS_OP(enqueue))
		goto global;

	/* DSQ bypass didn't trigger, enqueue on the BPF scheduler */
	qseq = rq->scx.ops_qseq++ << SCX_OPSS_QSEQ_SHIFT;

	WARN_ON_ONCE(atomic_long_read(&p->scx.ops_state) != SCX_OPSS_NONE);
	atomic_long_set(&p->scx.ops_state, SCX_OPSS_QUEUEING | qseq);

	ddsp_taskp = this_cpu_ptr(&direct_dispatch_task);
	WARN_ON_ONCE(*ddsp_taskp);
	*ddsp_taskp = p;

	SCX_CALL_OP_TASK(SCX_KF_ENQUEUE, enqueue, p, enq_flags);

	*ddsp_taskp = NULL;
	if (p->scx.ddsp_dsq_id != SCX_DSQ_INVALID)
		goto direct;

	/*
	 * If not directly dispatched, QUEUEING isn't clear yet and dispatch or
	 * dequeue may be waiting. The store_release matches their load_acquire.
	 */
	atomic_long_set_release(&p->scx.ops_state, SCX_OPSS_QUEUED | qseq);
	return;

direct:
	direct_dispatch(p, enq_flags);
	return;

local:
	/*
	 * For task-ordering, slice refill must be treated as implying the end
	 * of the current slice. Otherwise, the longer @p stays on the CPU, the
	 * higher priority it becomes from scx_prio_less()'s POV.
	 */
	touch_core_sched(rq, p);
	p->scx.slice = SCX_SLICE_DFL;
local_norefill:
	dispatch_enqueue(&rq->scx.local_dsq, p, enq_flags);
	return;

global:
	touch_core_sched(rq, p); /* see the comment in local: */
	p->scx.slice = SCX_SLICE_DFL;
	dispatch_enqueue(&scx_dsq_global, p, enq_flags);
}

static bool task_runnable(const struct task_struct *p)
{
	return !list_empty(&p->scx.runnable_node);
}

static void set_task_runnable(struct rq *rq, struct task_struct *p)
{
	lockdep_assert_rq_held(rq);

	if (p->scx.flags & SCX_TASK_RESET_RUNNABLE_AT) {
		p->scx.runnable_at = jiffies;
		p->scx.flags &= ~SCX_TASK_RESET_RUNNABLE_AT;
	}

	/*
	 * list_add_tail() must be used. scx_ops_bypass() depends on tasks being
	 * appened to the runnable_list.
	 */
	list_add_tail(&p->scx.runnable_node, &rq->scx.runnable_list);
}

static void clr_task_runnable(struct task_struct *p, bool reset_runnable_at)
{
	list_del_init(&p->scx.runnable_node);
	if (reset_runnable_at)
		p->scx.flags |= SCX_TASK_RESET_RUNNABLE_AT;
}

static void enqueue_task_scx(struct rq *rq, struct task_struct *p,
			     int enq_flags)
{
	int sticky_cpu = p->scx.sticky_cpu;

	enq_flags |= rq->scx.extra_enq_flags;

	if (sticky_cpu >= 0)
		p->scx.sticky_cpu = -1;

	/*
	 * Restoring a running task will be immediately followed by
	 * set_next_task_scx() which expects the task to not be on the BPF
	 * scheduler as tasks can only start running through local DSQs. Force
	 * direct-dispatch into the local DSQ by setting the sticky_cpu.
	 */
	if (unlikely(enq_flags & ENQUEUE_RESTORE) && task_current(rq, p))
		sticky_cpu = cpu_of(rq);

	if (p->scx.flags & SCX_TASK_QUEUED) {
		WARN_ON_ONCE(!task_runnable(p));
		return;
	}

	set_task_runnable(rq, p);
	p->scx.flags |= SCX_TASK_QUEUED;
	rq->scx.nr_running++;
	add_nr_running(rq, 1);

	if (SCX_HAS_OP(runnable))
		SCX_CALL_OP_TASK(SCX_KF_REST, runnable, p, enq_flags);

	if (enq_flags & SCX_ENQ_WAKEUP)
		touch_core_sched(rq, p);

	do_enqueue_task(rq, p, enq_flags, sticky_cpu);
}

static void ops_dequeue(struct task_struct *p, u64 deq_flags)
{
	unsigned long opss;

	/* dequeue is always temporary, don't reset runnable_at */
	clr_task_runnable(p, false);

	/* acquire ensures that we see the preceding updates on QUEUED */
	opss = atomic_long_read_acquire(&p->scx.ops_state);

	switch (opss & SCX_OPSS_STATE_MASK) {
	case SCX_OPSS_NONE:
		break;
	case SCX_OPSS_QUEUEING:
		/*
		 * QUEUEING is started and finished while holding @p's rq lock.
		 * As we're holding the rq lock now, we shouldn't see QUEUEING.
		 */
		BUG();
	case SCX_OPSS_QUEUED:
		if (SCX_HAS_OP(dequeue))
			SCX_CALL_OP_TASK(SCX_KF_REST, dequeue, p, deq_flags);

		if (atomic_long_try_cmpxchg(&p->scx.ops_state, &opss,
					    SCX_OPSS_NONE))
			break;
		fallthrough;
	case SCX_OPSS_DISPATCHING:
		/*
		 * If @p is being dispatched from the BPF scheduler to a DSQ,
		 * wait for the transfer to complete so that @p doesn't get
		 * added to its DSQ after dequeueing is complete.
		 *
		 * As we're waiting on DISPATCHING with the rq locked, the
		 * dispatching side shouldn't try to lock the rq while
		 * DISPATCHING is set. See dispatch_to_local_dsq().
		 *
		 * DISPATCHING shouldn't have qseq set and control can reach
		 * here with NONE @opss from the above QUEUED case block.
		 * Explicitly wait on %SCX_OPSS_DISPATCHING instead of @opss.
		 */
		wait_ops_state(p, SCX_OPSS_DISPATCHING);
		BUG_ON(atomic_long_read(&p->scx.ops_state) != SCX_OPSS_NONE);
		break;
	}
}

static void dequeue_task_scx(struct rq *rq, struct task_struct *p,
			     int deq_flags)
{
	struct scx_rq *scx_rq = &rq->scx;

	if (!(p->scx.flags & SCX_TASK_QUEUED)) {
		WARN_ON_ONCE(task_runnable(p));
		return;
	}

	ops_dequeue(p, deq_flags);

	/*
	 * A currently running task which is going off @rq first gets dequeued
	 * and then stops running. As we want running <-> stopping transitions
	 * to be contained within runnable <-> quiescent transitions, trigger
	 * ->stopping() early here instead of in put_prev_task_scx().
	 *
	 * @p may go through multiple stopping <-> running transitions between
	 * here and put_prev_task_scx() if task attribute changes occur while
	 * balance_scx() leaves @rq unlocked. However, they don't contain any
	 * information meaningful to the BPF scheduler and can be suppressed by
	 * skipping the callbacks if the task is !QUEUED.
	 */
	if (SCX_HAS_OP(stopping) && task_current(rq, p)) {
		update_curr_scx(rq);
		SCX_CALL_OP_TASK(SCX_KF_REST, stopping, p, false);
	}

	if (SCX_HAS_OP(quiescent))
		SCX_CALL_OP_TASK(SCX_KF_REST, quiescent, p, deq_flags);

	if (deq_flags & SCX_DEQ_SLEEP)
		p->scx.flags |= SCX_TASK_DEQD_FOR_SLEEP;
	else
		p->scx.flags &= ~SCX_TASK_DEQD_FOR_SLEEP;

	p->scx.flags &= ~SCX_TASK_QUEUED;
	scx_rq->nr_running--;
	sub_nr_running(rq, 1);

	dispatch_dequeue(scx_rq, p);
}

static void yield_task_scx(struct rq *rq)
{
	struct task_struct *p = rq->curr;

	if (SCX_HAS_OP(yield))
		SCX_CALL_OP_2TASKS_RET(SCX_KF_REST, yield, p, NULL);
	else
		p->scx.slice = 0;
}

static bool yield_to_task_scx(struct rq *rq, struct task_struct *to)
{
	struct task_struct *from = rq->curr;

	if (SCX_HAS_OP(yield))
		return SCX_CALL_OP_2TASKS_RET(SCX_KF_REST, yield, from, to);
	else
		return false;
}

#ifdef CONFIG_SMP
/**
 * move_task_to_local_dsq - Move a task from a different rq to a local DSQ
 * @rq: rq to move the task into, currently locked
 * @p: task to move
 * @enq_flags: %SCX_ENQ_*
 *
 * Move @p which is currently on a different rq to @rq's local DSQ. The caller
 * must:
 *
 * 1. Start with exclusive access to @p either through its DSQ lock or
 *    %SCX_OPSS_DISPATCHING flag.
 *
 * 2. Set @p->scx.holding_cpu to raw_smp_processor_id().
 *
 * 3. Remember task_rq(@p). Release the exclusive access so that we don't
 *    deadlock with dequeue.
 *
 * 4. Lock @rq and the task_rq from #3.
 *
 * 5. Call this function.
 *
 * Returns %true if @p was successfully moved. %false after racing dequeue and
 * losing.
 */
static bool move_task_to_local_dsq(struct rq *rq, struct task_struct *p,
				   u64 enq_flags)
{
	struct rq *task_rq;

	lockdep_assert_rq_held(rq);

	/*
	 * If dequeue got to @p while we were trying to lock both rq's, it'd
	 * have cleared @p->scx.holding_cpu to -1. While other cpus may have
	 * updated it to different values afterwards, as this operation can't be
	 * preempted or recurse, @p->scx.holding_cpu can never become
	 * raw_smp_processor_id() again before we're done. Thus, we can tell
	 * whether we lost to dequeue by testing whether @p->scx.holding_cpu is
	 * still raw_smp_processor_id().
	 *
	 * See dispatch_dequeue() for the counterpart.
	 */
	if (unlikely(p->scx.holding_cpu != raw_smp_processor_id()))
		return false;

	/* @p->rq couldn't have changed if we're still the holding cpu */
	task_rq = task_rq(p);
	lockdep_assert_rq_held(task_rq);

	WARN_ON_ONCE(!cpumask_test_cpu(cpu_of(rq), p->cpus_ptr));
	deactivate_task(task_rq, p, 0);
	set_task_cpu(p, cpu_of(rq));
	p->scx.sticky_cpu = cpu_of(rq);

	/*
	 * We want to pass scx-specific enq_flags but activate_task() will
	 * truncate the upper 32 bit. As we own @rq, we can pass them through
	 * @rq->scx.extra_enq_flags instead.
	 */
	WARN_ON_ONCE(rq->scx.extra_enq_flags);
	rq->scx.extra_enq_flags = enq_flags;
	activate_task(rq, p, 0);
	rq->scx.extra_enq_flags = 0;

	return true;
}

/**
 * dispatch_to_local_dsq_lock - Ensure source and desitnation rq's are locked
 * @rq: current rq which is locked
 * @rf: rq_flags to use when unlocking @rq
 * @src_rq: rq to move task from
 * @dst_rq: rq to move task to
 *
 * We're holding @rq lock and trying to dispatch a task from @src_rq to
 * @dst_rq's local DSQ and thus need to lock both @src_rq and @dst_rq. Whether
 * @rq stays locked isn't important as long as the state is restored after
 * dispatch_to_local_dsq_unlock().
 */
static void dispatch_to_local_dsq_lock(struct rq *rq, struct rq_flags *rf,
				       struct rq *src_rq, struct rq *dst_rq)
{
	rq_unpin_lock(rq, rf);

	if (src_rq == dst_rq) {
		raw_spin_rq_unlock(rq);
		raw_spin_rq_lock(dst_rq);
	} else if (rq == src_rq) {
		double_lock_balance(rq, dst_rq);
		rq_repin_lock(rq, rf);
	} else if (rq == dst_rq) {
		double_lock_balance(rq, src_rq);
		rq_repin_lock(rq, rf);
	} else {
		raw_spin_rq_unlock(rq);
		double_rq_lock(src_rq, dst_rq);
	}
}

/**
 * dispatch_to_local_dsq_unlock - Undo dispatch_to_local_dsq_lock()
 * @rq: current rq which is locked
 * @rf: rq_flags to use when unlocking @rq
 * @src_rq: rq to move task from
 * @dst_rq: rq to move task to
 *
 * Unlock @src_rq and @dst_rq and ensure that @rq is locked on return.
 */
static void dispatch_to_local_dsq_unlock(struct rq *rq, struct rq_flags *rf,
					 struct rq *src_rq, struct rq *dst_rq)
{
	if (src_rq == dst_rq) {
		raw_spin_rq_unlock(dst_rq);
		raw_spin_rq_lock(rq);
		rq_repin_lock(rq, rf);
	} else if (rq == src_rq) {
		double_unlock_balance(rq, dst_rq);
	} else if (rq == dst_rq) {
		double_unlock_balance(rq, src_rq);
	} else {
		double_rq_unlock(src_rq, dst_rq);
		raw_spin_rq_lock(rq);
		rq_repin_lock(rq, rf);
	}
}
#endif /* CONFIG_SMP */

static bool task_can_run_on_rq(struct task_struct *p, struct rq *rq)
{
	return likely(test_rq_online(rq)) && !is_migration_disabled(p) &&
	       cpumask_test_cpu(cpu_of(rq), p->cpus_ptr);
}

static bool consume_dispatch_q(struct rq *rq, struct rq_flags *rf,
			       struct scx_dispatch_q *dsq)
{
	struct scx_rq *scx_rq = &rq->scx;
	struct task_struct *p;
	struct rb_node *rb_node;
	struct rq *task_rq;
	bool moved = false;
retry:
	if (list_empty(&dsq->fifo) && !rb_first_cached(&dsq->priq))
		return false;

	raw_spin_lock(&dsq->lock);

	list_for_each_entry(p, &dsq->fifo, scx.dsq_node.fifo) {
		task_rq = task_rq(p);
		if (rq == task_rq)
			goto this_rq;
		if (task_can_run_on_rq(p, rq))
			goto remote_rq;
	}

	for (rb_node = rb_first_cached(&dsq->priq); rb_node;
	     rb_node = rb_next(rb_node)) {
		p = container_of(rb_node, struct task_struct,
				 scx.dsq_node.priq);
		task_rq = task_rq(p);
		if (rq == task_rq)
			goto this_rq;
		if (task_can_run_on_rq(p, rq))
			goto remote_rq;
	}

	raw_spin_unlock(&dsq->lock);
	return false;

this_rq:
	/* @dsq is locked and @p is on this rq */
	WARN_ON_ONCE(p->scx.holding_cpu >= 0);
	task_unlink_from_dsq(p, dsq);
	list_add_tail(&p->scx.dsq_node.fifo, &scx_rq->local_dsq.fifo);
	dsq->nr--;
	scx_rq->local_dsq.nr++;
	p->scx.dsq = &scx_rq->local_dsq;
	raw_spin_unlock(&dsq->lock);
	return true;

remote_rq:
#ifdef CONFIG_SMP
	/*
	 * @dsq is locked and @p is on a remote rq. @p is currently protected by
	 * @dsq->lock. We want to pull @p to @rq but may deadlock if we grab
	 * @task_rq while holding @dsq and @rq locks. As dequeue can't drop the
	 * rq lock or fail, do a little dancing from our side. See
	 * move_task_to_local_dsq().
	 */
	WARN_ON_ONCE(p->scx.holding_cpu >= 0);
	task_unlink_from_dsq(p, dsq);
	dsq->nr--;
	p->scx.holding_cpu = raw_smp_processor_id();
	raw_spin_unlock(&dsq->lock);

	rq_unpin_lock(rq, rf);
	double_lock_balance(rq, task_rq);
	rq_repin_lock(rq, rf);

	moved = move_task_to_local_dsq(rq, p, 0);

	double_unlock_balance(rq, task_rq);
#endif /* CONFIG_SMP */
	if (likely(moved))
		return true;
	goto retry;
}

enum dispatch_to_local_dsq_ret {
	DTL_DISPATCHED, /* successfully dispatched */
	DTL_LOST, /* lost race to dequeue */
	DTL_NOT_LOCAL, /* destination is not a local DSQ */
	DTL_INVALID, /* invalid local dsq_id */
};

/**
 * dispatch_to_local_dsq - Dispatch a task to a local dsq
 * @rq: current rq which is locked
 * @rf: rq_flags to use when unlocking @rq
 * @dsq_id: destination dsq ID
 * @p: task to dispatch
 * @enq_flags: %SCX_ENQ_*
 *
 * We're holding @rq lock and want to dispatch @p to the local DSQ identified by
 * @dsq_id. This function performs all the synchronization dancing needed
 * because local DSQs are protected with rq locks.
 *
 * The caller must have exclusive ownership of @p (e.g. through
 * %SCX_OPSS_DISPATCHING).
 */
static enum dispatch_to_local_dsq_ret
dispatch_to_local_dsq(struct rq *rq, struct rq_flags *rf, u64 dsq_id,
		      struct task_struct *p, u64 enq_flags)
{
	struct rq *src_rq = task_rq(p);
	struct rq *dst_rq;

	/*
	 * We're synchronized against dequeue through DISPATCHING. As @p can't
	 * be dequeued, its task_rq and cpus_allowed are stable too.
	 */
	if (dsq_id == SCX_DSQ_LOCAL) {
		dst_rq = rq;
	} else if ((dsq_id & SCX_DSQ_LOCAL_ON) == SCX_DSQ_LOCAL_ON) {
		s32 cpu = dsq_id & SCX_DSQ_LOCAL_CPU_MASK;

		if (!ops_cpu_valid(cpu)) {
			scx_ops_error(
				"invalid cpu %d in SCX_DSQ_LOCAL_ON verdict for %s[%d]",
				cpu, p->comm, p->pid);
			return DTL_INVALID;
		}
		dst_rq = cpu_rq(cpu);
	} else {
		return DTL_NOT_LOCAL;
	}

	/* if dispatching to @rq that @p is already on, no lock dancing needed */
	if (rq == src_rq && rq == dst_rq) {
		dispatch_enqueue(&dst_rq->scx.local_dsq, p,
				 enq_flags | SCX_ENQ_CLEAR_OPSS);
		return DTL_DISPATCHED;
	}

#ifdef CONFIG_SMP
	if (cpumask_test_cpu(cpu_of(dst_rq), p->cpus_ptr)) {
		struct rq *locked_dst_rq = dst_rq;
		bool dsp;

		/*
		 * @p is on a possibly remote @src_rq which we need to lock to
		 * move the task. If dequeue is in progress, it'd be locking
		 * @src_rq and waiting on DISPATCHING, so we can't grab @src_rq
		 * lock while holding DISPATCHING.
		 *
		 * As DISPATCHING guarantees that @p is wholly ours, we can
		 * pretend that we're moving from a DSQ and use the same
		 * mechanism - mark the task under transfer with holding_cpu,
		 * release DISPATCHING and then follow the same protocol.
		 */
		p->scx.holding_cpu = raw_smp_processor_id();

		/* store_release ensures that dequeue sees the above */
		atomic_long_set_release(&p->scx.ops_state, SCX_OPSS_NONE);

		dispatch_to_local_dsq_lock(rq, rf, src_rq, locked_dst_rq);

		/*
		 * We don't require the BPF scheduler to avoid dispatching to
		 * offline CPUs mostly for convenience but also because CPUs can
		 * go offline between scx_bpf_dispatch() calls and here. If @p
		 * is destined to an offline CPU, queue it on its current CPU
		 * instead, which should always be safe. As this is an allowed
		 * behavior, don't trigger an ops error.
		 */
		if (unlikely(!test_rq_online(dst_rq)))
			dst_rq = src_rq;

		if (src_rq == dst_rq) {
			/*
			 * As @p is staying on the same rq, there's no need to
			 * go through the full deactivate/activate cycle.
			 * Optimize by abbreviating the operations in
			 * move_task_to_local_dsq().
			 */
			dsp = p->scx.holding_cpu == raw_smp_processor_id();
			if (likely(dsp)) {
				p->scx.holding_cpu = -1;
				dispatch_enqueue(&dst_rq->scx.local_dsq, p,
						 enq_flags);
			}
		} else {
			dsp = move_task_to_local_dsq(dst_rq, p, enq_flags);
		}

		/* if the destination CPU is idle, wake it up */
		if (dsp && p->sched_class > dst_rq->curr->sched_class)
			resched_curr(dst_rq);

		dispatch_to_local_dsq_unlock(rq, rf, src_rq, locked_dst_rq);

		return dsp ? DTL_DISPATCHED : DTL_LOST;
	}
#endif /* CONFIG_SMP */

	scx_ops_error(
		"SCX_DSQ_LOCAL[_ON] verdict target cpu %d not allowed for %s[%d]",
		cpu_of(dst_rq), p->comm, p->pid);
	return DTL_INVALID;
}

/**
 * finish_dispatch - Asynchronously finish dispatching a task
 * @rq: current rq which is locked
 * @rf: rq_flags to use when unlocking @rq
 * @p: task to finish dispatching
 * @qseq_at_dispatch: qseq when @p started getting dispatched
 * @dsq_id: destination DSQ ID
 * @enq_flags: %SCX_ENQ_*
 *
 * Dispatching to local DSQs may need to wait for queueing to complete or
 * require rq lock dancing. As we don't wanna do either while inside
 * ops.dispatch() to avoid locking order inversion, we split dispatching into
 * two parts. scx_bpf_dispatch() which is called by ops.dispatch() records the
 * task and its qseq. Once ops.dispatch() returns, this function is called to
 * finish up.
 *
 * There is no guarantee that @p is still valid for dispatching or even that it
 * was valid in the first place. Make sure that the task is still owned by the
 * BPF scheduler and claim the ownership before dispatching.
 */
static void finish_dispatch(struct rq *rq, struct rq_flags *rf,
			    struct task_struct *p,
			    unsigned long qseq_at_dispatch, u64 dsq_id,
			    u64 enq_flags)
{
	struct scx_dispatch_q *dsq;
	unsigned long opss;

	touch_core_sched_dispatch(rq, p);
retry:
	/*
	 * No need for _acquire here. @p is accessed only after a successful
	 * try_cmpxchg to DISPATCHING.
	 */
	opss = atomic_long_read(&p->scx.ops_state);

	switch (opss & SCX_OPSS_STATE_MASK) {
	case SCX_OPSS_DISPATCHING:
	case SCX_OPSS_NONE:
		/* someone else already got to it */
		return;
	case SCX_OPSS_QUEUED:
		/*
		 * If qseq doesn't match, @p has gone through at least one
		 * dispatch/dequeue and re-enqueue cycle between
		 * scx_bpf_dispatch() and here and we have no claim on it.
		 */
		if ((opss & SCX_OPSS_QSEQ_MASK) != qseq_at_dispatch)
			return;

		/*
		 * While we know @p is accessible, we don't yet have a claim on
		 * it - the BPF scheduler is allowed to dispatch tasks
		 * spuriously and there can be a racing dequeue attempt. Let's
		 * claim @p by atomically transitioning it from QUEUED to
		 * DISPATCHING.
		 */
		if (likely(atomic_long_try_cmpxchg(&p->scx.ops_state, &opss,
						   SCX_OPSS_DISPATCHING)))
			break;
		goto retry;
	case SCX_OPSS_QUEUEING:
		/*
		 * do_enqueue_task() is in the process of transferring the task
		 * to the BPF scheduler while holding @p's rq lock. As we aren't
		 * holding any kernel or BPF resource that the enqueue path may
		 * depend upon, it's safe to wait.
		 */
		wait_ops_state(p, opss);
		goto retry;
	}

	BUG_ON(!(p->scx.flags & SCX_TASK_QUEUED));

	switch (dispatch_to_local_dsq(rq, rf, dsq_id, p, enq_flags)) {
	case DTL_DISPATCHED:
		break;
	case DTL_LOST:
		break;
	case DTL_INVALID:
		dsq_id = SCX_DSQ_GLOBAL;
		fallthrough;
	case DTL_NOT_LOCAL:
		dsq = find_dsq_for_dispatch(cpu_rq(raw_smp_processor_id()),
					    dsq_id, p);
		dispatch_enqueue(dsq, p, enq_flags | SCX_ENQ_CLEAR_OPSS);
		break;
	}
}

static void flush_dispatch_buf(struct rq *rq, struct rq_flags *rf)
{
	struct scx_dsp_ctx *dspc = this_cpu_ptr(&scx_dsp_ctx);
	u32 u;

	for (u = 0; u < dspc->buf_cursor; u++) {
		struct scx_dsp_buf_ent *ent = &this_cpu_ptr(scx_dsp_buf)[u];

		finish_dispatch(rq, rf, ent->task, ent->qseq, ent->dsq_id,
				ent->enq_flags);
	}

	dspc->nr_tasks += dspc->buf_cursor;
	dspc->buf_cursor = 0;
}

static int balance_one(struct rq *rq, struct task_struct *prev,
		       struct rq_flags *rf, bool local)
{
	struct scx_rq *scx_rq = &rq->scx;
	struct scx_dsp_ctx *dspc = this_cpu_ptr(&scx_dsp_ctx);
	bool prev_on_scx = prev->sched_class == &ext_sched_class;
	int nr_loops = SCX_DSP_MAX_LOOPS;
	bool has_tasks = false;

	lockdep_assert_rq_held(rq);
	scx_rq->flags |= SCX_RQ_BALANCING;

	if (static_branch_unlikely(&scx_ops_cpu_preempt) &&
	    unlikely(rq->scx.cpu_released)) {
		/*
		 * If the previous sched_class for the current CPU was not SCX,
		 * notify the BPF scheduler that it again has control of the
		 * core. This callback complements ->cpu_release(), which is
		 * emitted in scx_notify_pick_next_task().
		 */
		if (SCX_HAS_OP(cpu_acquire))
			SCX_CALL_OP(SCX_KF_UNLOCKED, cpu_acquire, cpu_of(rq),
				    NULL);
		rq->scx.cpu_released = false;
	}

	if (prev_on_scx) {
		WARN_ON_ONCE(local && (prev->scx.flags & SCX_TASK_BAL_KEEP));
		update_curr_scx(rq);

		/*
		 * If @prev is runnable & has slice left, it has priority and
		 * fetching more just increases latency for the fetched tasks.
		 * Tell put_prev_task_scx() to put @prev on local_dsq. If the
		 * BPF scheduler wants to handle this explicitly, it should
		 * implement ->cpu_released().
		 *
		 * See scx_ops_disable_workfn() for the explanation on the
		 * bypassing test.
		 *
		 * When balancing a remote CPU for core-sched, there won't be a
		 * following put_prev_task_scx() call and we don't own
		 * %SCX_TASK_BAL_KEEP. Instead, pick_task_scx() will test the
		 * same conditions later and pick @rq->curr accordingly.
		 */
		if ((prev->scx.flags & SCX_TASK_QUEUED) && prev->scx.slice &&
		    !scx_ops_bypassing()) {
			if (local)
				prev->scx.flags |= SCX_TASK_BAL_KEEP;
			goto has_tasks;
		}
	}

	/* if there already are tasks to run, nothing to do */
	if (scx_rq->local_dsq.nr)
		goto has_tasks;

	if (consume_dispatch_q(rq, rf, &scx_dsq_global))
		goto has_tasks;

	if (!SCX_HAS_OP(dispatch) || scx_ops_bypassing())
		goto out;

	dspc->rq = rq;
	dspc->rf = rf;

	/*
	 * The dispatch loop. Because flush_dispatch_buf() may drop the rq lock,
	 * the local DSQ might still end up empty after a successful
	 * ops.dispatch(). If the local DSQ is empty even after ops.dispatch()
	 * produced some tasks, retry. The BPF scheduler may depend on this
	 * looping behavior to simplify its implementation.
	 */
	do {
		dspc->nr_tasks = 0;

		SCX_CALL_OP(SCX_KF_DISPATCH, dispatch, cpu_of(rq),
			    prev_on_scx ? prev : NULL);

		flush_dispatch_buf(rq, rf);

		if (scx_rq->local_dsq.nr)
			goto has_tasks;
		if (consume_dispatch_q(rq, rf, &scx_dsq_global))
			goto has_tasks;

		/*
		 * ops.dispatch() can trap us in this loop by repeatedly
		 * dispatching ineligible tasks. Break out once in a while to
		 * allow the watchdog to run. As IRQ can't be enabled in
		 * balance(), we want to complete this scheduling cycle and then
		 * start a new one. IOW, we want to call resched_curr() on the
		 * next, most likely idle, task, not the current one. Use
		 * scx_bpf_kick_cpu() for deferred kicking.
		 */
		if (unlikely(!--nr_loops)) {
			scx_bpf_kick_cpu(cpu_of(rq), 0);
			break;
		}
	} while (dspc->nr_tasks);

	goto out;

has_tasks:
	has_tasks = true;
out:
	scx_rq->flags &= ~SCX_RQ_BALANCING;
	return has_tasks;
}

static int balance_scx(struct rq *rq, struct task_struct *prev,
		       struct rq_flags *rf)
{
	int ret;

	ret = balance_one(rq, prev, rf, true);

#ifdef CONFIG_SCHED_SMT
	/*
	 * When core-sched is enabled, this ops.balance() call will be followed
	 * by put_prev_scx() and pick_task_scx() on this CPU and pick_task_scx()
	 * on the SMT siblings. Balance the siblings too.
	 */
	if (sched_core_enabled(rq)) {
		const struct cpumask *smt_mask = cpu_smt_mask(cpu_of(rq));
		int scpu;

		for_each_cpu_andnot(scpu, smt_mask, cpumask_of(cpu_of(rq))) {
			struct rq *srq = cpu_rq(scpu);
			struct rq_flags srf;
			struct task_struct *sprev = srq->curr;

			/*
			 * While core-scheduling, rq lock is shared among
			 * siblings but the debug annotations and rq clock
			 * aren't. Do pinning dance to transfer the ownership.
			 */
			WARN_ON_ONCE(__rq_lockp(rq) != __rq_lockp(srq));
			rq_unpin_lock(rq, rf);
			rq_pin_lock(srq, &srf);

			update_rq_clock(srq);
			balance_one(srq, sprev, &srf, false);

			rq_unpin_lock(srq, &srf);
			rq_repin_lock(rq, rf);
		}
	}
#endif
	return ret;
}

static void set_next_task_scx(struct rq *rq, struct task_struct *p, bool first)
{
	if (p->scx.flags & SCX_TASK_QUEUED) {
		/*
		 * Core-sched might decide to execute @p before it is
		 * dispatched. Call ops_dequeue() to notify the BPF scheduler.
		 */
		ops_dequeue(p, SCX_DEQ_CORE_SCHED_EXEC);
		dispatch_dequeue(&rq->scx, p);
	}

	p->se.exec_start = rq_clock_task(rq);

	/* see dequeue_task_scx() on why we skip when !QUEUED */
	if (SCX_HAS_OP(running) && (p->scx.flags & SCX_TASK_QUEUED))
		SCX_CALL_OP_TASK(SCX_KF_REST, running, p);

	clr_task_runnable(p, true);

	/*
	 * @p is getting newly scheduled or got kicked after someone updated its
	 * slice. Refresh whether tick can be stopped. See scx_can_stop_tick().
	 */
	if ((p->scx.slice == SCX_SLICE_INF) !=
	    (bool)(rq->scx.flags & SCX_RQ_CAN_STOP_TICK)) {
		if (p->scx.slice == SCX_SLICE_INF)
			rq->scx.flags |= SCX_RQ_CAN_STOP_TICK;
		else
			rq->scx.flags &= ~SCX_RQ_CAN_STOP_TICK;

		sched_update_tick_dependency(rq);
	}
}

static void put_prev_task_scx(struct rq *rq, struct task_struct *p)
{
#ifndef CONFIG_SMP
	/*
	 * UP workaround.
	 *
	 * Because SCX may transfer tasks across CPUs during dispatch, dispatch
	 * is performed from its balance operation which isn't called in UP.
	 * Let's work around by calling it from the operations which come right
	 * after.
	 *
	 * 1. If the prev task is on SCX, pick_next_task() calls
	 *    .put_prev_task() right after. As .put_prev_task() is also called
	 *    from other places, we need to distinguish the calls which can be
	 *    done by looking at the previous task's state - if still queued or
	 *    dequeued with %SCX_DEQ_SLEEP, the caller must be pick_next_task().
	 *    This case is handled here.
	 *
	 * 2. If the prev task is not on SCX, the first following call into SCX
	 *    will be .pick_next_task(), which is covered by calling
	 *    balance_scx() from pick_next_task_scx().
	 *
	 * Note that we can't merge the first case into the second as
	 * balance_scx() must be called before the previous SCX task goes
	 * through put_prev_task_scx().
	 *
	 * As UP doesn't transfer tasks around, balance_scx() doesn't need @rf.
	 * Pass in %NULL.
	 */
	if (p->scx.flags & (SCX_TASK_QUEUED | SCX_TASK_DEQD_FOR_SLEEP))
		balance_scx(rq, p, NULL);
#endif

	update_curr_scx(rq);

	/* see dequeue_task_scx() on why we skip when !QUEUED */
	if (SCX_HAS_OP(stopping) && (p->scx.flags & SCX_TASK_QUEUED))
		SCX_CALL_OP_TASK(SCX_KF_REST, stopping, p, true);

	/*
	 * If we're being called from put_prev_task_balance(), balance_scx() may
	 * have decided that @p should keep running.
	 */
	if (p->scx.flags & SCX_TASK_BAL_KEEP) {
		p->scx.flags &= ~SCX_TASK_BAL_KEEP;
		set_task_runnable(rq, p);
		dispatch_enqueue(&rq->scx.local_dsq, p, SCX_ENQ_HEAD);
		return;
	}

	if (p->scx.flags & SCX_TASK_QUEUED) {
		set_task_runnable(rq, p);

		/*
		 * If @p has slice left and balance_scx() didn't tag it for
		 * keeping, @p is getting preempted by a higher priority
		 * scheduler class or core-sched forcing a different task. Leave
		 * it at the head of the local DSQ.
		 */
		if (p->scx.slice && !scx_ops_bypassing()) {
			dispatch_enqueue(&rq->scx.local_dsq, p, SCX_ENQ_HEAD);
			return;
		}

		/*
		 * If we're in the pick_next_task path, balance_scx() should
		 * have already populated the local DSQ if there are any other
		 * available tasks. If empty, tell ops.enqueue() that @p is the
		 * only one available for this cpu. ops.enqueue() should put it
		 * on the local DSQ so that the subsequent pick_next_task_scx()
		 * can find the task unless it wants to trigger a separate
		 * follow-up scheduling event.
		 */
		if (list_empty(&rq->scx.local_dsq.fifo))
			do_enqueue_task(rq, p, SCX_ENQ_LAST, -1);
		else
			do_enqueue_task(rq, p, 0, -1);
	}
}

static struct task_struct *first_local_task(struct rq *rq)
{
	WARN_ON_ONCE(rb_first_cached(&rq->scx.local_dsq.priq));
	return list_first_entry_or_null(&rq->scx.local_dsq.fifo,
					struct task_struct, scx.dsq_node.fifo);
}

static struct task_struct *pick_next_task_scx(struct rq *rq)
{
	struct task_struct *p;

#ifndef CONFIG_SMP
	/* UP workaround - see the comment at the head of put_prev_task_scx() */
	if (unlikely(rq->curr->sched_class != &ext_sched_class))
		balance_scx(rq, rq->curr, NULL);
#endif

	p = first_local_task(rq);
	if (!p)
		return NULL;

	if (unlikely(!p->scx.slice)) {
		if (!scx_ops_bypassing() && !scx_warned_zero_slice) {
			printk_deferred(
				KERN_WARNING
				"sched_ext: %s[%d] has zero slice in pick_next_task_scx()\n",
				p->comm, p->pid);
			scx_warned_zero_slice = true;
		}
		p->scx.slice = SCX_SLICE_DFL;
	}

	set_next_task_scx(rq, p, true);

	return p;
}

#ifdef CONFIG_SCHED_CORE
/**
 * scx_prio_less - Task ordering for core-sched
 * @a: task A
 * @b: task B
 *
 * Core-sched is implemented as an additional scheduling layer on top of the
 * usual sched_class'es and needs to find out the expected task ordering. For
 * SCX, core-sched calls this function to interrogate the task ordering.
 *
 * Unless overridden by ops.core_sched_before(), @p->scx.core_sched_at is used
 * to implement the default task ordering. The older the timestamp, the higher
 * prority the task - the global FIFO ordering matching the default scheduling
 * behavior.
 *
 * When ops.core_sched_before() is enabled, @p->scx.core_sched_at is used to
 * implement FIFO ordering within each local DSQ. See pick_task_scx().
 */
bool scx_prio_less(const struct task_struct *a, const struct task_struct *b,
		   bool in_fi)
{
	/*
	 * The const qualifiers are dropped from task_struct pointers when
	 * calling ops.core_sched_before(). Accesses are controlled by the
	 * verifier.
	 */
	if (SCX_HAS_OP(core_sched_before) && !scx_ops_bypassing())
		return SCX_CALL_OP_2TASKS_RET(SCX_KF_REST, core_sched_before,
					      (struct task_struct *)a,
					      (struct task_struct *)b);
	else
		return time_after64(a->scx.core_sched_at, b->scx.core_sched_at);
}

/**
 * pick_task_scx - Pick a candidate task for core-sched
 * @rq: rq to pick the candidate task from
 *
 * Core-sched calls this function on each SMT sibling to determine the next
 * tasks to run on the SMT siblings. balance_one() has been called on all
 * siblings and put_prev_task_scx() has been called only for the current CPU.
 *
 * As put_prev_task_scx() hasn't been called on remote CPUs, we can't just look
 * at the first task in the local dsq. @rq->curr has to be considered explicitly
 * to mimic %SCX_TASK_BAL_KEEP.
 */
static struct task_struct *pick_task_scx(struct rq *rq)
{
	struct task_struct *curr = rq->curr;
	struct task_struct *first = first_local_task(rq);

	if (curr->scx.flags & SCX_TASK_QUEUED) {
		/* is curr the only runnable task? */
		if (!first)
			return curr;

		/*
		 * Does curr trump first? We can always go by core_sched_at for
		 * this comparison as it represents global FIFO ordering when
		 * the default core-sched ordering is used and local-DSQ FIFO
		 * ordering otherwise.
		 *
		 * We can have a task with an earlier timestamp on the DSQ. For
		 * example, when a current task is preempted by a sibling
		 * picking a different cookie, the task would be requeued at the
		 * head of the local DSQ with an earlier timestamp than the
		 * core-sched picked next task. Besides, the BPF scheduler may
		 * dispatch any tasks to the local DSQ anytime.
		 */
		if (curr->scx.slice && time_before64(curr->scx.core_sched_at,
						     first->scx.core_sched_at))
			return curr;
	}

	return first; /* this may be %NULL */
}
#endif /* CONFIG_SCHED_CORE */

static enum scx_cpu_preempt_reason
preempt_reason_from_class(const struct sched_class *class)
{
#ifdef CONFIG_SMP
	if (class == &stop_sched_class)
		return SCX_CPU_PREEMPT_STOP;
#endif
	if (class == &dl_sched_class)
		return SCX_CPU_PREEMPT_DL;
	if (class == &rt_sched_class)
		return SCX_CPU_PREEMPT_RT;
	return SCX_CPU_PREEMPT_UNKNOWN;
}

void __scx_notify_pick_next_task(struct rq *rq, struct task_struct *task,
				 const struct sched_class *active)
{
	lockdep_assert_rq_held(rq);

	/*
	 * The callback is conceptually meant to convey that the CPU is no
	 * longer under the control of SCX. Therefore, don't invoke the
	 * callback if the CPU is is staying on SCX, or going idle (in which
	 * case the SCX scheduler has actively decided not to schedule any
	 * tasks on the CPU).
	 */
	if (likely(active >= &ext_sched_class))
		return;

	/*
	 * At this point we know that SCX was preempted by a higher priority
	 * sched_class, so invoke the ->cpu_release() callback if we have not
	 * done so already. We only send the callback once between SCX being
	 * preempted, and it regaining control of the CPU.
	 *
	 * ->cpu_release() complements ->cpu_acquire(), which is emitted the
	 *  next time that balance_scx() is invoked.
	 */
	if (!rq->scx.cpu_released) {
		if (SCX_HAS_OP(cpu_release)) {
			struct scx_cpu_release_args args = {
				.reason = preempt_reason_from_class(active),
				.task = task,
			};

			SCX_CALL_OP(SCX_KF_CPU_RELEASE, cpu_release, cpu_of(rq),
				    &args);
		}
		rq->scx.cpu_released = true;
	}
}

#ifdef CONFIG_SMP

static bool test_and_clear_cpu_idle(int cpu)
{
#ifdef CONFIG_SCHED_SMT
	/*
	 * SMT mask should be cleared whether we can claim @cpu or not. The SMT
	 * cluster is not wholly idle either way. This also prevents
	 * scx_pick_idle_cpu() from getting caught in an infinite loop.
	 */
	if (sched_smt_active()) {
		const struct cpumask *smt = cpu_smt_mask(cpu);

		/*
		 * If offline, @cpu is not its own sibling and
		 * scx_pick_idle_cpu() can get caught in an infinite loop as
		 * @cpu is never cleared from idle_masks.smt. Ensure that @cpu
		 * is eventually cleared.
		 */
		if (cpumask_intersects(smt, idle_masks.smt))
			cpumask_andnot(idle_masks.smt, idle_masks.smt, smt);
		else if (cpumask_test_cpu(cpu, idle_masks.smt))
			__cpumask_clear_cpu(cpu, idle_masks.smt);
	}
#endif
	return cpumask_test_and_clear_cpu(cpu, idle_masks.cpu);
}

static s32 scx_pick_idle_cpu(const struct cpumask *cpus_allowed, u64 flags)
{
	int cpu;

retry:
	if (sched_smt_active()) {
		cpu = cpumask_any_and_distribute(idle_masks.smt, cpus_allowed);
		if (cpu < nr_cpu_ids)
			goto found;

		if (flags & SCX_PICK_IDLE_CORE)
			return -EBUSY;
	}

	cpu = cpumask_any_and_distribute(idle_masks.cpu, cpus_allowed);
	if (cpu >= nr_cpu_ids)
		return -EBUSY;

found:
	if (test_and_clear_cpu_idle(cpu))
		return cpu;
	else
		goto retry;
}

static s32 scx_select_cpu_dfl(struct task_struct *p, s32 prev_cpu,
			      u64 wake_flags, bool *found)
{
	s32 cpu;

	*found = false;

	if (!static_branch_likely(&scx_builtin_idle_enabled)) {
		scx_ops_error("built-in idle tracking is disabled");
		return prev_cpu;
	}

	/*
	 * If WAKE_SYNC and the machine isn't fully saturated, wake up @p to the
	 * local DSQ of the waker.
	 */
	if ((wake_flags & SCX_WAKE_SYNC) && p->nr_cpus_allowed > 1 &&
	    !cpumask_empty(idle_masks.cpu) && !(current->flags & PF_EXITING)) {
		cpu = smp_processor_id();
		if (cpumask_test_cpu(cpu, p->cpus_ptr))
			goto cpu_found;
	}

	if (p->nr_cpus_allowed == 1) {
		if (test_and_clear_cpu_idle(prev_cpu)) {
			cpu = prev_cpu;
			goto cpu_found;
		} else {
			return prev_cpu;
		}
	}

	/*
	 * If CPU has SMT, any wholly idle CPU is likely a better pick than
	 * partially idle @prev_cpu.
	 */
	if (sched_smt_active()) {
		if (cpumask_test_cpu(prev_cpu, idle_masks.smt) &&
		    test_and_clear_cpu_idle(prev_cpu)) {
			cpu = prev_cpu;
			goto cpu_found;
		}

		cpu = scx_pick_idle_cpu(p->cpus_ptr, SCX_PICK_IDLE_CORE);
		if (cpu >= 0)
			goto cpu_found;
	}

	if (test_and_clear_cpu_idle(prev_cpu)) {
		cpu = prev_cpu;
		goto cpu_found;
	}

	cpu = scx_pick_idle_cpu(p->cpus_ptr, 0);
	if (cpu >= 0)
		goto cpu_found;

	return prev_cpu;

cpu_found:
	*found = true;
	return cpu;
}

__bpf_kfunc_start_defs();

__bpf_kfunc s32 scx_bpf_select_cpu_dfl(struct task_struct *p, s32 prev_cpu,
				       u64 wake_flags, bool *found)
{
	if (!scx_kf_allowed(SCX_KF_SELECT_CPU)) {
		*found = false;
		return prev_cpu;
	}

	return scx_select_cpu_dfl(p, prev_cpu, wake_flags, found);
}

__bpf_kfunc_end_defs();

static int select_task_rq_scx(struct task_struct *p, int prev_cpu,
			      int wake_flags)
{
	if (SCX_HAS_OP(select_cpu)) {
		s32 cpu;
		struct task_struct **ddsp_taskp;

		ddsp_taskp = this_cpu_ptr(&direct_dispatch_task);
		WARN_ON_ONCE(*ddsp_taskp);
		*ddsp_taskp = p;

		cpu = SCX_CALL_OP_TASK_RET(SCX_KF_ENQUEUE | SCX_KF_SELECT_CPU,
					   select_cpu, p, prev_cpu, wake_flags);
		*ddsp_taskp = NULL;
		if (ops_cpu_valid(cpu)) {
			return cpu;
		} else {
			scx_ops_error("select_cpu returned invalid cpu %d",
				      cpu);
			return prev_cpu;
		}
	} else {
		bool found;
		s32 cpu;

		cpu = scx_select_cpu_dfl(p, prev_cpu, wake_flags, &found);
		if (found) {
			p->scx.slice = SCX_SLICE_DFL;
			p->scx.ddsp_dsq_id = SCX_DSQ_LOCAL;
		}
		return cpu;
	}
}

static void set_cpus_allowed_scx(struct task_struct *p,
				 struct affinity_context *ac)
{
	set_cpus_allowed_common(p, ac);

	/*
	 * The effective cpumask is stored in @p->cpus_ptr which may temporarily
	 * differ from the configured one in @p->cpus_mask. Always tell the bpf
	 * scheduler the effective one.
	 *
	 * Fine-grained memory write control is enforced by BPF making the const
	 * designation pointless. Cast it away when calling the operation.
	 */
	if (SCX_HAS_OP(set_cpumask))
		SCX_CALL_OP_TASK(SCX_KF_REST, set_cpumask, p,
				 (struct cpumask *)p->cpus_ptr);
}

static void reset_idle_masks(void)
{
	/* consider all cpus idle, should converge to the actual state quickly */
	cpumask_setall(idle_masks.cpu);
	cpumask_setall(idle_masks.smt);
}

void __scx_update_idle(struct rq *rq, bool idle)
{
	int cpu = cpu_of(rq);

	if (SCX_HAS_OP(update_idle)) {
		SCX_CALL_OP(SCX_KF_REST, update_idle, cpu_of(rq), idle);
		if (!static_branch_unlikely(&scx_builtin_idle_enabled))
			return;
	}

	if (idle)
		cpumask_set_cpu(cpu, idle_masks.cpu);
	else
		cpumask_clear_cpu(cpu, idle_masks.cpu);

#ifdef CONFIG_SCHED_SMT
	if (sched_smt_active()) {
		const struct cpumask *smt = cpu_smt_mask(cpu);

		if (idle) {
			/*
			 * idle_masks.smt handling is racy but that's fine as
			 * it's only for optimization and self-correcting.
			 */
			for_each_cpu(cpu, smt) {
				if (!cpumask_test_cpu(cpu, idle_masks.cpu))
					return;
			}
			cpumask_or(idle_masks.smt, idle_masks.smt, smt);
		} else {
			cpumask_andnot(idle_masks.smt, idle_masks.smt, smt);
		}
	}
#endif
}

static void rq_online_scx(struct rq *rq, enum rq_onoff_reason reason)
{
	if (SCX_HAS_OP(cpu_online) && reason == RQ_ONOFF_HOTPLUG)
		SCX_CALL_OP(SCX_KF_REST, cpu_online, cpu_of(rq));
}

static void rq_offline_scx(struct rq *rq, enum rq_onoff_reason reason)
{
	if (SCX_HAS_OP(cpu_offline) && reason == RQ_ONOFF_HOTPLUG)
		SCX_CALL_OP(SCX_KF_REST, cpu_offline, cpu_of(rq));
}

#else /* !CONFIG_SMP */

static bool test_and_clear_cpu_idle(int cpu)
{
	return false;
}
static s32 scx_pick_idle_cpu(const struct cpumask *cpus_allowed, u64 flags)
{
	return -EBUSY;
}
static void reset_idle_masks(void)
{
}

#endif /* CONFIG_SMP */

static bool check_rq_for_timeouts(struct rq *rq)
{
	struct task_struct *p;
	struct rq_flags rf;
	bool timed_out = false;

	rq_lock_irqsave(rq, &rf);
	list_for_each_entry(p, &rq->scx.runnable_list, scx.runnable_node) {
		unsigned long last_runnable = p->scx.runnable_at;

		if (unlikely(time_after(
			    jiffies, last_runnable + scx_watchdog_timeout))) {
			u32 dur_ms = jiffies_to_msecs(jiffies - last_runnable);

			scx_ops_error_kind(SCX_EXIT_ERROR_STALL,
					   "%s[%d] failed to run for %u.%03us",
					   p->comm, p->pid, dur_ms / 1000,
					   dur_ms % 1000);
			timed_out = true;
			break;
		}
	}
	rq_unlock_irqrestore(rq, &rf);

	return timed_out;
}

static void scx_watchdog_workfn(struct work_struct *work)
{
	int cpu;

	WRITE_ONCE(scx_watchdog_timestamp, jiffies);

	for_each_online_cpu(cpu) {
		if (unlikely(check_rq_for_timeouts(cpu_rq(cpu))))
			break;

		cond_resched();
	}
	queue_delayed_work(system_unbound_wq, to_delayed_work(work),
			   scx_watchdog_timeout / 2);
}

static void task_tick_scx(struct rq *rq, struct task_struct *curr, int queued)
{
	update_curr_scx(rq);

	/*
	 * While disabling, always resched and refresh core-sched timestamp as
	 * we can't trust the slice management or ops.core_sched_before().
	 */
	if (scx_ops_bypassing()) {
		curr->scx.slice = 0;
		touch_core_sched(rq, curr);
	}

	if (!curr->scx.slice)
		resched_curr(rq);
}

#ifdef CONFIG_EXT_GROUP_SCHED
static struct cgroup *tg_cgrp(struct task_group *tg)
{
	/*
	 * If CGROUP_SCHED is disabled, @tg is NULL. If @tg is an autogroup,
	 * @tg->css.cgroup is NULL. In both cases, @tg can be treated as the
	 * root cgroup.
	 */
	if (tg && tg->css.cgroup)
		return tg->css.cgroup;
	else
		return &cgrp_dfl_root.cgrp;
}

#define SCX_INIT_TASK_ARGS_CGROUP(tg) .cgroup = tg_cgrp(tg),

#else /* CONFIG_EXT_GROUP_SCHED */

#define SCX_INIT_TASK_ARGS_CGROUP(tg)

#endif /* CONFIG_EXT_GROUP_SCHED */

static enum scx_task_state scx_get_task_state(const struct task_struct *p)
{
	return (p->scx.flags & SCX_TASK_STATE_MASK) >> SCX_TASK_STATE_SHIFT;
}

static void scx_set_task_state(struct task_struct *p, enum scx_task_state state)
{
	enum scx_task_state prev_state = scx_get_task_state(p);
	bool warn = false;

	BUILD_BUG_ON(SCX_TASK_NR_STATES > (1 << SCX_TASK_STATE_BITS));

	switch (state) {
	case SCX_TASK_NONE:
		break;
	case SCX_TASK_INIT:
		warn = prev_state != SCX_TASK_NONE;
		break;
	case SCX_TASK_READY:
		warn = prev_state == SCX_TASK_NONE;
		break;
	case SCX_TASK_ENABLED:
		warn = prev_state != SCX_TASK_READY;
		break;
	default:
		warn = true;
		return;
	}

	WARN_ONCE(
		warn,
		"sched_ext: Invalid task state transition %d -> %d for %s[%d]",
		prev_state, state, p->comm, p->pid);

	p->scx.flags &= ~SCX_TASK_STATE_MASK;
	p->scx.flags |= state << SCX_TASK_STATE_SHIFT;
}

static int scx_ops_init_task(struct task_struct *p, struct task_group *tg,
			     bool fork)
{
	int ret;

	p->scx.disallow = false;

	if (SCX_HAS_OP(init_task)) {
		struct scx_init_task_args args = {
			SCX_INIT_TASK_ARGS_CGROUP(tg).fork = fork,
		};

		ret = SCX_CALL_OP_RET(SCX_KF_SLEEPABLE, init_task, p, &args);
		if (unlikely(ret)) {
			ret = ops_sanitize_err("init_task", ret);
			return ret;
		}
	}

	scx_set_task_state(p, SCX_TASK_INIT);

	if (p->scx.disallow) {
		struct rq *rq;
		struct rq_flags rf;

		rq = task_rq_lock(p, &rf);

		/*
		 * We're either in fork or load path and @p->policy will be
		 * applied right after. Reverting @p->policy here and rejecting
		 * %SCHED_EXT transitions from scx_check_setscheduler()
		 * guarantees that if ops.init_task() sets @p->disallow, @p can
		 * never be in SCX.
		 */
		if (p->policy == SCHED_EXT) {
			p->policy = SCHED_NORMAL;
			atomic_long_inc(&scx_nr_rejected);
		}

		task_rq_unlock(rq, p, &rf);
	}

	p->scx.flags |= SCX_TASK_RESET_RUNNABLE_AT;
	return 0;
}

static void set_task_scx_weight(struct task_struct *p)
{
	u32 weight = sched_prio_to_weight[p->static_prio - MAX_RT_PRIO];

	p->scx.weight = sched_weight_to_cgroup(weight);
}

static void scx_ops_enable_task(struct task_struct *p)
{
	lockdep_assert_rq_held(task_rq(p));

	/*
	 * Set the weight before calling ops.enable() so that the scheduler
	 * doesn't see a stale value if they inspect the task struct.
	 */
	set_task_scx_weight(p);
	if (SCX_HAS_OP(enable))
		SCX_CALL_OP_TASK(SCX_KF_REST, enable, p);
	scx_set_task_state(p, SCX_TASK_ENABLED);

	if (SCX_HAS_OP(set_weight))
		SCX_CALL_OP_TASK(SCX_KF_REST, set_weight, p, p->scx.weight);
}

static void scx_ops_disable_task(struct task_struct *p)
{
	lockdep_assert_rq_held(task_rq(p));
	WARN_ON_ONCE(scx_get_task_state(p) != SCX_TASK_ENABLED);

	if (SCX_HAS_OP(disable))
		SCX_CALL_OP(SCX_KF_REST, disable, p);
	scx_set_task_state(p, SCX_TASK_READY);
}

static void scx_ops_exit_task(struct task_struct *p)
{
	struct scx_exit_task_args args = {
		.cancelled = false,
	};

	lockdep_assert_rq_held(task_rq(p));

	switch (scx_get_task_state(p)) {
	case SCX_TASK_NONE:
		return;
	case SCX_TASK_INIT:
		args.cancelled = true;
		break;
	case SCX_TASK_READY:
		break;
	case SCX_TASK_ENABLED:
		scx_ops_disable_task(p);
		break;
	default:
		WARN_ON_ONCE(true);
		return;
	}

	if (SCX_HAS_OP(exit_task))
		SCX_CALL_OP(SCX_KF_REST, exit_task, p, &args);
	scx_set_task_state(p, SCX_TASK_NONE);
}

void scx_pre_fork(struct task_struct *p)
{
	/*
	 * BPF scheduler enable/disable paths want to be able to iterate and
	 * update all tasks which can become complex when racing forks. As
	 * enable/disable are very cold paths, let's use a percpu_rwsem to
	 * exclude forks.
	 */
	percpu_down_read(&scx_fork_rwsem);
}

int scx_fork(struct task_struct *p)
{
	percpu_rwsem_assert_held(&scx_fork_rwsem);

	if (scx_enabled())
		return scx_ops_init_task(p, task_group(p), true);
	else
		return 0;
}

void scx_post_fork(struct task_struct *p)
{
	if (scx_enabled()) {
		scx_set_task_state(p, SCX_TASK_READY);

		/*
		 * Enable the task immediately if it's running on sched_ext.
		 * Otherwise, it'll be enabled in switching_to_scx() if and
		 * when it's ever configured to run with a SCHED_EXT policy.
		 */
		if (p->sched_class == &ext_sched_class) {
			struct rq_flags rf;
			struct rq *rq;

			rq = task_rq_lock(p, &rf);
			scx_ops_enable_task(p);
			task_rq_unlock(rq, p, &rf);
		}
	}

	spin_lock_irq(&scx_tasks_lock);
	list_add_tail(&p->scx.tasks_node, &scx_tasks);
	spin_unlock_irq(&scx_tasks_lock);

	percpu_up_read(&scx_fork_rwsem);
}

void scx_cancel_fork(struct task_struct *p)
{
	if (scx_enabled()) {
		struct rq *rq;
		struct rq_flags rf;

		rq = task_rq_lock(p, &rf);
		WARN_ON_ONCE(scx_get_task_state(p) >= SCX_TASK_READY);
		scx_ops_exit_task(p);
		task_rq_unlock(rq, p, &rf);
	}

	percpu_up_read(&scx_fork_rwsem);
}

void sched_ext_free(struct task_struct *p)
{
	unsigned long flags;

	spin_lock_irqsave(&scx_tasks_lock, flags);
	list_del_init(&p->scx.tasks_node);
	spin_unlock_irqrestore(&scx_tasks_lock, flags);

	/*
	 * @p is off scx_tasks and wholly ours. scx_ops_enable()'s READY ->
	 * ENABLED transitions can't race us. Disable ops for @p.
	 */
	if (scx_get_task_state(p) != SCX_TASK_NONE) {
		struct rq_flags rf;
		struct rq *rq;

		rq = task_rq_lock(p, &rf);
		scx_ops_exit_task(p);
		task_rq_unlock(rq, p, &rf);
	}
}

static void reweight_task_scx(struct rq *rq, struct task_struct *p, int newprio)
{
	lockdep_assert_rq_held(task_rq(p));

	set_task_scx_weight(p);
	if (SCX_HAS_OP(set_weight))
		SCX_CALL_OP_TASK(SCX_KF_REST, set_weight, p, p->scx.weight);
}

static void prio_changed_scx(struct rq *rq, struct task_struct *p, int oldprio)
{
}

static void switching_to_scx(struct rq *rq, struct task_struct *p)
{
	scx_ops_enable_task(p);

	/*
	 * set_cpus_allowed_scx() is not called while @p is associated with a
	 * different scheduler class. Keep the BPF scheduler up-to-date.
	 */
	if (SCX_HAS_OP(set_cpumask))
		SCX_CALL_OP_TASK(SCX_KF_REST, set_cpumask, p,
				 (struct cpumask *)p->cpus_ptr);
}

static void switched_from_scx(struct rq *rq, struct task_struct *p)
{
	scx_ops_disable_task(p);
}

static void wakeup_preempt_scx(struct rq *rq, struct task_struct *p,
			       int wake_flags)
{
}
static void switched_to_scx(struct rq *rq, struct task_struct *p)
{
}

int scx_check_setscheduler(struct task_struct *p, int policy)
{
	lockdep_assert_rq_held(task_rq(p));

	/* if disallow, reject transitioning into SCX */
	if (scx_enabled() && READ_ONCE(p->scx.disallow) &&
	    p->policy != policy && policy == SCHED_EXT)
		return -EACCES;

	return 0;
}

#ifdef CONFIG_NO_HZ_FULL
bool scx_can_stop_tick(struct rq *rq)
{
	struct task_struct *p = rq->curr;

	if (scx_ops_bypassing())
		return false;

	if (p->sched_class != &ext_sched_class)
		return true;

	/*
	 * @rq can dispatch from different DSQs, so we can't tell whether it
	 * needs the tick or not by looking at nr_running. Allow stopping ticks
	 * iff the BPF scheduler indicated so. See set_next_task_scx().
	 */
	return rq->scx.flags & SCX_RQ_CAN_STOP_TICK;
}
#endif

#ifdef CONFIG_EXT_GROUP_SCHED

DEFINE_STATIC_PERCPU_RWSEM(scx_cgroup_rwsem);

int scx_tg_online(struct task_group *tg)
{
	int ret = 0;

	WARN_ON_ONCE(tg->scx_flags & (SCX_TG_ONLINE | SCX_TG_INITED));

	percpu_down_read(&scx_cgroup_rwsem);

	if (SCX_HAS_OP(cgroup_init)) {
		struct scx_cgroup_init_args args = { .weight = tg->scx_weight };

		ret = SCX_CALL_OP_RET(SCX_KF_SLEEPABLE, cgroup_init,
				      tg->css.cgroup, &args);
		if (!ret)
			tg->scx_flags |= SCX_TG_ONLINE | SCX_TG_INITED;
		else
			ret = ops_sanitize_err("cgroup_init", ret);
	} else {
		tg->scx_flags |= SCX_TG_ONLINE;
	}

	percpu_up_read(&scx_cgroup_rwsem);
	return ret;
}

void scx_tg_offline(struct task_group *tg)
{
	WARN_ON_ONCE(!(tg->scx_flags & SCX_TG_ONLINE));

	percpu_down_read(&scx_cgroup_rwsem);

	if (SCX_HAS_OP(cgroup_exit) && (tg->scx_flags & SCX_TG_INITED))
		SCX_CALL_OP(SCX_KF_SLEEPABLE, cgroup_exit, tg->css.cgroup);
	tg->scx_flags &= ~(SCX_TG_ONLINE | SCX_TG_INITED);

	percpu_up_read(&scx_cgroup_rwsem);
}

int scx_cgroup_can_attach(struct cgroup_taskset *tset)
{
	struct cgroup_subsys_state *css;
	struct task_struct *p;
	int ret;

	/* released in scx_finish/cancel_attach() */
	percpu_down_read(&scx_cgroup_rwsem);

	if (!scx_enabled())
		return 0;

	cgroup_taskset_for_each(p, css, tset) {
		struct cgroup *from = tg_cgrp(task_group(p));

		if (SCX_HAS_OP(cgroup_prep_move)) {
			ret = SCX_CALL_OP_RET(SCX_KF_SLEEPABLE,
					      cgroup_prep_move, p, from,
					      css->cgroup);
			if (ret)
				goto err;
		}

		WARN_ON_ONCE(p->scx.cgrp_moving_from);
		p->scx.cgrp_moving_from = from;
	}

	return 0;

err:
	cgroup_taskset_for_each(p, css, tset) {
		if (!p->scx.cgrp_moving_from)
			break;
		if (SCX_HAS_OP(cgroup_cancel_move))
			SCX_CALL_OP(SCX_KF_SLEEPABLE, cgroup_cancel_move, p,
				    p->scx.cgrp_moving_from, css->cgroup);
		p->scx.cgrp_moving_from = NULL;
	}

	percpu_up_read(&scx_cgroup_rwsem);
	return ops_sanitize_err("cgroup_prep_move", ret);
}

void scx_move_task(struct task_struct *p)
{
	/*
	 * We're called from sched_move_task() which handles both cgroup and
	 * autogroup moves. Ignore the latter.
	 *
	 * Also ignore exiting tasks, because in the exit path tasks transition
	 * from the autogroup to the root group, so task_group_is_autogroup()
	 * alone isn't able to catch exiting autogroup tasks. This is safe for
	 * cgroup_move(), because cgroup migrations never happen for PF_EXITING
	 * tasks.
	 */
	if (p->flags & PF_EXITING || task_group_is_autogroup(task_group(p)))
		return;

	if (!scx_enabled())
		return;

	if (SCX_HAS_OP(cgroup_move)) {
		if (WARN_ON_ONCE(!p->scx.cgrp_moving_from))
			return;
		SCX_CALL_OP_TASK(SCX_KF_UNLOCKED, cgroup_move, p,
				 p->scx.cgrp_moving_from,
				 tg_cgrp(task_group(p)));
	}
	p->scx.cgrp_moving_from = NULL;
}

void scx_cgroup_finish_attach(void)
{
	percpu_up_read(&scx_cgroup_rwsem);
}

void scx_cgroup_cancel_attach(struct cgroup_taskset *tset)
{
	struct cgroup_subsys_state *css;
	struct task_struct *p;

	if (!scx_enabled())
		goto out_unlock;

	cgroup_taskset_for_each(p, css, tset) {
		if (SCX_HAS_OP(cgroup_cancel_move)) {
			WARN_ON_ONCE(!p->scx.cgrp_moving_from);
			SCX_CALL_OP(SCX_KF_SLEEPABLE, cgroup_cancel_move, p,
				    p->scx.cgrp_moving_from, css->cgroup);
		}
		p->scx.cgrp_moving_from = NULL;
	}
out_unlock:
	percpu_up_read(&scx_cgroup_rwsem);
}

void scx_group_set_weight(struct task_group *tg, unsigned long weight)
{
	percpu_down_read(&scx_cgroup_rwsem);

	if (tg->scx_weight != weight) {
		if (SCX_HAS_OP(cgroup_set_weight))
			SCX_CALL_OP(SCX_KF_SLEEPABLE, cgroup_set_weight,
				    tg_cgrp(tg), weight);
		tg->scx_weight = weight;
	}

	percpu_up_read(&scx_cgroup_rwsem);
}

static void scx_cgroup_lock(void)
{
	percpu_down_write(&scx_cgroup_rwsem);
}

static void scx_cgroup_unlock(void)
{
	percpu_up_write(&scx_cgroup_rwsem);
}

#else /* CONFIG_EXT_GROUP_SCHED */

static inline void scx_cgroup_lock(void)
{
}
static inline void scx_cgroup_unlock(void)
{
}

#endif /* CONFIG_EXT_GROUP_SCHED */

/*
 * Omitted operations:
 *
 * - wakeup_preempt: NOOP as it isn't useful in the wakeup path because the task
 *   isn't tied to the CPU at that point. Preemption is implemented by resetting
 *   the victim task's slice to 0 and triggering reschedule on the target CPU.
 *
 * - migrate_task_rq: Unncessary as task to cpu mapping is transient.
 *
 * - task_fork/dead: We need fork/dead notifications for all tasks regardless of
 *   their current sched_class. Call them directly from sched core instead.
 *
 * - task_woken: Unnecessary.
 */
DEFINE_SCHED_CLASS(ext) = {
	.enqueue_task = enqueue_task_scx,
	.dequeue_task = dequeue_task_scx,
	.yield_task = yield_task_scx,
	.yield_to_task = yield_to_task_scx,

	.wakeup_preempt = wakeup_preempt_scx,

	.pick_next_task = pick_next_task_scx,

<<<<<<< HEAD
	.put_prev_task = put_prev_task_scx,
	.set_next_task = set_next_task_scx,
=======
	.put_prev_task		= put_prev_task_scx,
	.set_next_task		= set_next_task_scx,
>>>>>>> a9e80ffb

#ifdef CONFIG_SMP
	.balance = balance_scx,
	.select_task_rq = select_task_rq_scx,
	.set_cpus_allowed = set_cpus_allowed_scx,

	.rq_online = rq_online_scx,
	.rq_offline = rq_offline_scx,
#endif

#ifdef CONFIG_SCHED_CORE
	.pick_task = pick_task_scx,
#endif

	.task_tick = task_tick_scx,

	.switching_to = switching_to_scx,
	.switched_from = switched_from_scx,
	.switched_to = switched_to_scx,
	.reweight_task = reweight_task_scx,
	.prio_changed = prio_changed_scx,

	.update_curr = update_curr_scx,

#ifdef CONFIG_UCLAMP_TASK
	.uclamp_enabled = 0,
#endif
};

static void init_dsq(struct scx_dispatch_q *dsq, u64 dsq_id)
{
	memset(dsq, 0, sizeof(*dsq));

	raw_spin_lock_init(&dsq->lock);
	INIT_LIST_HEAD(&dsq->fifo);
	dsq->id = dsq_id;
}

static struct scx_dispatch_q *create_dsq(u64 dsq_id, int node)
{
	struct scx_dispatch_q *dsq;
	int ret;

	if (dsq_id & SCX_DSQ_FLAG_BUILTIN)
		return ERR_PTR(-EINVAL);

	dsq = kmalloc_node(sizeof(*dsq), GFP_KERNEL, node);
	if (!dsq)
		return ERR_PTR(-ENOMEM);

	init_dsq(dsq, dsq_id);

	ret = rhashtable_insert_fast(&dsq_hash, &dsq->hash_node,
				     dsq_hash_params);
	if (ret) {
		kfree(dsq);
		return ERR_PTR(ret);
	}
	return dsq;
}

static void free_dsq_irq_workfn(struct irq_work *irq_work)
{
	struct llist_node *to_free = llist_del_all(&dsqs_to_free);
	struct scx_dispatch_q *dsq, *tmp_dsq;

	llist_for_each_entry_safe(dsq, tmp_dsq, to_free, free_node)
		kfree_rcu(dsq, rcu);
}

static DEFINE_IRQ_WORK(free_dsq_irq_work, free_dsq_irq_workfn);

static void destroy_dsq(u64 dsq_id)
{
	struct scx_dispatch_q *dsq;
	unsigned long flags;

	rcu_read_lock();

	dsq = rhashtable_lookup_fast(&dsq_hash, &dsq_id, dsq_hash_params);
	if (!dsq)
		goto out_unlock_rcu;

	raw_spin_lock_irqsave(&dsq->lock, flags);

	if (dsq->nr) {
		scx_ops_error(
			"attempting to destroy in-use dsq 0x%016llx (nr=%u)",
			dsq->id, dsq->nr);
		goto out_unlock_dsq;
	}

	if (rhashtable_remove_fast(&dsq_hash, &dsq->hash_node, dsq_hash_params))
		goto out_unlock_dsq;

	/*
	 * Mark dead by invalidating ->id to prevent dispatch_enqueue() from
	 * queueing more tasks. As this function can be called from anywhere,
	 * freeing is bounced through an irq work to avoid nesting RCU
	 * operations inside scheduler locks.
	 */
	dsq->id = SCX_DSQ_INVALID;
	llist_add(&dsq->free_node, &dsqs_to_free);
	irq_work_queue(&free_dsq_irq_work);

out_unlock_dsq:
	raw_spin_unlock_irqrestore(&dsq->lock, flags);
out_unlock_rcu:
	rcu_read_unlock();
}

#ifdef CONFIG_EXT_GROUP_SCHED
static void scx_cgroup_exit(void)
{
	struct cgroup_subsys_state *css;

	percpu_rwsem_assert_held(&scx_cgroup_rwsem);

	/*
	 * scx_tg_on/offline() are excluded through scx_cgroup_rwsem. If we walk
	 * cgroups and exit all the inited ones, all online cgroups are exited.
	 */
	rcu_read_lock();
	css_for_each_descendant_post(css, &root_task_group.css) {
		struct task_group *tg = css_tg(css);

		if (!(tg->scx_flags & SCX_TG_INITED))
			continue;
		tg->scx_flags &= ~SCX_TG_INITED;

		if (!scx_ops.cgroup_exit)
			continue;

		if (WARN_ON_ONCE(!css_tryget(css)))
			continue;
		rcu_read_unlock();

		SCX_CALL_OP(SCX_KF_UNLOCKED, cgroup_exit, css->cgroup);

		rcu_read_lock();
		css_put(css);
	}
	rcu_read_unlock();
}

static int scx_cgroup_init(void)
{
	struct cgroup_subsys_state *css;
	int ret;

	percpu_rwsem_assert_held(&scx_cgroup_rwsem);

	/*
	 * scx_tg_on/offline() are excluded thorugh scx_cgroup_rwsem. If we walk
	 * cgroups and init, all online cgroups are initialized.
	 */
	rcu_read_lock();
	css_for_each_descendant_pre(css, &root_task_group.css) {
		struct task_group *tg = css_tg(css);
		struct scx_cgroup_init_args args = { .weight = tg->scx_weight };

		if ((tg->scx_flags & (SCX_TG_ONLINE | SCX_TG_INITED)) !=
		    SCX_TG_ONLINE)
			continue;

		if (!scx_ops.cgroup_init) {
			tg->scx_flags |= SCX_TG_INITED;
			continue;
		}

		if (WARN_ON_ONCE(!css_tryget(css)))
			continue;
		rcu_read_unlock();

		ret = SCX_CALL_OP_RET(SCX_KF_SLEEPABLE, cgroup_init,
				      css->cgroup, &args);
		if (ret) {
			css_put(css);
			return ret;
		}
		tg->scx_flags |= SCX_TG_INITED;

		rcu_read_lock();
		css_put(css);
	}
	rcu_read_unlock();

	return 0;
}

static void scx_cgroup_config_knobs(void)
{
	static DEFINE_MUTEX(cgintf_mutex);
	DECLARE_BITMAP(mask, CPU_CFTYPE_CNT) = {};
	u64 knob_flags;
	int i;

	/*
	 * Called from both class switch and ops enable/disable paths,
	 * synchronize internally.
	 */
	mutex_lock(&cgintf_mutex);

	/* if fair is in use, all knobs should be shown */
	if (!scx_switched_all()) {
		bitmap_fill(mask, CPU_CFTYPE_CNT);
		goto apply;
	}

	/*
	 * On ext, only show the supported knobs. Otherwise, show all possible
	 * knobs so that configuration attempts succeed and the states are
	 * remembered while ops is not loaded.
	 */
	if (scx_enabled())
		knob_flags = scx_ops.flags;
	else
		knob_flags = SCX_OPS_ALL_FLAGS;

	if (knob_flags & SCX_OPS_CGROUP_KNOB_WEIGHT) {
		__set_bit(CPU_CFTYPE_WEIGHT, mask);
		__set_bit(CPU_CFTYPE_WEIGHT_NICE, mask);
	}
apply:
	for (i = 0; i < CPU_CFTYPE_CNT; i++)
		cgroup_show_cftype(&cpu_cftypes[i], test_bit(i, mask));

	mutex_unlock(&cgintf_mutex);
}

#else
static void scx_cgroup_exit(void)
{
}
static int scx_cgroup_init(void)
{
	return 0;
}
static void scx_cgroup_config_knobs(void)
{
}
#endif

/********************************************************************************
 * Sysfs interface and ops enable/disable.
 */

#define SCX_ATTR(_name)                                               \
	static struct kobj_attribute scx_attr_##_name = {             \
		.attr = { .name = __stringify(_name), .mode = 0444 }, \
		.show = scx_attr_##_name##_show,                      \
	}

static ssize_t scx_attr_state_show(struct kobject *kobj,
				   struct kobj_attribute *ka, char *buf)
{
	return sysfs_emit(buf, "%s\n",
			  scx_ops_enable_state_str[scx_ops_enable_state()]);
}
SCX_ATTR(state);

static ssize_t scx_attr_switch_all_show(struct kobject *kobj,
					struct kobj_attribute *ka, char *buf)
{
	return sysfs_emit(buf, "%d\n", READ_ONCE(scx_switching_all));
}
SCX_ATTR(switch_all);

static ssize_t scx_attr_nr_rejected_show(struct kobject *kobj,
					 struct kobj_attribute *ka, char *buf)
{
	return sysfs_emit(buf, "%ld\n", atomic_long_read(&scx_nr_rejected));
}
SCX_ATTR(nr_rejected);

static struct attribute *scx_global_attrs[] = {
	&scx_attr_state.attr,
	&scx_attr_switch_all.attr,
	&scx_attr_nr_rejected.attr,
	NULL,
};

static const struct attribute_group scx_global_attr_group = {
	.attrs = scx_global_attrs,
};

static void scx_kobj_release(struct kobject *kobj)
{
	kfree(kobj);
}

static ssize_t scx_attr_ops_show(struct kobject *kobj,
				 struct kobj_attribute *ka, char *buf)
{
	return sysfs_emit(buf, "%s\n", scx_ops.name);
}
SCX_ATTR(ops);

static struct attribute *scx_sched_attrs[] = {
	&scx_attr_ops.attr,
	NULL,
};
ATTRIBUTE_GROUPS(scx_sched);

static const struct kobj_type scx_ktype = {
	.release = scx_kobj_release,
	.sysfs_ops = &kobj_sysfs_ops,
	.default_groups = scx_sched_groups,
};

static int scx_uevent(const struct kobject *kobj, struct kobj_uevent_env *env)
{
	return add_uevent_var(env, "SCXOPS=%s", scx_ops.name);
}

static const struct kset_uevent_ops scx_uevent_ops = {
	.uevent = scx_uevent,
};

/*
 * Used by sched_fork() and __setscheduler_prio() to pick the matching
 * sched_class. dl/rt are already handled.
 */
bool task_should_scx(struct task_struct *p)
{
	if (!scx_enabled() ||
	    unlikely(scx_ops_enable_state() == SCX_OPS_DISABLING))
		return false;
	if (READ_ONCE(scx_switching_all))
		return true;
	return p->policy == SCHED_EXT;
}

/**
 * scx_ops_bypass - [Un]bypass scx_ops and guarantee forward progress
 *
 * Bypassing guarantees that all runnable tasks make forward progress without
 * trusting the BPF scheduler. We can't grab any mutexes or rwsems as they might
 * be held by tasks that the BPF scheduler is forgetting to run, which
 * unfortunately also excludes toggling the static branches.
 *
 * Let's work around by overriding a couple ops and modifying behaviors based on
 * the DISABLING state and then cycling the queued tasks through dequeue/enqueue
 * to force global FIFO scheduling.
 *
 * a. ops.enqueue() is ignored and tasks are queued in simple global FIFO order.
 *
 * b. ops.dispatch() is ignored.
 *
 * c. balance_scx() never sets %SCX_TASK_BAL_KEEP as the slice value can't be
 *    trusted. Whenever a tick triggers, the running task is rotated to the tail
 *    of the queue with core_sched_at touched.
 *
 * d. pick_next_task() suppresses zero slice warning.
 *
 * e. scx_bpf_kick_cpu() is disabled to avoid irq_work malfunction during PM
 *    operations.
 *
 * f. scx_prio_less() reverts to the default core_sched_at order.
 */
static void scx_ops_bypass(bool bypass)
{
	int depth, cpu;

	if (bypass) {
		depth = atomic_inc_return(&scx_ops_bypass_depth);
		WARN_ON_ONCE(depth <= 0);
		if (depth != 1)
			return;
	} else {
		depth = atomic_dec_return(&scx_ops_bypass_depth);
		WARN_ON_ONCE(depth < 0);
		if (depth != 0)
			return;
	}

	/*
	 * No task property is changing. We just need to make sure all currently
	 * queued tasks are re-queued according to the new scx_ops_bypassing()
	 * state. As an optimization, walk each rq's runnable_list instead of
	 * the scx_tasks list.
	 *
	 * This function can't trust the scheduler and thus can't use
	 * cpus_read_lock(). Walk all possible CPUs instead of online.
	 */
	for_each_possible_cpu(cpu) {
		struct rq *rq = cpu_rq(cpu);
		struct rq_flags rf;
		struct task_struct *p, *n;

		rq_lock_irqsave(rq, &rf);

		/*
		 * The use of list_for_each_entry_safe_reverse() is required
		 * because each task is going to be removed from and added back
		 * to the runnable_list during iteration. Because they're added
		 * to the tail of the list, safe reverse iteration can still
		 * visit all nodes.
		 */
		list_for_each_entry_safe_reverse(p, n, &rq->scx.runnable_list,
						 scx.runnable_node) {
			struct sched_enq_and_set_ctx ctx;

			/* cycling deq/enq is enough, see the function comment */
			sched_deq_and_put_task(p, DEQUEUE_SAVE | DEQUEUE_MOVE,
					       &ctx);
			sched_enq_and_set_task(&ctx);
		}

		rq_unlock_irqrestore(rq, &rf);

		/* kick to restore ticks */
		resched_cpu(cpu);
	}
}

static void free_exit_info(struct scx_exit_info *ei)
{
	kfree(ei->dump);
	kfree(ei->msg);
	kfree(ei->bt);
	kfree(ei);
}

static struct scx_exit_info *alloc_exit_info(void)
{
	struct scx_exit_info *ei;

	ei = kzalloc(sizeof(*ei), GFP_KERNEL);
	if (!ei)
		return NULL;

	ei->bt = kcalloc(sizeof(ei->bt[0]), SCX_EXIT_BT_LEN, GFP_KERNEL);
	ei->msg = kzalloc(SCX_EXIT_MSG_LEN, GFP_KERNEL);
	ei->dump = kzalloc(SCX_EXIT_DUMP_LEN, GFP_KERNEL);

	if (!ei->bt || !ei->msg || !ei->dump) {
		free_exit_info(ei);
		return NULL;
	}

	return ei;
}

static const char *scx_exit_reason(enum scx_exit_kind kind)
{
	switch (kind) {
	case SCX_EXIT_UNREG:
		return "BPF scheduler unregistered";
	case SCX_EXIT_SYSRQ:
		return "disabled by sysrq-S";
	case SCX_EXIT_ERROR:
		return "runtime error";
	case SCX_EXIT_ERROR_BPF:
		return "scx_bpf_error";
	case SCX_EXIT_ERROR_STALL:
		return "runnable task stall";
	default:
		return "<UNKNOWN>";
	}
}

static void scx_ops_disable_workfn(struct kthread_work *work)
{
	struct scx_exit_info *ei = scx_exit_info;
	struct scx_task_iter sti;
	struct task_struct *p;
	struct rhashtable_iter rht_iter;
	struct scx_dispatch_q *dsq;
	int i, kind;

	kind = atomic_read(&scx_exit_kind);
	while (true) {
		/*
		 * NONE indicates that a new scx_ops has been registered since
		 * disable was scheduled - don't kill the new ops. DONE
		 * indicates that the ops has already been disabled.
		 */
		if (kind == SCX_EXIT_NONE || kind == SCX_EXIT_DONE)
			return;
		if (atomic_try_cmpxchg(&scx_exit_kind, &kind, SCX_EXIT_DONE))
			break;
	}
	ei->kind = kind;
	ei->reason = scx_exit_reason(ei->kind);

	/* guarantee forward progress by bypassing scx_ops */
	scx_ops_bypass(true);

	switch (scx_ops_set_enable_state(SCX_OPS_DISABLING)) {
	case SCX_OPS_DISABLING:
		WARN_ONCE(true, "sched_ext: duplicate disabling instance?");
		break;
	case SCX_OPS_DISABLED:
		pr_warn("sched_ext: ops error detected without ops (%s)\n",
			scx_exit_info->msg);
		WARN_ON_ONCE(scx_ops_set_enable_state(SCX_OPS_DISABLED) !=
			     SCX_OPS_DISABLING);
		goto done;
	default:
		break;
	}

	/*
	 * Here, every runnable task is guaranteed to make forward progress and
	 * we can safely use blocking synchronization constructs. Actually
	 * disable ops.
	 */
	mutex_lock(&scx_ops_enable_mutex);

	static_branch_disable(&__scx_switched_all);
	WRITE_ONCE(scx_switching_all, false);

	/*
	 * Avoid racing against fork and cgroup changes. See scx_ops_enable()
	 * for explanation on the locking order.
	 */
	percpu_down_write(&scx_fork_rwsem);
	cpus_read_lock();
	scx_cgroup_lock();

	spin_lock_irq(&scx_tasks_lock);
	scx_task_iter_init(&sti);
	while ((p = scx_task_iter_next_filtered_locked(&sti))) {
		const struct sched_class *old_class = p->sched_class;
		struct sched_enq_and_set_ctx ctx;

		sched_deq_and_put_task(p, DEQUEUE_SAVE | DEQUEUE_MOVE, &ctx);

		p->scx.slice = min_t(u64, p->scx.slice, SCX_SLICE_DFL);
		__setscheduler_prio(p, p->prio);
		check_class_changing(task_rq(p), p, old_class);

		sched_enq_and_set_task(&ctx);

		check_class_changed(task_rq(p), p, old_class, p->prio);
		scx_ops_exit_task(p);
	}
	scx_task_iter_exit(&sti);
	spin_unlock_irq(&scx_tasks_lock);

	/* no task is on scx, turn off all the switches and flush in-progress calls */
	static_branch_disable_cpuslocked(&__scx_ops_enabled);
	for (i = SCX_OPI_BEGIN; i < SCX_OPI_END; i++)
		static_branch_disable_cpuslocked(&scx_has_op[i]);
	static_branch_disable_cpuslocked(&scx_ops_enq_last);
	static_branch_disable_cpuslocked(&scx_ops_enq_exiting);
	static_branch_disable_cpuslocked(&scx_ops_cpu_preempt);
	static_branch_disable_cpuslocked(&scx_builtin_idle_enabled);
	synchronize_rcu();

	scx_cgroup_exit();

	scx_cgroup_unlock();
	cpus_read_unlock();
	percpu_up_write(&scx_fork_rwsem);

	if (ei->kind >= SCX_EXIT_ERROR) {
		printk(KERN_ERR
		       "sched_ext: BPF scheduler \"%s\" errored, disabling\n",
		       scx_ops.name);

		if (ei->msg[0] == '\0')
			printk(KERN_ERR "sched_ext: %s\n", ei->reason);
		else
			printk(KERN_ERR "sched_ext: %s (%s)\n", ei->reason,
			       ei->msg);

		stack_trace_print(ei->bt, ei->bt_len, 2);
	}

	if (scx_ops.exit)
		SCX_CALL_OP(SCX_KF_UNLOCKED, exit, ei);

	cancel_delayed_work_sync(&scx_watchdog_work);

	/*
	 * Delete the kobject from the hierarchy eagerly in addition to just
	 * dropping a reference. Otherwise, if the object is deleted
	 * asynchronously, sysfs could observe an object of the same name still
	 * in the hierarchy when another scheduler is loaded.
	 */
	kobject_del(scx_root_kobj);
	kobject_put(scx_root_kobj);
	scx_root_kobj = NULL;

	memset(&scx_ops, 0, sizeof(scx_ops));

	rhashtable_walk_enter(&dsq_hash, &rht_iter);
	do {
		rhashtable_walk_start(&rht_iter);

		while ((dsq = rhashtable_walk_next(&rht_iter)) && !IS_ERR(dsq))
			destroy_dsq(dsq->id);

		rhashtable_walk_stop(&rht_iter);
	} while (dsq == ERR_PTR(-EAGAIN));
	rhashtable_walk_exit(&rht_iter);

	free_percpu(scx_dsp_buf);
	scx_dsp_buf = NULL;
	scx_dsp_max_batch = 0;

	free_exit_info(scx_exit_info);
	scx_exit_info = NULL;

	mutex_unlock(&scx_ops_enable_mutex);

	WARN_ON_ONCE(scx_ops_set_enable_state(SCX_OPS_DISABLED) !=
		     SCX_OPS_DISABLING);

	scx_cgroup_config_knobs();
done:
	scx_ops_bypass(false);
}

static DEFINE_KTHREAD_WORK(scx_ops_disable_work, scx_ops_disable_workfn);

static void schedule_scx_ops_disable_work(void)
{
	struct kthread_worker *helper = READ_ONCE(scx_ops_helper);

	/*
	 * We may be called spuriously before the first bpf_sched_ext_reg(). If
	 * scx_ops_helper isn't set up yet, there's nothing to do.
	 */
	if (helper)
		kthread_queue_work(helper, &scx_ops_disable_work);
}

static void scx_ops_disable(enum scx_exit_kind kind)
{
	int none = SCX_EXIT_NONE;

	if (WARN_ON_ONCE(kind == SCX_EXIT_NONE || kind == SCX_EXIT_DONE))
		kind = SCX_EXIT_ERROR;

	atomic_try_cmpxchg(&scx_exit_kind, &none, kind);

	schedule_scx_ops_disable_work();
}

static void scx_dump_task(struct seq_buf *s, struct task_struct *p, char marker,
			  unsigned long now)
{
	static unsigned long bt[SCX_EXIT_BT_LEN];
	char dsq_id_buf[19] = "(n/a)";
	unsigned long ops_state = atomic_long_read(&p->scx.ops_state);
	unsigned int bt_len;
	size_t avail, used;
	char *buf;

	if (p->scx.dsq)
		scnprintf(dsq_id_buf, sizeof(dsq_id_buf), "0x%llx",
			  (unsigned long long)p->scx.dsq->id);

	seq_buf_printf(s, "\n %c%c %s[%d] %+ldms\n", marker,
		       task_state_to_char(p), p->comm, p->pid,
		       jiffies_delta_msecs(p->scx.runnable_at, now));
	seq_buf_printf(
		s,
		"      scx_state/flags=%u/0x%x dsq_flags=0x%x ops_state/qseq=%lu/%lu\n",
		scx_get_task_state(p), p->scx.flags & ~SCX_TASK_STATE_MASK,
		p->scx.dsq_flags, ops_state & SCX_OPSS_STATE_MASK,
		ops_state >> SCX_OPSS_QSEQ_SHIFT);
	seq_buf_printf(s, "      sticky/holding_cpu=%d/%d dsq_id=%s\n",
		       p->scx.sticky_cpu, p->scx.holding_cpu, dsq_id_buf);
	seq_buf_printf(s, "      cpus=%*pb\n\n", cpumask_pr_args(p->cpus_ptr));

	bt_len = stack_trace_save_tsk(p, bt, SCX_EXIT_BT_LEN, 1);

	avail = seq_buf_get_buf(s, &buf);
	used = stack_trace_snprint(buf, avail, bt, bt_len, 3);
	seq_buf_commit(s, used < avail ? used : -1);
}

static void scx_dump_state(struct scx_exit_info *ei)
{
	const char trunc_marker[] = "\n\n~~~~ TRUNCATED ~~~~\n";
	unsigned long now = jiffies;
	struct seq_buf s;
	size_t avail, used;
	char *buf;
	int cpu;

	seq_buf_init(&s, ei->dump, SCX_EXIT_DUMP_LEN - sizeof(trunc_marker));

	seq_buf_printf(&s, "%s[%d] triggered exit kind %d:\n  %s (%s)\n\n",
		       current->comm, current->pid, ei->kind, ei->reason,
		       ei->msg);
	seq_buf_printf(&s, "Backtrace:\n");
	avail = seq_buf_get_buf(&s, &buf);
	used = stack_trace_snprint(buf, avail, ei->bt, ei->bt_len, 1);
	seq_buf_commit(&s, used < avail ? used : -1);

	seq_buf_printf(&s, "\nRunqueue states\n");
	seq_buf_printf(&s, "---------------\n");

	for_each_possible_cpu(cpu) {
		struct rq *rq = cpu_rq(cpu);
		struct rq_flags rf;
		struct task_struct *p;

		rq_lock(rq, &rf);

		if (list_empty(&rq->scx.runnable_list) &&
		    rq->curr->sched_class == &idle_sched_class)
			goto next;

		seq_buf_printf(
			&s,
			"\nCPU %-4d: nr_run=%u flags=0x%x cpu_rel=%d ops_qseq=%lu pnt_seq=%lu\n",
			cpu, rq->scx.nr_running, rq->scx.flags,
			rq->scx.cpu_released, rq->scx.ops_qseq,
			rq->scx.pnt_seq);
		seq_buf_printf(&s, "          curr=%s[%d] class=%ps\n",
			       rq->curr->comm, rq->curr->pid,
			       rq->curr->sched_class);
		if (!cpumask_empty(rq->scx.cpus_to_kick))
			seq_buf_printf(&s, "  cpus_to_kick   : %*pb\n",
				       cpumask_pr_args(rq->scx.cpus_to_kick));
		if (!cpumask_empty(rq->scx.cpus_to_kick_if_idle))
			seq_buf_printf(&s, "  idle_to_kick   : %*pb\n",
				       cpumask_pr_args(rq->scx.cpus_to_kick_if_idle));
		if (!cpumask_empty(rq->scx.cpus_to_preempt))
			seq_buf_printf(
				&s, "  cpus_to_preempt: %*pb\n",
				cpumask_pr_args(rq->scx.cpus_to_preempt));
		if (!cpumask_empty(rq->scx.cpus_to_wait))
			seq_buf_printf(&s, "  cpus_to_wait   : %*pb\n",
				       cpumask_pr_args(rq->scx.cpus_to_wait));

		if (rq->curr->sched_class == &ext_sched_class)
			scx_dump_task(&s, rq->curr, '*', now);

		list_for_each_entry(p, &rq->scx.runnable_list,
				    scx.runnable_node)
			scx_dump_task(&s, p, ' ', now);
next:
		rq_unlock(rq, &rf);
	}

	if (seq_buf_has_overflowed(&s)) {
		used = strlen(seq_buf_str(&s));
		memcpy(ei->dump + used, trunc_marker, sizeof(trunc_marker));
	}
}

static void scx_ops_error_irq_workfn(struct irq_work *irq_work)
{
	scx_dump_state(scx_exit_info);
	schedule_scx_ops_disable_work();
}

static DEFINE_IRQ_WORK(scx_ops_error_irq_work, scx_ops_error_irq_workfn);

__printf(2, 3) void scx_ops_error_kind(enum scx_exit_kind kind, const char *fmt,
				       ...)
{
	struct scx_exit_info *ei = scx_exit_info;
	int none = SCX_EXIT_NONE;
	va_list args;

	if (!atomic_try_cmpxchg(&scx_exit_kind, &none, kind))
		return;

	ei->bt_len = stack_trace_save(ei->bt, SCX_EXIT_BT_LEN, 1);

	va_start(args, fmt);
	vscnprintf(ei->msg, SCX_EXIT_MSG_LEN, fmt, args);
	va_end(args);

	/*
	 * Set ei->kind and ->reason for scx_dump_state(). They'll be set again
	 * in scx_ops_disable_workfn().
	 */
	ei->kind = kind;
	ei->reason = scx_exit_reason(ei->kind);

	irq_work_queue(&scx_ops_error_irq_work);
}

static struct kthread_worker *scx_create_rt_helper(const char *name)
{
	struct kthread_worker *helper;

	helper = kthread_create_worker(0, name);
	if (helper)
		sched_set_fifo(helper->task);
	return helper;
}

static int validate_ops(const struct sched_ext_ops *ops)
{
	/*
	 * It doesn't make sense to specify the SCX_OPS_ENQ_LAST flag if the
	 * ops.enqueue() callback isn't implemented.
	 */
	if ((ops->flags & SCX_OPS_ENQ_LAST) && !ops->enqueue) {
		scx_ops_error(
			"SCX_OPS_ENQ_LAST requires ops.enqueue() to be implemented");
		return -EINVAL;
	}

	return 0;
}

static int scx_ops_enable(struct sched_ext_ops *ops)
{
	struct scx_task_iter sti;
	struct task_struct *p;
	unsigned long timeout;
	int i, ret;

	mutex_lock(&scx_ops_enable_mutex);

	if (!scx_ops_helper) {
		WRITE_ONCE(scx_ops_helper,
			   scx_create_rt_helper("sched_ext_ops_helper"));
		if (!scx_ops_helper) {
			ret = -ENOMEM;
			goto err_unlock;
		}
	}

	if (scx_ops_enable_state() != SCX_OPS_DISABLED) {
		ret = -EBUSY;
		goto err_unlock;
	}

	scx_root_kobj = kzalloc(sizeof(*scx_root_kobj), GFP_KERNEL);
	if (!scx_root_kobj) {
		ret = -ENOMEM;
		goto err_unlock;
	}

	scx_root_kobj->kset = scx_kset;
	ret = kobject_init_and_add(scx_root_kobj, &scx_ktype, NULL, "root");
	if (ret < 0)
		goto err;

	scx_exit_info = alloc_exit_info();
	if (!scx_exit_info) {
		ret = -ENOMEM;
		goto err_del;
	}

	/*
	 * Set scx_ops, transition to PREPPING and clear exit info to arm the
	 * disable path. Failure triggers full disabling from here on.
	 */
	scx_ops = *ops;

	WARN_ON_ONCE(scx_ops_set_enable_state(SCX_OPS_PREPPING) !=
		     SCX_OPS_DISABLED);

	atomic_set(&scx_exit_kind, SCX_EXIT_NONE);
	scx_warned_zero_slice = false;

	atomic_long_set(&scx_nr_rejected, 0);

	/*
	 * Keep CPUs stable during enable so that the BPF scheduler can track
	 * online CPUs by watching ->on/offline_cpu() after ->init().
	 */
	cpus_read_lock();

	scx_switch_all_req = false;
	if (scx_ops.init) {
		ret = SCX_CALL_OP_RET(SCX_KF_INIT, init);
		if (ret) {
			ret = ops_sanitize_err("init", ret);
			goto err_disable_unlock_cpus;
		}

		/*
		 * Exit early if ops.init() triggered scx_bpf_error(). Not
		 * strictly necessary as we'll fail transitioning into ENABLING
		 * later but that'd be after calling ops.init_task() on all
		 * tasks and with -EBUSY which isn't very intuitive. Let's exit
		 * early with success so that the condition is notified through
		 * ops.exit() like other scx_bpf_error() invocations.
		 */
		if (atomic_read(&scx_exit_kind) != SCX_EXIT_NONE)
			goto err_disable_unlock_cpus;
	}

	for (i = SCX_OPI_CPU_HOTPLUG_BEGIN; i < SCX_OPI_CPU_HOTPLUG_END; i++)
		if (((void (**)(void))ops)[i])
			static_branch_enable_cpuslocked(&scx_has_op[i]);

	cpus_read_unlock();

	ret = validate_ops(ops);
	if (ret)
		goto err_disable;

	WARN_ON_ONCE(scx_dsp_buf);
	scx_dsp_max_batch = ops->dispatch_max_batch ?: SCX_DSP_DFL_MAX_BATCH;
	scx_dsp_buf = __alloc_percpu(sizeof(scx_dsp_buf[0]) * scx_dsp_max_batch,
				     __alignof__(scx_dsp_buf[0]));
	if (!scx_dsp_buf) {
		ret = -ENOMEM;
		goto err_disable;
	}

	if (ops->timeout_ms)
		timeout = msecs_to_jiffies(ops->timeout_ms);
	else
		timeout = SCX_WATCHDOG_MAX_TIMEOUT;

	WRITE_ONCE(scx_watchdog_timeout, timeout);
	WRITE_ONCE(scx_watchdog_timestamp, jiffies);
	queue_delayed_work(system_unbound_wq, &scx_watchdog_work,
			   scx_watchdog_timeout / 2);

	/*
	 * Lock out forks, cgroup on/offlining and moves before opening the
	 * floodgate so that they don't wander into the operations prematurely.
	 *
	 * We don't need to keep the CPUs stable but static_branch_*() requires
	 * cpus_read_lock() and scx_cgroup_rwsem must nest inside
	 * cpu_hotplug_lock because of the following dependency chain:
	 *
	 *   cpu_hotplug_lock --> cgroup_threadgroup_rwsem --> scx_cgroup_rwsem
	 *
	 * So, we need to do cpus_read_lock() before scx_cgroup_lock() and use
	 * static_branch_*_cpuslocked().
	 *
	 * Note that cpu_hotplug_lock must nest inside scx_fork_rwsem due to the
	 * following dependency chain:
	 *
	 *   scx_fork_rwsem --> pernet_ops_rwsem --> cpu_hotplug_lock
	 */
	percpu_down_write(&scx_fork_rwsem);
	cpus_read_lock();
	scx_cgroup_lock();

	for (i = SCX_OPI_NORMAL_BEGIN; i < SCX_OPI_NORMAL_END; i++)
		if (((void (**)(void))ops)[i])
			static_branch_enable_cpuslocked(&scx_has_op[i]);

	if (ops->flags & SCX_OPS_ENQ_LAST)
		static_branch_enable_cpuslocked(&scx_ops_enq_last);

	if (ops->flags & SCX_OPS_ENQ_EXITING)
		static_branch_enable_cpuslocked(&scx_ops_enq_exiting);
	if (scx_ops.cpu_acquire || scx_ops.cpu_release)
		static_branch_enable_cpuslocked(&scx_ops_cpu_preempt);

	if (!ops->update_idle || (ops->flags & SCX_OPS_KEEP_BUILTIN_IDLE)) {
		reset_idle_masks();
		static_branch_enable_cpuslocked(&scx_builtin_idle_enabled);
	} else {
		static_branch_disable_cpuslocked(&scx_builtin_idle_enabled);
	}

	/*
	 * All cgroups should be initialized before letting in tasks. cgroup
	 * on/offlining and task migrations are already locked out.
	 */
	ret = scx_cgroup_init();
	if (ret)
		goto err_disable_unlock_all;

	static_branch_enable_cpuslocked(&__scx_ops_enabled);

	/*
	 * Enable ops for every task. Fork is excluded by scx_fork_rwsem
	 * preventing new tasks from being added. No need to exclude tasks
	 * leaving as sched_ext_free() can handle both prepped and enabled
	 * tasks. Prep all tasks first and then enable them with preemption
	 * disabled.
	 */
	spin_lock_irq(&scx_tasks_lock);

	scx_task_iter_init(&sti);
	while ((p = scx_task_iter_next_filtered(&sti))) {
		get_task_struct(p);
		spin_unlock_irq(&scx_tasks_lock);

		ret = scx_ops_init_task(p, task_group(p), false);
		if (ret) {
			put_task_struct(p);
			spin_lock_irq(&scx_tasks_lock);
			scx_task_iter_exit(&sti);
			spin_unlock_irq(&scx_tasks_lock);
			pr_err("sched_ext: ops.init_task() failed (%d) for %s[%d] while loading\n",
			       ret, p->comm, p->pid);
			goto err_disable_unlock_all;
		}

		put_task_struct(p);
		spin_lock_irq(&scx_tasks_lock);
	}
	scx_task_iter_exit(&sti);

	/*
	 * All tasks are prepped but are still ops-disabled. Ensure that
	 * %current can't be scheduled out and switch everyone.
	 * preempt_disable() is necessary because we can't guarantee that
	 * %current won't be starved if scheduled out while switching.
	 */
	preempt_disable();

	/*
	 * From here on, the disable path must assume that tasks have ops
	 * enabled and need to be recovered.
	 */
	if (!scx_ops_tryset_enable_state(SCX_OPS_ENABLING, SCX_OPS_PREPPING)) {
		preempt_enable();
		spin_unlock_irq(&scx_tasks_lock);
		ret = -EBUSY;
		goto err_disable_unlock_all;
	}

	/*
	 * We're fully committed and can't fail. The PREPPED -> ENABLED
	 * transitions here are synchronized against sched_ext_free() through
	 * scx_tasks_lock.
	 */
	WRITE_ONCE(scx_switching_all, scx_switch_all_req);

	scx_task_iter_init(&sti);
	while ((p = scx_task_iter_next_filtered_locked(&sti))) {
		const struct sched_class *old_class = p->sched_class;
		struct sched_enq_and_set_ctx ctx;

		sched_deq_and_put_task(p, DEQUEUE_SAVE | DEQUEUE_MOVE, &ctx);

		scx_set_task_state(p, SCX_TASK_READY);
		__setscheduler_prio(p, p->prio);
		check_class_changing(task_rq(p), p, old_class);

		sched_enq_and_set_task(&ctx);

		check_class_changed(task_rq(p), p, old_class, p->prio);
	}
	scx_task_iter_exit(&sti);

	spin_unlock_irq(&scx_tasks_lock);
	preempt_enable();
	scx_cgroup_unlock();
	cpus_read_unlock();
	percpu_up_write(&scx_fork_rwsem);

	if (!scx_ops_tryset_enable_state(SCX_OPS_ENABLED, SCX_OPS_ENABLING)) {
		ret = -EBUSY;
		goto err_disable;
	}

	if (scx_switch_all_req)
		static_branch_enable(&__scx_switched_all);

	kobject_uevent(scx_root_kobj, KOBJ_ADD);
	mutex_unlock(&scx_ops_enable_mutex);

	scx_cgroup_config_knobs();

	return 0;

err_del:
	kobject_del(scx_root_kobj);
err:
	kobject_put(scx_root_kobj);
	scx_root_kobj = NULL;
	if (scx_exit_info) {
		free_exit_info(scx_exit_info);
		scx_exit_info = NULL;
	}
err_unlock:
	mutex_unlock(&scx_ops_enable_mutex);
	return ret;

err_disable_unlock_all:
	scx_cgroup_unlock();
	percpu_up_write(&scx_fork_rwsem);
err_disable_unlock_cpus:
	cpus_read_unlock();
err_disable:
	mutex_unlock(&scx_ops_enable_mutex);
	/* must be fully disabled before returning */
	scx_ops_disable(SCX_EXIT_ERROR);
	kthread_flush_work(&scx_ops_disable_work);
	return ret;
}

/********************************************************************************
 * bpf_struct_ops plumbing.
 */
#include <linux/bpf_verifier.h>
#include <linux/bpf.h>
#include <linux/btf.h>

extern struct btf *btf_vmlinux;
static const struct btf_type *task_struct_type;
static u32 task_struct_type_id;

/* Make the 2nd argument of .dispatch a pointer that can be NULL. */
static bool promote_dispatch_2nd_arg(int off, int size,
				     enum bpf_access_type type,
				     const struct bpf_prog *prog,
				     struct bpf_insn_access_aux *info)
{
	struct btf *btf = bpf_get_btf_vmlinux();
	const struct bpf_struct_ops_desc *st_ops_desc;
	const struct btf_member *member;
	const struct btf_type *t;
	u32 btf_id, member_idx;
	const char *mname;

	/* btf_id should be the type id of struct sched_ext_ops */
	btf_id = prog->aux->attach_btf_id;
	st_ops_desc = bpf_struct_ops_find(btf, btf_id);
	if (!st_ops_desc)
		return false;

	/* BTF type of struct sched_ext_ops */
	t = st_ops_desc->type;

	member_idx = prog->expected_attach_type;
	if (member_idx >= btf_type_vlen(t))
		return false;

	/*
	 * Get the member name of this struct_ops program, which corresponds to
	 * a field in struct sched_ext_ops. For example, the member name of the
	 * dispatch struct_ops program (callback) is "dispatch".
	 */
	member = &btf_type_member(t)[member_idx];
	mname = btf_name_by_offset(btf_vmlinux, member->name_off);

	/*
	 * Check if it is the second argument of the function pointer at
	 * "dispatch" in struct sched_ext_ops. The arguments of struct_ops
	 * operators are sequential and 64-bit, so the second argument is at
	 * offset sizeof(__u64).
<<<<<<< HEAD
         */
	if (strcmp(mname, "dispatch") == 0 && off == sizeof(__u64)) {
=======
	 */
	if (strcmp(mname, "dispatch") == 0 &&
	    off == sizeof(__u64)) {
>>>>>>> a9e80ffb
		/*
		 * The value is a pointer to a type (struct task_struct) given
		 * by a BTF ID (PTR_TO_BTF_ID). It is trusted (PTR_TRUSTED),
		 * however, can be a NULL (PTR_MAYBE_NULL). The BPF program
		 * should check the pointer to make sure it is not NULL before
		 * using it, or the verifier will reject the program.
		 *
		 * Longer term, this is something that should be addressed by
		 * BTF, and be fully contained within the verifier.
<<<<<<< HEAD
                 */
=======
		 */
>>>>>>> a9e80ffb
		info->reg_type = PTR_MAYBE_NULL | PTR_TO_BTF_ID | PTR_TRUSTED;
		info->btf = btf_vmlinux;
		info->btf_id = task_struct_type_id;

		return true;
	}

	return false;
}

static bool bpf_scx_is_valid_access(int off, int size,
				    enum bpf_access_type type,
				    const struct bpf_prog *prog,
				    struct bpf_insn_access_aux *info)
{
	if (type != BPF_READ)
		return false;
	if (promote_dispatch_2nd_arg(off, size, type, prog, info))
		return true;
	if (off < 0 || off >= sizeof(__u64) * MAX_BPF_FUNC_ARGS)
		return false;
	if (off % size != 0)
		return false;

	return btf_ctx_access(off, size, type, prog, info);
}

static int bpf_scx_btf_struct_access(struct bpf_verifier_log *log,
				     const struct bpf_reg_state *reg, int off,
				     int size)
{
	const struct btf_type *t;

	t = btf_type_by_id(reg->btf, reg->btf_id);
	if (t == task_struct_type) {
		if (off >= offsetof(struct task_struct, scx.slice) &&
		    off + size <= offsetofend(struct task_struct, scx.slice))
			return SCALAR_VALUE;
		if (off >= offsetof(struct task_struct, scx.dsq_vtime) &&
		    off + size <=
			    offsetofend(struct task_struct, scx.dsq_vtime))
			return SCALAR_VALUE;
		if (off >= offsetof(struct task_struct, scx.disallow) &&
		    off + size <= offsetofend(struct task_struct, scx.disallow))
			return SCALAR_VALUE;
	}

	return -EACCES;
}

static const struct bpf_func_proto *
bpf_scx_get_func_proto(enum bpf_func_id func_id, const struct bpf_prog *prog)
{
	switch (func_id) {
	case BPF_FUNC_task_storage_get:
		return &bpf_task_storage_get_proto;
	case BPF_FUNC_task_storage_delete:
		return &bpf_task_storage_delete_proto;
	case BPF_FUNC_schedule:
		return &bpf_schedule_proto;
	default:
		return bpf_base_func_proto(func_id, prog);
	}
}

const struct bpf_verifier_ops bpf_scx_verifier_ops = {
	.get_func_proto = bpf_scx_get_func_proto,
	.is_valid_access = bpf_scx_is_valid_access,
	.btf_struct_access = bpf_scx_btf_struct_access,
};

static int bpf_scx_init_member(const struct btf_type *t,
			       const struct btf_member *member, void *kdata,
			       const void *udata)
{
	const struct sched_ext_ops *uops = udata;
	struct sched_ext_ops *ops = kdata;
	u32 moff = __btf_member_bit_offset(t, member) / 8;
	int ret;

	switch (moff) {
	case offsetof(struct sched_ext_ops, dispatch_max_batch):
		if (*(u32 *)(udata + moff) > INT_MAX)
			return -E2BIG;
		ops->dispatch_max_batch = *(u32 *)(udata + moff);
		return 1;
	case offsetof(struct sched_ext_ops, flags):
		if (*(u64 *)(udata + moff) & ~SCX_OPS_ALL_FLAGS)
			return -EINVAL;
		ops->flags = *(u64 *)(udata + moff);
		return 1;
	case offsetof(struct sched_ext_ops, name):
		ret = bpf_obj_name_cpy(ops->name, uops->name,
				       sizeof(ops->name));
		if (ret < 0)
			return ret;
		if (ret == 0)
			return -EINVAL;
		return 1;
	case offsetof(struct sched_ext_ops, timeout_ms):
		if (msecs_to_jiffies(*(u32 *)(udata + moff)) >
		    SCX_WATCHDOG_MAX_TIMEOUT)
			return -E2BIG;
		ops->timeout_ms = *(u32 *)(udata + moff);
		return 1;
	}

	return 0;
}

static int bpf_scx_check_member(const struct btf_type *t,
				const struct btf_member *member,
				const struct bpf_prog *prog)
{
	u32 moff = __btf_member_bit_offset(t, member) / 8;

	switch (moff) {
	case offsetof(struct sched_ext_ops, init_task):
#ifdef CONFIG_EXT_GROUP_SCHED
	case offsetof(struct sched_ext_ops, cgroup_init):
	case offsetof(struct sched_ext_ops, cgroup_exit):
	case offsetof(struct sched_ext_ops, cgroup_prep_move):
#endif
	case offsetof(struct sched_ext_ops, init):
	case offsetof(struct sched_ext_ops, exit):
		break;
	default:
		if (prog->aux->sleepable)
			return -EINVAL;
	}

	return 0;
}

static int bpf_scx_reg(void *kdata)
{
	return scx_ops_enable(kdata);
}

static void bpf_scx_unreg(void *kdata)
{
	scx_ops_disable(SCX_EXIT_UNREG);
	kthread_flush_work(&scx_ops_disable_work);
}

static int bpf_scx_init(struct btf *btf)
{
	u32 type_id;

	type_id = btf_find_by_name_kind(btf, "task_struct", BTF_KIND_STRUCT);
	if (type_id < 0)
		return -EINVAL;
	task_struct_type = btf_type_by_id(btf, type_id);
	task_struct_type_id = type_id;

	return 0;
}

static int bpf_scx_update(void *kdata, void *old_kdata)
{
	/*
	 * sched_ext does not support updating the actively-loaded BPF
	 * scheduler, as registering a BPF scheduler can always fail if the
	 * scheduler returns an error code for e.g. ops.init(), ops.init_task(),
	 * etc. Similarly, we can always race with unregistration happening
	 * elsewhere, such as with sysrq.
	 */
	return -EOPNOTSUPP;
}

static int bpf_scx_validate(void *kdata)
{
	return 0;
}

static s32 select_cpu_stub(struct task_struct *p, s32 prev_cpu, u64 wake_flags)
{
	return -EINVAL;
}
static void enqueue_stub(struct task_struct *p, u64 enq_flags)
{
}
static void dequeue_stub(struct task_struct *p, u64 enq_flags)
{
}
static void dispatch_stub(s32 prev_cpu, struct task_struct *p)
{
}
static void runnable_stub(struct task_struct *p, u64 enq_flags)
{
}
static void running_stub(struct task_struct *p)
{
}
static void stopping_stub(struct task_struct *p, bool runnable)
{
}
static void quiescent_stub(struct task_struct *p, u64 deq_flags)
{
}
static bool yield_stub(struct task_struct *from, struct task_struct *to)
{
	return false;
}
static bool core_sched_before_stub(struct task_struct *a, struct task_struct *b)
{
	return false;
}
static void set_weight_stub(struct task_struct *p, u32 weight)
{
}
static void set_cpumask_stub(struct task_struct *p, const struct cpumask *mask)
{
}
static void update_idle_stub(s32 cpu, bool idle)
{
}
static void cpu_acquire_stub(s32 cpu, struct scx_cpu_acquire_args *args)
{
}
static void cpu_release_stub(s32 cpu, struct scx_cpu_release_args *args)
{
}
static s32 init_task_stub(struct task_struct *p,
			  struct scx_init_task_args *args)
{
	return -EINVAL;
}
static void exit_task_stub(struct task_struct *p,
			   struct scx_exit_task_args *args)
{
}
static void enable_stub(struct task_struct *p)
{
}
static void disable_stub(struct task_struct *p)
{
}
#ifdef CONFIG_EXT_GROUP_SCHED
static s32 cgroup_init_stub(struct cgroup *cgrp,
			    struct scx_cgroup_init_args *args)
{
	return -EINVAL;
}
static void cgroup_exit_stub(struct cgroup *cgrp)
{
}
static s32 cgroup_prep_move_stub(struct task_struct *p, struct cgroup *from,
				 struct cgroup *to)
{
	return -EINVAL;
}
static void cgroup_move_stub(struct task_struct *p, struct cgroup *from,
			     struct cgroup *to)
{
}
static void cgroup_cancel_move_stub(struct task_struct *p, struct cgroup *from,
				    struct cgroup *to)
{
}
static void cgroup_set_weight_stub(struct cgroup *cgrp, u32 weight)
{
}
#endif
static void cpu_online_stub(s32 cpu)
{
}
static void cpu_offline_stub(s32 cpu)
{
}
static s32 init_stub(void)
{
	return -EINVAL;
}
static void exit_stub(struct scx_exit_info *info)
{
}

static struct sched_ext_ops __bpf_ops_sched_ext_ops = {
	.select_cpu = select_cpu_stub,
	.enqueue = enqueue_stub,
	.dequeue = dequeue_stub,
	.dispatch = dispatch_stub,
	.runnable = runnable_stub,
	.running = running_stub,
	.stopping = stopping_stub,
	.quiescent = quiescent_stub,
	.yield = yield_stub,
	.core_sched_before = core_sched_before_stub,
	.set_weight = set_weight_stub,
	.set_cpumask = set_cpumask_stub,
	.update_idle = update_idle_stub,
	.cpu_acquire = cpu_acquire_stub,
	.cpu_release = cpu_release_stub,
	.init_task = init_task_stub,
	.exit_task = exit_task_stub,
	.enable = enable_stub,
	.disable = disable_stub,
#ifdef CONFIG_EXT_GROUP_SCHED
	.cgroup_init = cgroup_init_stub,
	.cgroup_exit = cgroup_exit_stub,
	.cgroup_prep_move = cgroup_prep_move_stub,
	.cgroup_move = cgroup_move_stub,
	.cgroup_cancel_move = cgroup_cancel_move_stub,
	.cgroup_set_weight = cgroup_set_weight_stub,
#endif
	.cpu_online = cpu_online_stub,
	.cpu_offline = cpu_offline_stub,
	.init = init_stub,
	.exit = exit_stub,
};

static struct bpf_struct_ops bpf_sched_ext_ops = {
	.verifier_ops = &bpf_scx_verifier_ops,
	.reg = bpf_scx_reg,
	.unreg = bpf_scx_unreg,
	.check_member = bpf_scx_check_member,
	.init_member = bpf_scx_init_member,
	.init = bpf_scx_init,
	.update = bpf_scx_update,
	.validate = bpf_scx_validate,
	.name = "sched_ext_ops",
	.owner = THIS_MODULE,
	.cfi_stubs = &__bpf_ops_sched_ext_ops
};

/********************************************************************************
 * System integration and init.
 */

static void sysrq_handle_sched_ext_reset(u8 key)
{
	if (scx_ops_helper)
		scx_ops_disable(SCX_EXIT_SYSRQ);
	else
		pr_info("sched_ext: BPF scheduler not yet used\n");
}

static const struct sysrq_key_op sysrq_sched_ext_reset_op = {
	.handler = sysrq_handle_sched_ext_reset,
	.help_msg = "reset-sched-ext(S)",
	.action_msg = "Disable sched_ext and revert all tasks to CFS",
	.enable_mask = SYSRQ_ENABLE_RTNICE,
};

static bool can_skip_idle_kick(struct rq *rq)
{
	lockdep_assert_rq_held(rq);

	/*
	 * We can skip idle kicking if @rq is going to go through at least one
	 * full SCX scheduling cycle before going idle. Just checking whether
	 * curr is not idle is insufficient because we could be racing
	 * balance_one() trying to pull the next task from a remote rq, which
	 * may fail, and @rq may become idle afterwards.
	 *
	 * The race window is small and we don't and can't guarantee that @rq is
	 * only kicked while idle anyway. Skip only when sure.
	 */
	return !is_idle_task(rq->curr) && !(rq->scx.flags & SCX_RQ_BALANCING);
}

static bool kick_one_cpu(s32 cpu, struct rq *this_rq, unsigned long *pseqs)
{
	struct rq *rq = cpu_rq(cpu);
	struct scx_rq *this_scx = &this_rq->scx;
	bool should_wait = false;
	unsigned long flags;

	raw_spin_rq_lock_irqsave(rq, flags);

	/*
	 * During CPU hotplug, a CPU may depend on kicking itself to make
	 * forward progress. Allow kicking self regardless of online state.
	 */
	if (cpu_online(cpu) || cpu == cpu_of(this_rq)) {
		if (cpumask_test_cpu(cpu, this_scx->cpus_to_preempt)) {
			if (rq->curr->sched_class == &ext_sched_class)
				rq->curr->scx.slice = 0;
			cpumask_clear_cpu(cpu, this_scx->cpus_to_preempt);
		}

		if (cpumask_test_cpu(cpu, this_scx->cpus_to_wait)) {
			pseqs[cpu] = rq->scx.pnt_seq;
			should_wait = true;
		}

		resched_curr(rq);
	} else {
		cpumask_clear_cpu(cpu, this_scx->cpus_to_preempt);
		cpumask_clear_cpu(cpu, this_scx->cpus_to_wait);
	}

	raw_spin_rq_unlock_irqrestore(rq, flags);

	return should_wait;
}

static void kick_one_cpu_if_idle(s32 cpu, struct rq *this_rq)
{
	struct rq *rq = cpu_rq(cpu);
	unsigned long flags;

	raw_spin_rq_lock_irqsave(rq, flags);

	if (!can_skip_idle_kick(rq) &&
	    (cpu_online(cpu) || cpu == cpu_of(this_rq)))
		resched_curr(rq);

	raw_spin_rq_unlock_irqrestore(rq, flags);
}

static void kick_cpus_irq_workfn(struct irq_work *irq_work)
{
	struct rq *this_rq = this_rq();
	struct scx_rq *this_scx = &this_rq->scx;
	unsigned long *pseqs = this_cpu_ptr(scx_kick_cpus_pnt_seqs);
	bool should_wait = false;
	s32 cpu;

	for_each_cpu(cpu, this_scx->cpus_to_kick) {
		should_wait |= kick_one_cpu(cpu, this_rq, pseqs);
		cpumask_clear_cpu(cpu, this_scx->cpus_to_kick);
		cpumask_clear_cpu(cpu, this_scx->cpus_to_kick_if_idle);
	}

	for_each_cpu(cpu, this_scx->cpus_to_kick_if_idle) {
		kick_one_cpu_if_idle(cpu, this_rq);
		cpumask_clear_cpu(cpu, this_scx->cpus_to_kick_if_idle);
	}

	if (!should_wait)
		return;

	for_each_cpu(cpu, this_scx->cpus_to_wait) {
		unsigned long *wait_pnt_seq = &cpu_rq(cpu)->scx.pnt_seq;

		if (cpu != cpu_of(this_rq)) {
			/*
			 * Pairs with smp_store_release() issued by this CPU in
			 * scx_notify_pick_next_task() on the resched path.
			 *
			 * We busy-wait here to guarantee that no other task can
			 * be scheduled on our core before the target CPU has
			 * entered the resched path.
			 */
			while (smp_load_acquire(wait_pnt_seq) == pseqs[cpu])
				cpu_relax();
		}

		cpumask_clear_cpu(cpu, this_scx->cpus_to_wait);
	}
}

/**
 * print_scx_info - print out sched_ext scheduler state
 * @log_lvl: the log level to use when printing
 * @p: target task
 *
 * If a sched_ext scheduler is enabled, print the name and state of the
 * scheduler. If @p is on sched_ext, print further information about the task.
 *
 * This function can be safely called on any task as long as the task_struct
 * itself is accessible. While safe, this function isn't synchronized and may
 * print out mixups or garbages of limited length.
 */
void print_scx_info(const char *log_lvl, struct task_struct *p)
{
	enum scx_ops_enable_state state = scx_ops_enable_state();
	const char *all = READ_ONCE(scx_switching_all) ? "+all" : "";
	char runnable_at_buf[22] = "?";
	struct sched_class *class;
	unsigned long runnable_at;

	if (state == SCX_OPS_DISABLED)
		return;

	/*
	 * Carefully check if the task was running on sched_ext, and then
	 * carefully copy the time it's been runnable, and its state.
	 */
	if (copy_from_kernel_nofault(&class, &p->sched_class, sizeof(class)) ||
	    class != &ext_sched_class) {
		printk("%sSched_ext: %s (%s%s)", log_lvl, scx_ops.name,
		       scx_ops_enable_state_str[state], all);
		return;
	}

	if (!copy_from_kernel_nofault(&runnable_at, &p->scx.runnable_at,
				      sizeof(runnable_at)))
		scnprintf(runnable_at_buf, sizeof(runnable_at_buf), "%+ldms",
			  jiffies_delta_msecs(runnable_at, jiffies));

	/* print everything onto one line to conserve console space */
	printk("%sSched_ext: %s (%s%s), task: runnable_at=%s", log_lvl,
	       scx_ops.name, scx_ops_enable_state_str[state], all,
	       runnable_at_buf);
}

static int scx_pm_handler(struct notifier_block *nb, unsigned long event,
			  void *ptr)
{
	if (!scx_enabled())
		return NOTIFY_OK;

	/*
	 * SCX schedulers often have userspace components which are sometimes
	 * involved in critial scheduling paths. PM operations involve freezing
	 * userspace which can lead to scheduling misbehaviors including stalls.
	 * Let's bypass while PM operations are in progress.
	 */
	switch (event) {
	case PM_HIBERNATION_PREPARE:
	case PM_SUSPEND_PREPARE:
	case PM_RESTORE_PREPARE:
		scx_ops_bypass(true);
		break;
	case PM_POST_HIBERNATION:
	case PM_POST_SUSPEND:
	case PM_POST_RESTORE:
		scx_ops_bypass(false);
		break;
	}

	return NOTIFY_OK;
}

static struct notifier_block scx_pm_notifier = {
	.notifier_call = scx_pm_handler,
};

void __init init_sched_ext_class(void)
{
	s32 cpu, v;

	/*
	 * The following is to prevent the compiler from optimizing out the enum
	 * definitions so that BPF scheduler implementations can use them
	 * through the generated vmlinux.h.
	 */
	WRITE_ONCE(v, SCX_WAKE_EXEC | SCX_ENQ_WAKEUP | SCX_DEQ_SLEEP |
			      SCX_TG_ONLINE | SCX_KICK_PREEMPT);

	BUG_ON(rhashtable_init(&dsq_hash, &dsq_hash_params));
	init_dsq(&scx_dsq_global, SCX_DSQ_GLOBAL);
#ifdef CONFIG_SMP
	BUG_ON(!alloc_cpumask_var(&idle_masks.cpu, GFP_KERNEL));
	BUG_ON(!alloc_cpumask_var(&idle_masks.smt, GFP_KERNEL));
#endif
	scx_kick_cpus_pnt_seqs = __alloc_percpu(
		sizeof(scx_kick_cpus_pnt_seqs[0]) * num_possible_cpus(),
		__alignof__(scx_kick_cpus_pnt_seqs[0]));
	BUG_ON(!scx_kick_cpus_pnt_seqs);

	for_each_possible_cpu(cpu) {
		struct rq *rq = cpu_rq(cpu);

		init_dsq(&rq->scx.local_dsq, SCX_DSQ_LOCAL);
		INIT_LIST_HEAD(&rq->scx.runnable_list);

		BUG_ON(!zalloc_cpumask_var(&rq->scx.cpus_to_kick, GFP_KERNEL));
		BUG_ON(!zalloc_cpumask_var(&rq->scx.cpus_to_kick_if_idle,
					   GFP_KERNEL));
		BUG_ON(!zalloc_cpumask_var(&rq->scx.cpus_to_preempt,
					   GFP_KERNEL));
		BUG_ON(!zalloc_cpumask_var(&rq->scx.cpus_to_wait, GFP_KERNEL));
		init_irq_work(&rq->scx.kick_cpus_irq_work,
			      kick_cpus_irq_workfn);
	}

	register_sysrq_key('S', &sysrq_sched_ext_reset_op);
	INIT_DELAYED_WORK(&scx_watchdog_work, scx_watchdog_workfn);
	scx_cgroup_config_knobs();
}

/********************************************************************************
 * Helpers that can be called from the BPF scheduler.
 */
#include <linux/btf_ids.h>

__bpf_kfunc_start_defs();

/**
 * scx_bpf_switch_all - Switch all tasks into SCX
 *
 * Switch all existing and future non-dl/rt tasks to SCX. This can only be
 * called from ops.init(), and actual switching is performed asynchronously.
 */
__bpf_kfunc void scx_bpf_switch_all(void)
{
	if (!scx_kf_allowed(SCX_KF_INIT))
		return;

	scx_switch_all_req = true;
}

BTF_KFUNCS_START(scx_kfunc_ids_init)
BTF_ID_FLAGS(func, scx_bpf_switch_all)
BTF_KFUNCS_END(scx_kfunc_ids_init)

static const struct btf_kfunc_id_set scx_kfunc_set_init = {
	.owner = THIS_MODULE,
	.set = &scx_kfunc_ids_init,
};

/**
 * scx_bpf_create_dsq - Create a custom DSQ
 * @dsq_id: DSQ to create
 * @node: NUMA node to allocate from
 *
 * Create a custom DSQ identified by @dsq_id. Can be called from ops.init(),
 * ops.init_task(), ops.cgroup_init() and ops.cgroup_prep_move().
 */
__bpf_kfunc s32 scx_bpf_create_dsq(u64 dsq_id, s32 node)
{
	if (!scx_kf_allowed(SCX_KF_INIT | SCX_KF_SLEEPABLE))
		return -EINVAL;

	if (unlikely(node >= (int)nr_node_ids ||
		     (node < 0 && node != NUMA_NO_NODE)))
		return -EINVAL;
	return PTR_ERR_OR_ZERO(create_dsq(dsq_id, node));
}

BTF_KFUNCS_START(scx_kfunc_ids_sleepable)
BTF_ID_FLAGS(func, scx_bpf_create_dsq, KF_SLEEPABLE)
BTF_KFUNCS_END(scx_kfunc_ids_sleepable)

static const struct btf_kfunc_id_set scx_kfunc_set_sleepable = {
	.owner = THIS_MODULE,
	.set = &scx_kfunc_ids_sleepable,
};

__bpf_kfunc_end_defs();

static bool scx_dispatch_preamble(struct task_struct *p, u64 enq_flags)
{
	if (!scx_kf_allowed(SCX_KF_ENQUEUE | SCX_KF_DISPATCH))
		return false;

	lockdep_assert_irqs_disabled();

	if (unlikely(!p)) {
		scx_ops_error("called with NULL task");
		return false;
	}

	if (unlikely(enq_flags & __SCX_ENQ_INTERNAL_MASK)) {
		scx_ops_error("invalid enq_flags 0x%llx", enq_flags);
		return false;
	}

	return true;
}

static void scx_dispatch_commit(struct task_struct *p, u64 dsq_id,
				u64 enq_flags)
{
	struct task_struct *ddsp_task;
	int idx;

	ddsp_task = __this_cpu_read(direct_dispatch_task);
	if (ddsp_task) {
		mark_direct_dispatch(ddsp_task, p, dsq_id, enq_flags);
		return;
	}

	idx = __this_cpu_read(scx_dsp_ctx.buf_cursor);
	if (unlikely(idx >= scx_dsp_max_batch)) {
		scx_ops_error("dispatch buffer overflow");
		return;
	}

	this_cpu_ptr(scx_dsp_buf)[idx] = (struct scx_dsp_buf_ent){
		.task = p,
		.qseq = atomic_long_read(&p->scx.ops_state) &
			SCX_OPSS_QSEQ_MASK,
		.dsq_id = dsq_id,
		.enq_flags = enq_flags,
	};
	__this_cpu_inc(scx_dsp_ctx.buf_cursor);
}

__bpf_kfunc_start_defs();

/**
 * scx_bpf_dispatch - Dispatch a task into the FIFO queue of a DSQ
 * @p: task_struct to dispatch
 * @dsq_id: DSQ to dispatch to
 * @slice: duration @p can run for in nsecs
 * @enq_flags: SCX_ENQ_*
 *
 * Dispatch @p into the FIFO queue of the DSQ identified by @dsq_id. It is safe
 * to call this function spuriously. Can be called from ops.enqueue(),
 * ops.select_cpu(), and ops.dispatch().
 *
 * When called from ops.select_cpu() or ops.enqueue(), it's for direct dispatch
 * and @p must match the task being enqueued. Also, %SCX_DSQ_LOCAL_ON can't be
 * used to target the local DSQ of a CPU other than the enqueueing one. Use
 * ops.select_cpu() to be on the target CPU in the first place.
 *
 * When called from ops.select_cpu(), @enq_flags and @dsp_id are stored, and @p
 * will be directly dispatched to the corresponding dispatch queue after
 * ops.select_cpu() returns. If @p is dispatched to SCX_DSQ_LOCAL, it will be
 * dispatched to the local DSQ of the CPU returned by ops.select_cpu().
 * @enq_flags are OR'd with the enqueue flags on the enqueue path before the
 * task is dispatched.
 *
 * When called from ops.dispatch(), there are no restrictions on @p or @dsq_id
 * and this function can be called upto ops.dispatch_max_batch times to dispatch
 * multiple tasks. scx_bpf_dispatch_nr_slots() returns the number of the
 * remaining slots. scx_bpf_consume() flushes the batch and resets the counter.
 *
 * This function doesn't have any locking restrictions and may be called under
 * BPF locks (in the future when BPF introduces more flexible locking).
 *
 * @p is allowed to run for @slice. The scheduling path is triggered on slice
 * exhaustion. If zero, the current residual slice is maintained. If
 * %SCX_SLICE_INF, @p never expires and the BPF scheduler must kick the CPU with
 * scx_bpf_kick_cpu() to trigger scheduling.
 */
__bpf_kfunc void scx_bpf_dispatch(struct task_struct *p, u64 dsq_id, u64 slice,
				  u64 enq_flags)
{
	if (!scx_dispatch_preamble(p, enq_flags))
		return;

	if (slice)
		p->scx.slice = slice;
	else
		p->scx.slice = p->scx.slice ?: 1;

	scx_dispatch_commit(p, dsq_id, enq_flags);
}

/**
 * scx_bpf_dispatch_vtime - Dispatch a task into the vtime priority queue of a DSQ
 * @p: task_struct to dispatch
 * @dsq_id: DSQ to dispatch to
 * @slice: duration @p can run for in nsecs
 * @vtime: @p's ordering inside the vtime-sorted queue of the target DSQ
 * @enq_flags: SCX_ENQ_*
 *
 * Dispatch @p into the vtime priority queue of the DSQ identified by @dsq_id.
 * Tasks queued into the priority queue are ordered by @vtime and always
 * consumed after the tasks in the FIFO queue. All other aspects are identical
 * to scx_bpf_dispatch().
 *
 * @vtime ordering is according to time_before64() which considers wrapping. A
 * numerically larger vtime may indicate an earlier position in the ordering and
 * vice-versa.
 */
__bpf_kfunc void scx_bpf_dispatch_vtime(struct task_struct *p, u64 dsq_id,
					u64 slice, u64 vtime, u64 enq_flags)
{
	if (!scx_dispatch_preamble(p, enq_flags))
		return;

	if (slice)
		p->scx.slice = slice;
	else
		p->scx.slice = p->scx.slice ?: 1;

	p->scx.dsq_vtime = vtime;

	scx_dispatch_commit(p, dsq_id, enq_flags | SCX_ENQ_DSQ_PRIQ);
}

BTF_KFUNCS_START(scx_kfunc_ids_enqueue_dispatch)
BTF_ID_FLAGS(func, scx_bpf_dispatch, KF_RCU)
BTF_ID_FLAGS(func, scx_bpf_dispatch_vtime, KF_RCU)
BTF_KFUNCS_END(scx_kfunc_ids_enqueue_dispatch)

static const struct btf_kfunc_id_set scx_kfunc_set_enqueue_dispatch = {
	.owner = THIS_MODULE,
	.set = &scx_kfunc_ids_enqueue_dispatch,
};

/**
 * scx_bpf_dispatch_nr_slots - Return the number of remaining dispatch slots
 *
 * Can only be called from ops.dispatch().
 */
__bpf_kfunc u32 scx_bpf_dispatch_nr_slots(void)
{
	if (!scx_kf_allowed(SCX_KF_DISPATCH))
		return 0;

	return scx_dsp_max_batch - __this_cpu_read(scx_dsp_ctx.buf_cursor);
}

/**
 * scx_bpf_dispatch_cancel - Cancel the latest dispatch
 *
 * Cancel the latest dispatch. Can be called multiple times to cancel further
 * dispatches. Can only be called from ops.dispatch().
 */
__bpf_kfunc void scx_bpf_dispatch_cancel(void)
{
	struct scx_dsp_ctx *dspc = this_cpu_ptr(&scx_dsp_ctx);

	if (!scx_kf_allowed(SCX_KF_DISPATCH))
		return;

	if (dspc->buf_cursor > 0)
		dspc->buf_cursor--;
	else
		scx_ops_error("dispatch buffer underflow");
}

/**
 * scx_bpf_consume - Transfer a task from a DSQ to the current CPU's local DSQ
 * @dsq_id: DSQ to consume
 *
 * Consume a task from the non-local DSQ identified by @dsq_id and transfer it
 * to the current CPU's local DSQ for execution. Can only be called from
 * ops.dispatch().
 *
 * This function flushes the in-flight dispatches from scx_bpf_dispatch() before
 * trying to consume the specified DSQ. It may also grab rq locks and thus can't
 * be called under any BPF locks.
 *
 * Returns %true if a task has been consumed, %false if there isn't any task to
 * consume.
 */
__bpf_kfunc bool scx_bpf_consume(u64 dsq_id)
{
	struct scx_dsp_ctx *dspc = this_cpu_ptr(&scx_dsp_ctx);
	struct scx_dispatch_q *dsq;

	if (!scx_kf_allowed(SCX_KF_DISPATCH))
		return false;

	flush_dispatch_buf(dspc->rq, dspc->rf);

	dsq = find_non_local_dsq(dsq_id);
	if (unlikely(!dsq)) {
		scx_ops_error("invalid DSQ ID 0x%016llx", dsq_id);
		return false;
	}

	if (consume_dispatch_q(dspc->rq, dspc->rf, dsq)) {
		/*
		 * A successfully consumed task can be dequeued before it starts
		 * running while the CPU is trying to migrate other dispatched
		 * tasks. Bump nr_tasks to tell balance_scx() to retry on empty
		 * local DSQ.
		 */
		dspc->nr_tasks++;
		return true;
	} else {
		return false;
	}
}

BTF_KFUNCS_START(scx_kfunc_ids_dispatch)
BTF_ID_FLAGS(func, scx_bpf_dispatch_nr_slots)
BTF_ID_FLAGS(func, scx_bpf_dispatch_cancel)
BTF_ID_FLAGS(func, scx_bpf_consume)
BTF_KFUNCS_END(scx_kfunc_ids_dispatch)

static const struct btf_kfunc_id_set scx_kfunc_set_dispatch = {
	.owner = THIS_MODULE,
	.set = &scx_kfunc_ids_dispatch,
};

/**
 * scx_bpf_reenqueue_local - Re-enqueue tasks on a local DSQ
 *
 * Iterate over all of the tasks currently enqueued on the local DSQ of the
 * caller's CPU, and re-enqueue them in the BPF scheduler. Returns the number of
 * processed tasks. Can only be called from ops.cpu_release().
 */
__bpf_kfunc u32 scx_bpf_reenqueue_local(void)
{
	u32 nr_enqueued, i;
	struct rq *rq;
	struct scx_rq *scx_rq;

	if (!scx_kf_allowed(SCX_KF_CPU_RELEASE))
		return 0;

	rq = cpu_rq(smp_processor_id());
	lockdep_assert_rq_held(rq);
	scx_rq = &rq->scx;

	/*
	 * Get the number of tasks on the local DSQ before iterating over it to
	 * pull off tasks. The enqueue callback below can signal that it wants
	 * the task to stay on the local DSQ, and we want to prevent the BPF
	 * scheduler from causing us to loop indefinitely.
	 */
	nr_enqueued = scx_rq->local_dsq.nr;
	for (i = 0; i < nr_enqueued; i++) {
		struct task_struct *p;

		p = first_local_task(rq);
		WARN_ON_ONCE(atomic_long_read(&p->scx.ops_state) !=
			     SCX_OPSS_NONE);
		WARN_ON_ONCE(!(p->scx.flags & SCX_TASK_QUEUED));
		WARN_ON_ONCE(p->scx.holding_cpu != -1);
		dispatch_dequeue(scx_rq, p);
		do_enqueue_task(rq, p, SCX_ENQ_REENQ, -1);
	}

	return nr_enqueued;
}

BTF_KFUNCS_START(scx_kfunc_ids_cpu_release)
BTF_ID_FLAGS(func, scx_bpf_reenqueue_local)
BTF_KFUNCS_END(scx_kfunc_ids_cpu_release)

static const struct btf_kfunc_id_set scx_kfunc_set_cpu_release = {
	.owner = THIS_MODULE,
	.set = &scx_kfunc_ids_cpu_release,
};

/**
 * scx_bpf_kick_cpu - Trigger reschedule on a CPU
 * @cpu: cpu to kick
 * @flags: %SCX_KICK_* flags
 *
 * Kick @cpu into rescheduling. This can be used to wake up an idle CPU or
 * trigger rescheduling on a busy CPU. This can be called from any online
 * scx_ops operation and the actual kicking is performed asynchronously through
 * an irq work.
 */
__bpf_kfunc void scx_bpf_kick_cpu(s32 cpu, u64 flags)
{
	struct rq *this_rq;
	unsigned long irq_flags;

	if (!ops_cpu_valid(cpu)) {
		scx_ops_error("invalid cpu %d", cpu);
		return;
	}

	/*
	 * While bypassing for PM ops, IRQ handling may not be online which can
	 * lead to irq_work_queue() malfunction such as infinite busy wait for
	 * IRQ status update. Suppress kicking.
	 */
	if (scx_ops_bypassing())
		return;

	local_irq_save(irq_flags);

	this_rq = this_rq();

	/*
	 * Actual kicking is bounced to kick_cpus_irq_workfn() to avoid nesting
	 * rq locks. We can probably be smarter and avoid bouncing if called
	 * from ops which don't hold a rq lock.
	 */
	if (flags & SCX_KICK_IDLE) {
		struct rq *target_rq = cpu_rq(cpu);

		if (unlikely(flags & (SCX_KICK_PREEMPT | SCX_KICK_WAIT)))
			scx_ops_error(
				"PREEMPT/WAIT cannot be used with SCX_KICK_IDLE");

		if (raw_spin_rq_trylock(target_rq)) {
			if (can_skip_idle_kick(target_rq)) {
				raw_spin_rq_unlock(target_rq);
				goto out;
			}
			raw_spin_rq_unlock(target_rq);
		}
		cpumask_set_cpu(cpu, this_rq->scx.cpus_to_kick_if_idle);
	} else {
		cpumask_set_cpu(cpu, this_rq->scx.cpus_to_kick);

		if (flags & SCX_KICK_PREEMPT)
			cpumask_set_cpu(cpu, this_rq->scx.cpus_to_preempt);
		if (flags & SCX_KICK_WAIT)
			cpumask_set_cpu(cpu, this_rq->scx.cpus_to_wait);
	}

	irq_work_queue(&this_rq->scx.kick_cpus_irq_work);
out:
	local_irq_restore(irq_flags);
}
NOKPROBE_SYMBOL(scx_bpf_kick_cpu);

BPF_CALL_0(bpf_schedule)
{
	scx_bpf_kick_cpu(smp_processor_id(), SCX_KICK_PREEMPT);
	return 0;
}

const struct bpf_func_proto bpf_schedule_proto = {
	.func = bpf_schedule,
	.gpl_only = false,
	.ret_type = RET_VOID,
};

/**
 * scx_bpf_dsq_nr_queued - Return the number of queued tasks
 * @dsq_id: id of the DSQ
 *
 * Return the number of tasks in the DSQ matching @dsq_id. If not found,
 * -%ENOENT is returned. Can be called from any non-sleepable online scx_ops
 * operations.
 */
__bpf_kfunc s32 scx_bpf_dsq_nr_queued(u64 dsq_id)
{
	struct scx_dispatch_q *dsq;

	lockdep_assert(rcu_read_lock_any_held());

	if (dsq_id == SCX_DSQ_LOCAL) {
		return this_rq()->scx.local_dsq.nr;
	} else if ((dsq_id & SCX_DSQ_LOCAL_ON) == SCX_DSQ_LOCAL_ON) {
		s32 cpu = dsq_id & SCX_DSQ_LOCAL_CPU_MASK;

		if (ops_cpu_valid(cpu))
			return cpu_rq(cpu)->scx.local_dsq.nr;
	} else {
		dsq = find_non_local_dsq(dsq_id);
		if (dsq)
			return dsq->nr;
	}
	return -ENOENT;
}

/**
 * scx_bpf_test_and_clear_cpu_idle - Test and clear @cpu's idle state
 * @cpu: cpu to test and clear idle for
 *
 * Returns %true if @cpu was idle and its idle state was successfully cleared.
 * %false otherwise.
 *
 * Unavailable if ops.update_idle() is implemented and
 * %SCX_OPS_KEEP_BUILTIN_IDLE is not set.
 */
__bpf_kfunc bool scx_bpf_test_and_clear_cpu_idle(s32 cpu)
{
	if (!static_branch_likely(&scx_builtin_idle_enabled)) {
		scx_ops_error("built-in idle tracking is disabled");
		return false;
	}

	if (ops_cpu_valid(cpu))
		return test_and_clear_cpu_idle(cpu);
	else
		return false;
}

/**
 * scx_bpf_pick_idle_cpu - Pick and claim an idle cpu
 * @cpus_allowed: Allowed cpumask
 * @flags: %SCX_PICK_IDLE_CPU_* flags
 *
 * Pick and claim an idle cpu in @cpus_allowed. Returns the picked idle cpu
 * number on success. -%EBUSY if no matching cpu was found.
 *
 * Idle CPU tracking may race against CPU scheduling state transitions. For
 * example, this function may return -%EBUSY as CPUs are transitioning into the
 * idle state. If the caller then assumes that there will be dispatch events on
 * the CPUs as they were all busy, the scheduler may end up stalling with CPUs
 * idling while there are pending tasks. Use scx_bpf_pick_any_cpu() and
 * scx_bpf_kick_cpu() to guarantee that there will be at least one dispatch
 * event in the near future.
 *
 * Unavailable if ops.update_idle() is implemented and
 * %SCX_OPS_KEEP_BUILTIN_IDLE is not set.
 */
__bpf_kfunc s32 scx_bpf_pick_idle_cpu(const struct cpumask *cpus_allowed,
				      u64 flags)
{
	if (!static_branch_likely(&scx_builtin_idle_enabled)) {
		scx_ops_error("built-in idle tracking is disabled");
		return -EBUSY;
	}

	return scx_pick_idle_cpu(cpus_allowed, flags);
}

/**
 * scx_bpf_pick_any_cpu - Pick and claim an idle cpu if available or pick any CPU
 * @cpus_allowed: Allowed cpumask
 * @flags: %SCX_PICK_IDLE_CPU_* flags
 *
 * Pick and claim an idle cpu in @cpus_allowed. If none is available, pick any
 * CPU in @cpus_allowed. Guaranteed to succeed and returns the picked idle cpu
 * number if @cpus_allowed is not empty. -%EBUSY is returned if @cpus_allowed is
 * empty.
 *
 * If ops.update_idle() is implemented and %SCX_OPS_KEEP_BUILTIN_IDLE is not
 * set, this function can't tell which CPUs are idle and will always pick any
 * CPU.
 */
__bpf_kfunc s32 scx_bpf_pick_any_cpu(const struct cpumask *cpus_allowed,
				     u64 flags)
{
	s32 cpu;

	if (static_branch_likely(&scx_builtin_idle_enabled)) {
		cpu = scx_pick_idle_cpu(cpus_allowed, flags);
		if (cpu >= 0)
			return cpu;
	}

	cpu = cpumask_any_distribute(cpus_allowed);
	if (cpu < nr_cpu_ids)
		return cpu;
	else
		return -EBUSY;
}

/**
 * scx_bpf_get_idle_cpumask - Get a referenced kptr to the idle-tracking
 * per-CPU cpumask.
 *
 * Returns NULL if idle tracking is not enabled, or running on a UP kernel.
 */
__bpf_kfunc const struct cpumask *scx_bpf_get_idle_cpumask(void)
{
	if (!static_branch_likely(&scx_builtin_idle_enabled)) {
		scx_ops_error("built-in idle tracking is disabled");
		return cpu_none_mask;
	}

#ifdef CONFIG_SMP
	return idle_masks.cpu;
#else
	return cpu_none_mask;
#endif
}

/**
 * scx_bpf_get_idle_smtmask - Get a referenced kptr to the idle-tracking,
 * per-physical-core cpumask. Can be used to determine if an entire physical
 * core is free.
 *
 * Returns NULL if idle tracking is not enabled, or running on a UP kernel.
 */
__bpf_kfunc const struct cpumask *scx_bpf_get_idle_smtmask(void)
{
	if (!static_branch_likely(&scx_builtin_idle_enabled)) {
		scx_ops_error("built-in idle tracking is disabled");
		return cpu_none_mask;
	}

#ifdef CONFIG_SMP
	if (sched_smt_active())
		return idle_masks.smt;
	else
		return idle_masks.cpu;
#else
	return cpu_none_mask;
#endif
}

/**
 * scx_bpf_put_idle_cpumask - Release a previously acquired referenced kptr to
 * either the percpu, or SMT idle-tracking cpumask.
 */
__bpf_kfunc void scx_bpf_put_idle_cpumask(const struct cpumask *idle_mask)
{
	/*
	 * Empty function body because we aren't actually acquiring or
	 * releasing a reference to a global idle cpumask, which is read-only
	 * in the caller and is never released. The acquire / release semantics
	 * here are just used to make the cpumask is a trusted pointer in the
	 * caller.
	 */
}

struct scx_bpf_error_bstr_bufs {
	u64 data[MAX_BPRINTF_VARARGS];
	char msg[SCX_EXIT_MSG_LEN];
};

static DEFINE_PER_CPU(struct scx_bpf_error_bstr_bufs, scx_bpf_error_bstr_bufs);

/**
 * scx_bpf_error_bstr - Indicate fatal error
 * @fmt: error message format string
 * @data: format string parameters packaged using ___bpf_fill() macro
 * @data__sz: @data len, must end in '__sz' for the verifier
 *
 * Indicate that the BPF scheduler encountered a fatal error and initiate ops
 * disabling.
 */
__bpf_kfunc void scx_bpf_error_bstr(char *fmt, unsigned long long *data,
				    u32 data__sz)
{
	struct bpf_bprintf_data bprintf_data = { .get_bin_args = true };
	struct scx_bpf_error_bstr_bufs *bufs;
	unsigned long flags;
	int ret;

	local_irq_save(flags);
	bufs = this_cpu_ptr(&scx_bpf_error_bstr_bufs);

	if (data__sz % 8 || data__sz > MAX_BPRINTF_VARARGS * 8 ||
	    (data__sz && !data)) {
		scx_ops_error("invalid data=%p and data__sz=%u", (void *)data,
			      data__sz);
		goto out_restore;
	}

	ret = copy_from_kernel_nofault(bufs->data, data, data__sz);
	if (ret) {
		scx_ops_error("failed to read data fields (%d)", ret);
		goto out_restore;
	}

	ret = bpf_bprintf_prepare(fmt, UINT_MAX, bufs->data, data__sz / 8,
				  &bprintf_data);
	if (ret < 0) {
		scx_ops_error("failed to format prepration (%d)", ret);
		goto out_restore;
	}

	ret = bstr_printf(bufs->msg, sizeof(bufs->msg), fmt,
			  bprintf_data.bin_args);
	bpf_bprintf_cleanup(&bprintf_data);
	if (ret < 0) {
		scx_ops_error("scx_ops_error(\"%s\", %p, %u) failed to format",
			      fmt, data, data__sz);
		goto out_restore;
	}

	scx_ops_error_kind(SCX_EXIT_ERROR_BPF, "%s", bufs->msg);
out_restore:
	local_irq_restore(flags);
}

/**
 * scx_bpf_destroy_dsq - Destroy a custom DSQ
 * @dsq_id: DSQ to destroy
 *
 * Destroy the custom DSQ identified by @dsq_id. Only DSQs created with
 * scx_bpf_create_dsq() can be destroyed. The caller must ensure that the DSQ is
 * empty and no further tasks are dispatched to it. Ignored if called on a DSQ
 * which doesn't exist. Can be called from any online scx_ops operations.
 */
__bpf_kfunc void scx_bpf_destroy_dsq(u64 dsq_id)
{
	destroy_dsq(dsq_id);
}

/**
 * scx_bpf_task_running - Is task currently running?
 * @p: task of interest
 */
__bpf_kfunc bool scx_bpf_task_running(const struct task_struct *p)
{
	return task_rq(p)->curr == p;
}

/**
 * scx_bpf_task_cpu - CPU a task is currently associated with
 * @p: task of interest
 */
__bpf_kfunc s32 scx_bpf_task_cpu(const struct task_struct *p)
{
	return task_cpu(p);
}

/**
 * scx_bpf_task_cgroup - Return the sched cgroup of a task
 * @p: task of interest
 *
 * @p->sched_task_group->css.cgroup represents the cgroup @p is associated with
 * from the scheduler's POV. SCX operations should use this function to
 * determine @p's current cgroup as, unlike following @p->cgroups,
 * @p->sched_task_group is protected by @p's rq lock and thus atomic w.r.t. all
 * rq-locked operations. Can be called on the parameter tasks of rq-locked
 * operations. The restriction guarantees that @p's rq is locked by the caller.
 */
#ifdef CONFIG_CGROUP_SCHED
__bpf_kfunc struct cgroup *scx_bpf_task_cgroup(struct task_struct *p)
{
	struct task_group *tg = p->sched_task_group;
	struct cgroup *cgrp = &cgrp_dfl_root.cgrp;

	if (!scx_kf_allowed_on_arg_tasks(__SCX_KF_RQ_LOCKED, p))
		goto out;

	/*
	 * A task_group may either be a cgroup or an autogroup. In the latter
	 * case, @tg->css.cgroup is %NULL. A task_group can't become the other
	 * kind once created.
	 */
	if (tg && tg->css.cgroup)
		cgrp = tg->css.cgroup;
	else
		cgrp = &cgrp_dfl_root.cgrp;
out:
	cgroup_get(cgrp);
	return cgrp;
}
#endif

BTF_KFUNCS_START(scx_kfunc_ids_ops_only)
BTF_ID_FLAGS(func, scx_bpf_dsq_nr_queued)
BTF_ID_FLAGS(func, scx_bpf_test_and_clear_cpu_idle)
BTF_ID_FLAGS(func, scx_bpf_pick_idle_cpu, KF_RCU)
BTF_ID_FLAGS(func, scx_bpf_pick_any_cpu, KF_RCU)
BTF_ID_FLAGS(func, scx_bpf_destroy_dsq)
BTF_ID_FLAGS(func, scx_bpf_select_cpu_dfl, KF_RCU)
BTF_KFUNCS_END(scx_kfunc_ids_ops_only)

static const struct btf_kfunc_id_set scx_kfunc_set_ops_only = {
	.owner = THIS_MODULE,
	.set = &scx_kfunc_ids_ops_only,
};

BTF_KFUNCS_START(scx_kfunc_ids_any)
BTF_ID_FLAGS(func, scx_bpf_kick_cpu)
BTF_ID_FLAGS(func, scx_bpf_get_idle_cpumask, KF_ACQUIRE)
BTF_ID_FLAGS(func, scx_bpf_get_idle_smtmask, KF_ACQUIRE)
BTF_ID_FLAGS(func, scx_bpf_put_idle_cpumask, KF_RELEASE)
BTF_ID_FLAGS(func, scx_bpf_error_bstr, KF_TRUSTED_ARGS)
BTF_ID_FLAGS(func, scx_bpf_task_running, KF_RCU)
BTF_ID_FLAGS(func, scx_bpf_task_cpu, KF_RCU)
#ifdef CONFIG_CGROUP_SCHED
BTF_ID_FLAGS(func, scx_bpf_task_cgroup, KF_RCU | KF_ACQUIRE)
#endif
BTF_KFUNCS_END(scx_kfunc_ids_any)

static const struct btf_kfunc_id_set scx_kfunc_set_any = {
	.owner = THIS_MODULE,
	.set = &scx_kfunc_ids_any,
};

__bpf_kfunc_end_defs();

static int __init scx_init(void)
{
	int ret;

	/*
	 * kfunc registration can't be done from init_sched_ext_class() as
	 * register_btf_kfunc_id_set() needs most of the system to be up.
	 *
	 * Some kfuncs are context-sensitive and can only be called from
	 * specific SCX ops. They are grouped into BTF sets accordingly.
	 * Unfortunately, BPF currently doesn't have a way of enforcing such
	 * restrictions. Eventually, the verifier should be able to enforce
	 * them. For now, register them the same and make each kfunc explicitly
	 * check using scx_kf_allowed().
	 */
	if ((ret = register_btf_kfunc_id_set(BPF_PROG_TYPE_STRUCT_OPS,
					     &scx_kfunc_set_init)) ||
	    (ret = register_btf_kfunc_id_set(BPF_PROG_TYPE_STRUCT_OPS,
					     &scx_kfunc_set_sleepable)) ||
	    (ret = register_btf_kfunc_id_set(BPF_PROG_TYPE_STRUCT_OPS,
					     &scx_kfunc_set_enqueue_dispatch)) ||
	    (ret = register_btf_kfunc_id_set(BPF_PROG_TYPE_STRUCT_OPS,
					     &scx_kfunc_set_dispatch)) ||
	    (ret = register_btf_kfunc_id_set(BPF_PROG_TYPE_STRUCT_OPS,
					     &scx_kfunc_set_cpu_release)) ||
	    (ret = register_btf_kfunc_id_set(BPF_PROG_TYPE_STRUCT_OPS,
					     &scx_kfunc_set_ops_only)) ||
	    (ret = register_btf_kfunc_id_set(BPF_PROG_TYPE_STRUCT_OPS,
					     &scx_kfunc_set_any)) ||
	    (ret = register_btf_kfunc_id_set(BPF_PROG_TYPE_TRACING,
					     &scx_kfunc_set_any))) {
		pr_err("sched_ext: Failed to register kfunc sets (%d)\n", ret);
		return ret;
	}

	ret = register_bpf_struct_ops(&bpf_sched_ext_ops, sched_ext_ops);
	if (ret) {
		pr_err("sched_ext: Failed to register struct_ops (%d)\n", ret);
		return ret;
	}

	ret = register_pm_notifier(&scx_pm_notifier);
	if (ret) {
		pr_err("sched_ext: Failed to register PM notifier (%d)\n", ret);
		return ret;
	}

	scx_kset =
		kset_create_and_add("sched_ext", &scx_uevent_ops, kernel_kobj);
	if (!scx_kset) {
		pr_err("sched_ext: Failed to create /sys/sched_ext\n");
		return -ENOMEM;
	}

	ret = sysfs_create_group(&scx_kset->kobj, &scx_global_attr_group);
	if (ret < 0) {
		pr_err("sched_ext: Failed to add global attributes\n");
		return ret;
	}

	return 0;
}
__initcall(scx_init);<|MERGE_RESOLUTION|>--- conflicted
+++ resolved
@@ -6,15 +6,11 @@
  * Copyright (c) 2022 Tejun Heo <tj@kernel.org>
  * Copyright (c) 2022 David Vernet <dvernet@meta.com>
  */
-<<<<<<< HEAD
 #include <linux/btf.h>
 #include <linux/kprobes.h>
 
 #define SCX_OP_IDX(op) \
 	(offsetof(struct sched_ext_ops, op) / sizeof(void (*)(void)))
-=======
-#define SCX_OP_IDX(op)		(offsetof(struct sched_ext_ops, op) / sizeof(void (*)(void)))
->>>>>>> a9e80ffb
 
 enum scx_internal_consts {
 	SCX_OPI_BEGIN = 0,
@@ -2879,13 +2875,8 @@
 
 	.pick_next_task = pick_next_task_scx,
 
-<<<<<<< HEAD
 	.put_prev_task = put_prev_task_scx,
 	.set_next_task = set_next_task_scx,
-=======
-	.put_prev_task		= put_prev_task_scx,
-	.set_next_task		= set_next_task_scx,
->>>>>>> a9e80ffb
 
 #ifdef CONFIG_SMP
 	.balance = balance_scx,
@@ -3608,8 +3599,9 @@
 			seq_buf_printf(&s, "  cpus_to_kick   : %*pb\n",
 				       cpumask_pr_args(rq->scx.cpus_to_kick));
 		if (!cpumask_empty(rq->scx.cpus_to_kick_if_idle))
-			seq_buf_printf(&s, "  idle_to_kick   : %*pb\n",
-				       cpumask_pr_args(rq->scx.cpus_to_kick_if_idle));
+			seq_buf_printf(
+				&s, "  idle_to_kick   : %*pb\n",
+				cpumask_pr_args(rq->scx.cpus_to_kick_if_idle));
 		if (!cpumask_empty(rq->scx.cpus_to_preempt))
 			seq_buf_printf(
 				&s, "  cpus_to_preempt: %*pb\n",
@@ -4023,14 +4015,8 @@
 	 * "dispatch" in struct sched_ext_ops. The arguments of struct_ops
 	 * operators are sequential and 64-bit, so the second argument is at
 	 * offset sizeof(__u64).
-<<<<<<< HEAD
-         */
+	 */
 	if (strcmp(mname, "dispatch") == 0 && off == sizeof(__u64)) {
-=======
-	 */
-	if (strcmp(mname, "dispatch") == 0 &&
-	    off == sizeof(__u64)) {
->>>>>>> a9e80ffb
 		/*
 		 * The value is a pointer to a type (struct task_struct) given
 		 * by a BTF ID (PTR_TO_BTF_ID). It is trusted (PTR_TRUSTED),
@@ -4040,11 +4026,7 @@
 		 *
 		 * Longer term, this is something that should be addressed by
 		 * BTF, and be fully contained within the verifier.
-<<<<<<< HEAD
-                 */
-=======
 		 */
->>>>>>> a9e80ffb
 		info->reg_type = PTR_MAYBE_NULL | PTR_TO_BTF_ID | PTR_TRUSTED;
 		info->btf = btf_vmlinux;
 		info->btf_id = task_struct_type_id;
