// SPDX-License-Identifier: GPL-2.0-or-later
/*
 * Linux Socket Filter - Kernel level socket filtering
 *
 * Based on the design of the Berkeley Packet Filter. The new
 * internal format has been designed by PLUMgrid:
 *
 *	Copyright (c) 2011 - 2014 PLUMgrid, http://plumgrid.com
 *
 * Authors:
 *
 *	Jay Schulist <jschlst@samba.org>
 *	Alexei Starovoitov <ast@plumgrid.com>
 *	Daniel Borkmann <dborkman@redhat.com>
 *
 * Andi Kleen - Fix a few bad bugs and races.
 * Kris Katterjohn - Added many additional checks in bpf_check_classic()
 */

#include <uapi/linux/btf.h>
#include <linux/filter.h>
#include <linux/skbuff.h>
#include <linux/vmalloc.h>
#include <linux/random.h>
#include <linux/moduleloader.h>
#include <linux/bpf.h>
#include <linux/btf.h>
#include <linux/objtool.h>
#include <linux/rbtree_latch.h>
#include <linux/kallsyms.h>
#include <linux/rcupdate.h>
#include <linux/perf_event.h>
#include <linux/extable.h>
#include <linux/log2.h>
#include <linux/bpf_verifier.h>
#include <linux/nodemask.h>
#include <linux/nospec.h>
#include <linux/bpf_mem_alloc.h>
#include <linux/memcontrol.h>

#include <asm/barrier.h>
#include <asm/unaligned.h>

/* Registers */
#define BPF_R0 regs[BPF_REG_0]
#define BPF_R1 regs[BPF_REG_1]
#define BPF_R2 regs[BPF_REG_2]
#define BPF_R3 regs[BPF_REG_3]
#define BPF_R4 regs[BPF_REG_4]
#define BPF_R5 regs[BPF_REG_5]
#define BPF_R6 regs[BPF_REG_6]
#define BPF_R7 regs[BPF_REG_7]
#define BPF_R8 regs[BPF_REG_8]
#define BPF_R9 regs[BPF_REG_9]
#define BPF_R10 regs[BPF_REG_10]

/* Named registers */
#define DST regs[insn->dst_reg]
#define SRC regs[insn->src_reg]
#define FP regs[BPF_REG_FP]
#define AX regs[BPF_REG_AX]
#define ARG1 regs[BPF_REG_ARG1]
#define CTX regs[BPF_REG_CTX]
#define OFF insn->off
#define IMM insn->imm

struct bpf_mem_alloc bpf_global_ma;
bool bpf_global_ma_set;

/* No hurry in this branch
 *
 * Exported for the bpf jit load helper.
 */
void *bpf_internal_load_pointer_neg_helper(const struct sk_buff *skb, int k,
					   unsigned int size)
{
	u8 *ptr = NULL;

	if (k >= SKF_NET_OFF) {
		ptr = skb_network_header(skb) + k - SKF_NET_OFF;
	} else if (k >= SKF_LL_OFF) {
		if (unlikely(!skb_mac_header_was_set(skb)))
			return NULL;
		ptr = skb_mac_header(skb) + k - SKF_LL_OFF;
	}
	if (ptr >= skb->head && ptr + size <= skb_tail_pointer(skb))
		return ptr;

	return NULL;
}

<<<<<<< HEAD
struct bpf_prog *bpf_prog_alloc_no_stats(unsigned int size,
					 gfp_t gfp_extra_flags)
=======
/* tell bpf programs that include vmlinux.h kernel's PAGE_SIZE */
enum page_size_enum {
	__PAGE_SIZE = PAGE_SIZE
};

struct bpf_prog *bpf_prog_alloc_no_stats(unsigned int size, gfp_t gfp_extra_flags)
>>>>>>> 283928c8
{
	gfp_t gfp_flags =
		bpf_memcg_flags(GFP_KERNEL | __GFP_ZERO | gfp_extra_flags);
	struct bpf_prog_aux *aux;
	struct bpf_prog *fp;

	size = round_up(size, __PAGE_SIZE);
	fp = __vmalloc(size, gfp_flags);
	if (fp == NULL)
		return NULL;

	aux = kzalloc(sizeof(*aux),
		      bpf_memcg_flags(GFP_KERNEL | gfp_extra_flags));
	if (aux == NULL) {
		vfree(fp);
		return NULL;
	}
	fp->active = alloc_percpu_gfp(int, bpf_memcg_flags(GFP_KERNEL |
							   gfp_extra_flags));
	if (!fp->active) {
		vfree(fp);
		kfree(aux);
		return NULL;
	}

	fp->pages = size / PAGE_SIZE;
	fp->aux = aux;
	fp->aux->prog = fp;
	fp->jit_requested = ebpf_jit_enabled();
	fp->blinding_requested = bpf_jit_blinding_enabled(fp);
#ifdef CONFIG_CGROUP_BPF
	aux->cgroup_atype = CGROUP_BPF_ATTACH_TYPE_INVALID;
#endif

	INIT_LIST_HEAD_RCU(&fp->aux->ksym.lnode);
#ifdef CONFIG_FINEIBT
	INIT_LIST_HEAD_RCU(&fp->aux->ksym_prefix.lnode);
#endif
	mutex_init(&fp->aux->used_maps_mutex);
	mutex_init(&fp->aux->dst_mutex);

	return fp;
}

struct bpf_prog *bpf_prog_alloc(unsigned int size, gfp_t gfp_extra_flags)
{
	gfp_t gfp_flags =
		bpf_memcg_flags(GFP_KERNEL | __GFP_ZERO | gfp_extra_flags);
	struct bpf_prog *prog;
	int cpu;

	prog = bpf_prog_alloc_no_stats(size, gfp_extra_flags);
	if (!prog)
		return NULL;

	prog->stats = alloc_percpu_gfp(struct bpf_prog_stats, gfp_flags);
	if (!prog->stats) {
		free_percpu(prog->active);
		kfree(prog->aux);
		vfree(prog);
		return NULL;
	}

	for_each_possible_cpu(cpu) {
		struct bpf_prog_stats *pstats;

		pstats = per_cpu_ptr(prog->stats, cpu);
		u64_stats_init(&pstats->syncp);
	}
	return prog;
}
EXPORT_SYMBOL_GPL(bpf_prog_alloc);

int bpf_prog_alloc_jited_linfo(struct bpf_prog *prog)
{
	if (!prog->aux->nr_linfo || !prog->jit_requested)
		return 0;

	prog->aux->jited_linfo =
		kvcalloc(prog->aux->nr_linfo, sizeof(*prog->aux->jited_linfo),
			 bpf_memcg_flags(GFP_KERNEL | __GFP_NOWARN));
	if (!prog->aux->jited_linfo)
		return -ENOMEM;

	return 0;
}

void bpf_prog_jit_attempt_done(struct bpf_prog *prog)
{
	if (prog->aux->jited_linfo &&
	    (!prog->jited || !prog->aux->jited_linfo[0])) {
		kvfree(prog->aux->jited_linfo);
		prog->aux->jited_linfo = NULL;
	}

	kfree(prog->aux->kfunc_tab);
	prog->aux->kfunc_tab = NULL;
}

/* The jit engine is responsible to provide an array
 * for insn_off to the jited_off mapping (insn_to_jit_off).
 *
 * The idx to this array is the insn_off.  Hence, the insn_off
 * here is relative to the prog itself instead of the main prog.
 * This array has one entry for each xlated bpf insn.
 *
 * jited_off is the byte off to the end of the jited insn.
 *
 * Hence, with
 * insn_start:
 *      The first bpf insn off of the prog.  The insn off
 *      here is relative to the main prog.
 *      e.g. if prog is a subprog, insn_start > 0
 * linfo_idx:
 *      The prog's idx to prog->aux->linfo and jited_linfo
 *
 * jited_linfo[linfo_idx] = prog->bpf_func
 *
 * For i > linfo_idx,
 *
 * jited_linfo[i] = prog->bpf_func +
 *	insn_to_jit_off[linfo[i].insn_off - insn_start - 1]
 */
void bpf_prog_fill_jited_linfo(struct bpf_prog *prog,
			       const u32 *insn_to_jit_off)
{
	u32 linfo_idx, insn_start, insn_end, nr_linfo, i;
	const struct bpf_line_info *linfo;
	void **jited_linfo;

	if (!prog->aux->jited_linfo ||
	    prog->aux->func_idx > prog->aux->func_cnt)
		/* Userspace did not provide linfo */
		return;

	linfo_idx = prog->aux->linfo_idx;
	linfo = &prog->aux->linfo[linfo_idx];
	insn_start = linfo[0].insn_off;
	insn_end = insn_start + prog->len;

	jited_linfo = &prog->aux->jited_linfo[linfo_idx];
	jited_linfo[0] = prog->bpf_func;

	nr_linfo = prog->aux->nr_linfo - linfo_idx;

	for (i = 1; i < nr_linfo && linfo[i].insn_off < insn_end; i++)
		/* The verifier ensures that linfo[i].insn_off is
		 * strictly increasing
		 */
		jited_linfo[i] =
			prog->bpf_func +
			insn_to_jit_off[linfo[i].insn_off - insn_start - 1];
}

struct bpf_prog *bpf_prog_realloc(struct bpf_prog *fp_old, unsigned int size,
				  gfp_t gfp_extra_flags)
{
	gfp_t gfp_flags =
		bpf_memcg_flags(GFP_KERNEL | __GFP_ZERO | gfp_extra_flags);
	struct bpf_prog *fp;
	u32 pages;

	size = round_up(size, PAGE_SIZE);
	pages = size / PAGE_SIZE;
	if (pages <= fp_old->pages)
		return fp_old;

	fp = __vmalloc(size, gfp_flags);
	if (fp) {
		memcpy(fp, fp_old, fp_old->pages * PAGE_SIZE);
		fp->pages = pages;
		fp->aux->prog = fp;

		/* We keep fp->aux from fp_old around in the new
		 * reallocated structure.
		 */
		fp_old->aux = NULL;
		fp_old->stats = NULL;
		fp_old->active = NULL;
		__bpf_prog_free(fp_old);
	}

	return fp;
}

void __bpf_prog_free(struct bpf_prog *fp)
{
	if (fp->aux) {
		mutex_destroy(&fp->aux->used_maps_mutex);
		mutex_destroy(&fp->aux->dst_mutex);
		kfree(fp->aux->poke_tab);
		kfree(fp->aux);
	}
	free_percpu(fp->stats);
	free_percpu(fp->active);
	vfree(fp);
}

int bpf_prog_calc_tag(struct bpf_prog *fp)
{
	const u32 bits_offset = SHA1_BLOCK_SIZE - sizeof(__be64);
	u32 raw_size = bpf_prog_tag_scratch_size(fp);
	u32 digest[SHA1_DIGEST_WORDS];
	u32 ws[SHA1_WORKSPACE_WORDS];
	u32 i, bsize, psize, blocks;
	struct bpf_insn *dst;
	bool was_ld_map;
	u8 *raw, *todo;
	__be32 *result;
	__be64 *bits;

	raw = vmalloc(raw_size);
	if (!raw)
		return -ENOMEM;

	sha1_init(digest);
	memset(ws, 0, sizeof(ws));

	/* We need to take out the map fd for the digest calculation
	 * since they are unstable from user space side.
	 */
	dst = (void *)raw;
	for (i = 0, was_ld_map = false; i < fp->len; i++) {
		dst[i] = fp->insnsi[i];
		if (!was_ld_map && dst[i].code == (BPF_LD | BPF_IMM | BPF_DW) &&
		    (dst[i].src_reg == BPF_PSEUDO_MAP_FD ||
		     dst[i].src_reg == BPF_PSEUDO_MAP_VALUE)) {
			was_ld_map = true;
			dst[i].imm = 0;
		} else if (was_ld_map && dst[i].code == 0 &&
			   dst[i].dst_reg == 0 && dst[i].src_reg == 0 &&
			   dst[i].off == 0) {
			was_ld_map = false;
			dst[i].imm = 0;
		} else {
			was_ld_map = false;
		}
	}

	psize = bpf_prog_insn_size(fp);
	memset(&raw[psize], 0, raw_size - psize);
	raw[psize++] = 0x80;

	bsize = round_up(psize, SHA1_BLOCK_SIZE);
	blocks = bsize / SHA1_BLOCK_SIZE;
	todo = raw;
	if (bsize - psize >= sizeof(__be64)) {
		bits = (__be64 *)(todo + bsize - sizeof(__be64));
	} else {
		bits = (__be64 *)(todo + bsize + bits_offset);
		blocks++;
	}
	*bits = cpu_to_be64((psize - 1) << 3);

	while (blocks--) {
		sha1_transform(digest, todo, ws);
		todo += SHA1_BLOCK_SIZE;
	}

	result = (__force __be32 *)digest;
	for (i = 0; i < SHA1_DIGEST_WORDS; i++)
		result[i] = cpu_to_be32(digest[i]);
	memcpy(fp->tag, result, sizeof(fp->tag));

	vfree(raw);
	return 0;
}

static int bpf_adj_delta_to_imm(struct bpf_insn *insn, u32 pos, s32 end_old,
				s32 end_new, s32 curr, const bool probe_pass)
{
	const s64 imm_min = S32_MIN, imm_max = S32_MAX;
	s32 delta = end_new - end_old;
	s64 imm = insn->imm;

	if (curr < pos && curr + imm + 1 >= end_old)
		imm += delta;
	else if (curr >= end_new && curr + imm + 1 < end_new)
		imm -= delta;
	if (imm < imm_min || imm > imm_max)
		return -ERANGE;
	if (!probe_pass)
		insn->imm = imm;
	return 0;
}

static int bpf_adj_delta_to_off(struct bpf_insn *insn, u32 pos, s32 end_old,
				s32 end_new, s32 curr, const bool probe_pass)
{
	s64 off_min, off_max, off;
	s32 delta = end_new - end_old;

	if (insn->code == (BPF_JMP32 | BPF_JA)) {
		off = insn->imm;
		off_min = S32_MIN;
		off_max = S32_MAX;
	} else {
		off = insn->off;
		off_min = S16_MIN;
		off_max = S16_MAX;
	}

	if (curr < pos && curr + off + 1 >= end_old)
		off += delta;
	else if (curr >= end_new && curr + off + 1 < end_new)
		off -= delta;
	if (off < off_min || off > off_max)
		return -ERANGE;
	if (!probe_pass) {
		if (insn->code == (BPF_JMP32 | BPF_JA))
			insn->imm = off;
		else
			insn->off = off;
	}
	return 0;
}

static int bpf_adj_branches(struct bpf_prog *prog, u32 pos, s32 end_old,
			    s32 end_new, const bool probe_pass)
{
	u32 i, insn_cnt = prog->len + (probe_pass ? end_new - end_old : 0);
	struct bpf_insn *insn = prog->insnsi;
	int ret = 0;

	for (i = 0; i < insn_cnt; i++, insn++) {
		u8 code;

		/* In the probing pass we still operate on the original,
		 * unpatched image in order to check overflows before we
		 * do any other adjustments. Therefore skip the patchlet.
		 */
		if (probe_pass && i == pos) {
			i = end_new;
			insn = prog->insnsi + end_old;
		}
		if (bpf_pseudo_func(insn)) {
			ret = bpf_adj_delta_to_imm(insn, pos, end_old, end_new,
						   i, probe_pass);
			if (ret)
				return ret;
			continue;
		}
		code = insn->code;
		if ((BPF_CLASS(code) != BPF_JMP &&
		     BPF_CLASS(code) != BPF_JMP32) ||
		    BPF_OP(code) == BPF_EXIT)
			continue;
		/* Adjust offset of jmps if we cross patch boundaries. */
		if (BPF_OP(code) == BPF_CALL) {
			if (insn->src_reg != BPF_PSEUDO_CALL)
				continue;
			ret = bpf_adj_delta_to_imm(insn, pos, end_old, end_new,
						   i, probe_pass);
		} else {
			ret = bpf_adj_delta_to_off(insn, pos, end_old, end_new,
						   i, probe_pass);
		}
		if (ret)
			break;
	}

	return ret;
}

static void bpf_adj_linfo(struct bpf_prog *prog, u32 off, u32 delta)
{
	struct bpf_line_info *linfo;
	u32 i, nr_linfo;

	nr_linfo = prog->aux->nr_linfo;
	if (!nr_linfo || !delta)
		return;

	linfo = prog->aux->linfo;

	for (i = 0; i < nr_linfo; i++)
		if (off < linfo[i].insn_off)
			break;

	/* Push all off < linfo[i].insn_off by delta */
	for (; i < nr_linfo; i++)
		linfo[i].insn_off += delta;
}

struct bpf_prog *bpf_patch_insn_single(struct bpf_prog *prog, u32 off,
				       const struct bpf_insn *patch, u32 len)
{
	u32 insn_adj_cnt, insn_rest, insn_delta = len - 1;
	const u32 cnt_max = S16_MAX;
	struct bpf_prog *prog_adj;
	int err;

	/* Since our patchlet doesn't expand the image, we're done. */
	if (insn_delta == 0) {
		memcpy(prog->insnsi + off, patch, sizeof(*patch));
		return prog;
	}

	insn_adj_cnt = prog->len + insn_delta;

	/* Reject anything that would potentially let the insn->off
	 * target overflow when we have excessive program expansions.
	 * We need to probe here before we do any reallocation where
	 * we afterwards may not fail anymore.
	 */
	if (insn_adj_cnt > cnt_max &&
	    (err = bpf_adj_branches(prog, off, off + 1, off + len, true)))
		return ERR_PTR(err);

	/* Several new instructions need to be inserted. Make room
	 * for them. Likely, there's no need for a new allocation as
	 * last page could have large enough tailroom.
	 */
	prog_adj =
		bpf_prog_realloc(prog, bpf_prog_size(insn_adj_cnt), GFP_USER);
	if (!prog_adj)
		return ERR_PTR(-ENOMEM);

	prog_adj->len = insn_adj_cnt;

	/* Patching happens in 3 steps:
	 *
	 * 1) Move over tail of insnsi from next instruction onwards,
	 *    so we can patch the single target insn with one or more
	 *    new ones (patching is always from 1 to n insns, n > 0).
	 * 2) Inject new instructions at the target location.
	 * 3) Adjust branch offsets if necessary.
	 */
	insn_rest = insn_adj_cnt - off - len;

	memmove(prog_adj->insnsi + off + len, prog_adj->insnsi + off + 1,
		sizeof(*patch) * insn_rest);
	memcpy(prog_adj->insnsi + off, patch, sizeof(*patch) * len);

	/* We are guaranteed to not fail at this point, otherwise
	 * the ship has sailed to reverse to the original state. An
	 * overflow cannot happen at this point.
	 */
	BUG_ON(bpf_adj_branches(prog_adj, off, off + 1, off + len, false));

	bpf_adj_linfo(prog_adj, off, insn_delta);

	return prog_adj;
}

int bpf_remove_insns(struct bpf_prog *prog, u32 off, u32 cnt)
{
	/* Branch offsets can't overflow when program is shrinking, no need
	 * to call bpf_adj_branches(..., true) here
	 */
	memmove(prog->insnsi + off, prog->insnsi + off + cnt,
		sizeof(struct bpf_insn) * (prog->len - off - cnt));
	prog->len -= cnt;

	return WARN_ON_ONCE(bpf_adj_branches(prog, off, off + cnt, off, false));
}

static void bpf_prog_kallsyms_del_subprogs(struct bpf_prog *fp)
{
	int i;

	for (i = 0; i < fp->aux->real_func_cnt; i++)
		bpf_prog_kallsyms_del(fp->aux->func[i]);
}

void bpf_prog_kallsyms_del_all(struct bpf_prog *fp)
{
	bpf_prog_kallsyms_del_subprogs(fp);
	bpf_prog_kallsyms_del(fp);
}

#ifdef CONFIG_BPF_JIT
/* All BPF JIT sysctl knobs here. */
int bpf_jit_enable __read_mostly = IS_BUILTIN(CONFIG_BPF_JIT_DEFAULT_ON);
int bpf_jit_kallsyms __read_mostly = IS_BUILTIN(CONFIG_BPF_JIT_DEFAULT_ON);
int bpf_jit_harden __read_mostly;
long bpf_jit_limit __read_mostly;
long bpf_jit_limit_max __read_mostly;

static void bpf_prog_ksym_set_addr(struct bpf_prog *prog)
{
	WARN_ON_ONCE(!bpf_prog_ebpf_jited(prog));

	prog->aux->ksym.start = (unsigned long)prog->bpf_func;
	prog->aux->ksym.end = prog->aux->ksym.start + prog->jited_len;
}

static void bpf_prog_ksym_set_name(struct bpf_prog *prog)
{
	char *sym = prog->aux->ksym.name;
	const char *end = sym + KSYM_NAME_LEN;
	const struct btf_type *type;
	const char *func_name;

	BUILD_BUG_ON(sizeof("bpf_prog_") + sizeof(prog->tag) * 2 +
			     /* name has been null terminated.
		      * We should need +1 for the '_' preceding
		      * the name.  However, the null character
		      * is double counted between the name and the
		      * sizeof("bpf_prog_") above, so we omit
		      * the +1 here.
		      */
			     sizeof(prog->aux->name) >
		     KSYM_NAME_LEN);

	sym += snprintf(sym, KSYM_NAME_LEN, "bpf_prog_");
	sym = bin2hex(sym, prog->tag, sizeof(prog->tag));

	/* prog->aux->name will be ignored if full btf name is available */
	if (prog->aux->func_info_cnt &&
	    prog->aux->func_idx < prog->aux->func_info_cnt) {
		type = btf_type_by_id(
			prog->aux->btf,
			prog->aux->func_info[prog->aux->func_idx].type_id);
		func_name = btf_name_by_offset(prog->aux->btf, type->name_off);
		snprintf(sym, (size_t)(end - sym), "_%s", func_name);
		return;
	}

	if (prog->aux->name[0])
		snprintf(sym, (size_t)(end - sym), "_%s", prog->aux->name);
	else
		*sym = 0;
}

static unsigned long bpf_get_ksym_start(struct latch_tree_node *n)
{
	return container_of(n, struct bpf_ksym, tnode)->start;
}

static __always_inline bool bpf_tree_less(struct latch_tree_node *a,
					  struct latch_tree_node *b)
{
	return bpf_get_ksym_start(a) < bpf_get_ksym_start(b);
}

static __always_inline int bpf_tree_comp(void *key, struct latch_tree_node *n)
{
	unsigned long val = (unsigned long)key;
	const struct bpf_ksym *ksym;

	ksym = container_of(n, struct bpf_ksym, tnode);

	if (val < ksym->start)
		return -1;
	/* Ensure that we detect return addresses as part of the program, when
	 * the final instruction is a call for a program part of the stack
	 * trace. Therefore, do val > ksym->end instead of val >= ksym->end.
	 */
	if (val > ksym->end)
		return 1;

	return 0;
}

static const struct latch_tree_ops bpf_tree_ops = {
	.less = bpf_tree_less,
	.comp = bpf_tree_comp,
};

static DEFINE_SPINLOCK(bpf_lock);
static LIST_HEAD(bpf_kallsyms);
static struct latch_tree_root bpf_tree __cacheline_aligned;

void bpf_ksym_add(struct bpf_ksym *ksym)
{
	spin_lock_bh(&bpf_lock);
	WARN_ON_ONCE(!list_empty(&ksym->lnode));
	list_add_tail_rcu(&ksym->lnode, &bpf_kallsyms);
	latch_tree_insert(&ksym->tnode, &bpf_tree, &bpf_tree_ops);
	spin_unlock_bh(&bpf_lock);
}

static void __bpf_ksym_del(struct bpf_ksym *ksym)
{
	if (list_empty(&ksym->lnode))
		return;

	latch_tree_erase(&ksym->tnode, &bpf_tree, &bpf_tree_ops);
	list_del_rcu(&ksym->lnode);
}

void bpf_ksym_del(struct bpf_ksym *ksym)
{
	spin_lock_bh(&bpf_lock);
	__bpf_ksym_del(ksym);
	spin_unlock_bh(&bpf_lock);
}

static bool bpf_prog_kallsyms_candidate(const struct bpf_prog *fp)
{
	return fp->jited && !bpf_prog_was_classic(fp);
}

void bpf_prog_kallsyms_add(struct bpf_prog *fp)
{
	if (!bpf_prog_kallsyms_candidate(fp) ||
	    !bpf_token_capable(fp->aux->token, CAP_BPF))
		return;

	bpf_prog_ksym_set_addr(fp);
	bpf_prog_ksym_set_name(fp);
	fp->aux->ksym.prog = true;

	bpf_ksym_add(&fp->aux->ksym);

#ifdef CONFIG_FINEIBT
	/*
	 * When FineIBT, code in the __cfi_foo() symbols can get executed
	 * and hence unwinder needs help.
	 */
	if (cfi_mode != CFI_FINEIBT)
		return;

	snprintf(fp->aux->ksym_prefix.name, KSYM_NAME_LEN, "__cfi_%s",
		 fp->aux->ksym.name);

	fp->aux->ksym_prefix.start = (unsigned long)fp->bpf_func - 16;
	fp->aux->ksym_prefix.end = (unsigned long)fp->bpf_func;

	bpf_ksym_add(&fp->aux->ksym_prefix);
#endif
}

void bpf_prog_kallsyms_del(struct bpf_prog *fp)
{
	if (!bpf_prog_kallsyms_candidate(fp))
		return;

	bpf_ksym_del(&fp->aux->ksym);
#ifdef CONFIG_FINEIBT
	if (cfi_mode != CFI_FINEIBT)
		return;
	bpf_ksym_del(&fp->aux->ksym_prefix);
#endif
}

static struct bpf_ksym *bpf_ksym_find(unsigned long addr)
{
	struct latch_tree_node *n;

	n = latch_tree_find((void *)addr, &bpf_tree, &bpf_tree_ops);
	return n ? container_of(n, struct bpf_ksym, tnode) : NULL;
}

const char *__bpf_address_lookup(unsigned long addr, unsigned long *size,
				 unsigned long *off, char *sym)
{
	struct bpf_ksym *ksym;
	char *ret = NULL;

	rcu_read_lock();
	ksym = bpf_ksym_find(addr);
	if (ksym) {
		unsigned long symbol_start = ksym->start;
		unsigned long symbol_end = ksym->end;

		strncpy(sym, ksym->name, KSYM_NAME_LEN);

		ret = sym;
		if (size)
			*size = symbol_end - symbol_start;
		if (off)
			*off = addr - symbol_start;
	}
	rcu_read_unlock();

	return ret;
}

bool is_bpf_text_address(unsigned long addr)
{
	bool ret;

	rcu_read_lock();
	ret = bpf_ksym_find(addr) != NULL;
	rcu_read_unlock();

	return ret;
}

struct bpf_prog *bpf_prog_ksym_find(unsigned long addr)
{
	struct bpf_ksym *ksym = bpf_ksym_find(addr);

	return ksym && ksym->prog ?
		       container_of(ksym, struct bpf_prog_aux, ksym)->prog :
		       NULL;
}

const struct exception_table_entry *search_bpf_extables(unsigned long addr)
{
	const struct exception_table_entry *e = NULL;
	struct bpf_prog *prog;

	rcu_read_lock();
	prog = bpf_prog_ksym_find(addr);
	if (!prog)
		goto out;
	if (!prog->aux->num_exentries)
		goto out;

	e = search_extable(prog->aux->extable, prog->aux->num_exentries, addr);
out:
	rcu_read_unlock();
	return e;
}

int bpf_get_kallsym(unsigned int symnum, unsigned long *value, char *type,
		    char *sym)
{
	struct bpf_ksym *ksym;
	unsigned int it = 0;
	int ret = -ERANGE;

	if (!bpf_jit_kallsyms_enabled())
		return ret;

	rcu_read_lock();
	list_for_each_entry_rcu(ksym, &bpf_kallsyms, lnode) {
		if (it++ != symnum)
			continue;

		strncpy(sym, ksym->name, KSYM_NAME_LEN);

		*value = ksym->start;
		*type = BPF_SYM_ELF_TYPE;

		ret = 0;
		break;
	}
	rcu_read_unlock();

	return ret;
}

int bpf_jit_add_poke_descriptor(struct bpf_prog *prog,
				struct bpf_jit_poke_descriptor *poke)
{
	struct bpf_jit_poke_descriptor *tab = prog->aux->poke_tab;
	static const u32 poke_tab_max = 1024;
	u32 slot = prog->aux->size_poke_tab;
	u32 size = slot + 1;

	if (size > poke_tab_max)
		return -ENOSPC;
	if (poke->tailcall_target || poke->tailcall_target_stable ||
	    poke->tailcall_bypass || poke->adj_off || poke->bypass_addr)
		return -EINVAL;

	switch (poke->reason) {
	case BPF_POKE_REASON_TAIL_CALL:
		if (!poke->tail_call.map)
			return -EINVAL;
		break;
	default:
		return -EINVAL;
	}

	tab = krealloc(tab, size * sizeof(*poke), GFP_KERNEL);
	if (!tab)
		return -ENOMEM;

	memcpy(&tab[slot], poke, sizeof(*poke));
	prog->aux->size_poke_tab = size;
	prog->aux->poke_tab = tab;

	return slot;
}

/*
 * BPF program pack allocator.
 *
 * Most BPF programs are pretty small. Allocating a hole page for each
 * program is sometime a waste. Many small bpf program also adds pressure
 * to instruction TLB. To solve this issue, we introduce a BPF program pack
 * allocator. The prog_pack allocator uses HPAGE_PMD_SIZE page (2MB on x86)
 * to host BPF programs.
 */
#define BPF_PROG_CHUNK_SHIFT 6
#define BPF_PROG_CHUNK_SIZE (1 << BPF_PROG_CHUNK_SHIFT)
#define BPF_PROG_CHUNK_MASK (~(BPF_PROG_CHUNK_SIZE - 1))

struct bpf_prog_pack {
	struct list_head list;
	void *ptr;
	unsigned long bitmap[];
};

void bpf_jit_fill_hole_with_zero(void *area, unsigned int size)
{
	memset(area, 0, size);
}

#define BPF_PROG_SIZE_TO_NBITS(size) \
	(round_up(size, BPF_PROG_CHUNK_SIZE) / BPF_PROG_CHUNK_SIZE)

static DEFINE_MUTEX(pack_mutex);
static LIST_HEAD(pack_list);

/* PMD_SIZE is not available in some special config, e.g. ARCH=arm with
 * CONFIG_MMU=n. Use PAGE_SIZE in these cases.
 */
#ifdef PMD_SIZE
/* PMD_SIZE is really big for some archs. It doesn't make sense to
 * reserve too much memory in one allocation. Hardcode BPF_PROG_PACK_SIZE to
 * 2MiB * num_possible_nodes(). On most architectures PMD_SIZE will be
 * greater than or equal to 2MB.
 */
#define BPF_PROG_PACK_SIZE (SZ_2M * num_possible_nodes())
#else
#define BPF_PROG_PACK_SIZE PAGE_SIZE
#endif

#define BPF_PROG_CHUNK_COUNT (BPF_PROG_PACK_SIZE / BPF_PROG_CHUNK_SIZE)

static struct bpf_prog_pack *
alloc_new_pack(bpf_jit_fill_hole_t bpf_fill_ill_insns)
{
	struct bpf_prog_pack *pack;
	int err;

	pack = kzalloc(struct_size(pack, bitmap,
				   BITS_TO_LONGS(BPF_PROG_CHUNK_COUNT)),
		       GFP_KERNEL);
	if (!pack)
		return NULL;
	pack->ptr = bpf_jit_alloc_exec(BPF_PROG_PACK_SIZE);
	if (!pack->ptr)
		goto out;
	bpf_fill_ill_insns(pack->ptr, BPF_PROG_PACK_SIZE);
	bitmap_zero(pack->bitmap, BPF_PROG_PACK_SIZE / BPF_PROG_CHUNK_SIZE);

	set_vm_flush_reset_perms(pack->ptr);
<<<<<<< HEAD
	set_memory_rox((unsigned long)pack->ptr,
		       BPF_PROG_PACK_SIZE / PAGE_SIZE);
=======
	err = set_memory_rox((unsigned long)pack->ptr,
			     BPF_PROG_PACK_SIZE / PAGE_SIZE);
	if (err)
		goto out;
	list_add_tail(&pack->list, &pack_list);
>>>>>>> 283928c8
	return pack;

out:
	bpf_jit_free_exec(pack->ptr);
	kfree(pack);
	return NULL;
}

void *bpf_prog_pack_alloc(u32 size, bpf_jit_fill_hole_t bpf_fill_ill_insns)
{
	unsigned int nbits = BPF_PROG_SIZE_TO_NBITS(size);
	struct bpf_prog_pack *pack;
	unsigned long pos;
	void *ptr = NULL;

	mutex_lock(&pack_mutex);
	if (size > BPF_PROG_PACK_SIZE) {
		size = round_up(size, PAGE_SIZE);
		ptr = bpf_jit_alloc_exec(size);
		if (ptr) {
			int err;

			bpf_fill_ill_insns(ptr, size);
			set_vm_flush_reset_perms(ptr);
			err = set_memory_rox((unsigned long)ptr,
					     size / PAGE_SIZE);
			if (err) {
				bpf_jit_free_exec(ptr);
				ptr = NULL;
			}
		}
		goto out;
	}
	list_for_each_entry(pack, &pack_list, list) {
		pos = bitmap_find_next_zero_area(
			pack->bitmap, BPF_PROG_CHUNK_COUNT, 0, nbits, 0);
		if (pos < BPF_PROG_CHUNK_COUNT)
			goto found_free_area;
	}

	pack = alloc_new_pack(bpf_fill_ill_insns);
	if (!pack)
		goto out;

	pos = 0;

found_free_area:
	bitmap_set(pack->bitmap, pos, nbits);
	ptr = (void *)(pack->ptr) + (pos << BPF_PROG_CHUNK_SHIFT);

out:
	mutex_unlock(&pack_mutex);
	return ptr;
}

void bpf_prog_pack_free(void *ptr, u32 size)
{
	struct bpf_prog_pack *pack = NULL, *tmp;
	unsigned int nbits;
	unsigned long pos;

	mutex_lock(&pack_mutex);
	if (size > BPF_PROG_PACK_SIZE) {
		bpf_jit_free_exec(ptr);
		goto out;
	}

	list_for_each_entry(tmp, &pack_list, list) {
		if (ptr >= tmp->ptr && (tmp->ptr + BPF_PROG_PACK_SIZE) > ptr) {
			pack = tmp;
			break;
		}
	}

	if (WARN_ONCE(!pack, "bpf_prog_pack bug\n"))
		goto out;

	nbits = BPF_PROG_SIZE_TO_NBITS(size);
	pos = ((unsigned long)ptr - (unsigned long)pack->ptr) >>
	      BPF_PROG_CHUNK_SHIFT;

	WARN_ONCE(bpf_arch_text_invalidate(ptr, size),
		  "bpf_prog_pack bug: missing bpf_arch_text_invalidate?\n");

	bitmap_clear(pack->bitmap, pos, nbits);
	if (bitmap_find_next_zero_area(pack->bitmap, BPF_PROG_CHUNK_COUNT, 0,
				       BPF_PROG_CHUNK_COUNT, 0) == 0) {
		list_del(&pack->list);
		bpf_jit_free_exec(pack->ptr);
		kfree(pack);
	}
out:
	mutex_unlock(&pack_mutex);
}

static atomic_long_t bpf_jit_current;

/* Can be overridden by an arch's JIT compiler if it has a custom,
 * dedicated BPF backend memory area, or if neither of the two
 * below apply.
 */
u64 __weak bpf_jit_alloc_exec_limit(void)
{
#if defined(MODULES_VADDR)
	return MODULES_END - MODULES_VADDR;
#else
	return VMALLOC_END - VMALLOC_START;
#endif
}

static int __init bpf_jit_charge_init(void)
{
	/* Only used as heuristic here to derive limit. */
	bpf_jit_limit_max = bpf_jit_alloc_exec_limit();
	bpf_jit_limit = min_t(u64, round_up(bpf_jit_limit_max >> 1, PAGE_SIZE),
			      LONG_MAX);
	return 0;
}
pure_initcall(bpf_jit_charge_init);

int bpf_jit_charge_modmem(u32 size)
{
	if (atomic_long_add_return(size, &bpf_jit_current) >
	    READ_ONCE(bpf_jit_limit)) {
		if (!bpf_capable()) {
			atomic_long_sub(size, &bpf_jit_current);
			return -EPERM;
		}
	}

	return 0;
}

void bpf_jit_uncharge_modmem(u32 size)
{
	atomic_long_sub(size, &bpf_jit_current);
}

void *__weak bpf_jit_alloc_exec(unsigned long size)
{
	return module_alloc(size);
}

void __weak bpf_jit_free_exec(void *addr)
{
	module_memfree(addr);
}

struct bpf_binary_header *
bpf_jit_binary_alloc(unsigned int proglen, u8 **image_ptr,
		     unsigned int alignment,
		     bpf_jit_fill_hole_t bpf_fill_ill_insns)
{
	struct bpf_binary_header *hdr;
	u32 size, hole, start;

	WARN_ON_ONCE(!is_power_of_2(alignment) ||
		     alignment > BPF_IMAGE_ALIGNMENT);

	/* Most of BPF filters are really small, but if some of them
	 * fill a page, allow at least 128 extra bytes to insert a
	 * random section of illegal instructions.
	 */
	size = round_up(proglen + sizeof(*hdr) + 128, PAGE_SIZE);

	if (bpf_jit_charge_modmem(size))
		return NULL;
	hdr = bpf_jit_alloc_exec(size);
	if (!hdr) {
		bpf_jit_uncharge_modmem(size);
		return NULL;
	}

	/* Fill space with illegal/arch-dep instructions. */
	bpf_fill_ill_insns(hdr, size);

	hdr->size = size;
	hole = min_t(unsigned int, size - (proglen + sizeof(*hdr)),
		     PAGE_SIZE - sizeof(*hdr));
	start = get_random_u32_below(hole) & ~(alignment - 1);

	/* Leave a random number of instructions before BPF code. */
	*image_ptr = &hdr->image[start];

	return hdr;
}

void bpf_jit_binary_free(struct bpf_binary_header *hdr)
{
	u32 size = hdr->size;

	bpf_jit_free_exec(hdr);
	bpf_jit_uncharge_modmem(size);
}

/* Allocate jit binary from bpf_prog_pack allocator.
 * Since the allocated memory is RO+X, the JIT engine cannot write directly
 * to the memory. To solve this problem, a RW buffer is also allocated at
 * as the same time. The JIT engine should calculate offsets based on the
 * RO memory address, but write JITed program to the RW buffer. Once the
 * JIT engine finishes, it calls bpf_jit_binary_pack_finalize, which copies
 * the JITed program to the RO memory.
 */
struct bpf_binary_header *
bpf_jit_binary_pack_alloc(unsigned int proglen, u8 **image_ptr,
			  unsigned int alignment,
			  struct bpf_binary_header **rw_header, u8 **rw_image,
			  bpf_jit_fill_hole_t bpf_fill_ill_insns)
{
	struct bpf_binary_header *ro_header;
	u32 size, hole, start;

	WARN_ON_ONCE(!is_power_of_2(alignment) ||
		     alignment > BPF_IMAGE_ALIGNMENT);

	/* add 16 bytes for a random section of illegal instructions */
	size = round_up(proglen + sizeof(*ro_header) + 16, BPF_PROG_CHUNK_SIZE);

	if (bpf_jit_charge_modmem(size))
		return NULL;
	ro_header = bpf_prog_pack_alloc(size, bpf_fill_ill_insns);
	if (!ro_header) {
		bpf_jit_uncharge_modmem(size);
		return NULL;
	}

	*rw_header = kvmalloc(size, GFP_KERNEL);
	if (!*rw_header) {
		bpf_prog_pack_free(ro_header, size);
		bpf_jit_uncharge_modmem(size);
		return NULL;
	}

	/* Fill space with illegal/arch-dep instructions. */
	bpf_fill_ill_insns(*rw_header, size);
	(*rw_header)->size = size;

	hole = min_t(unsigned int, size - (proglen + sizeof(*ro_header)),
		     BPF_PROG_CHUNK_SIZE - sizeof(*ro_header));
	start = get_random_u32_below(hole) & ~(alignment - 1);

	*image_ptr = &ro_header->image[start];
	*rw_image = &(*rw_header)->image[start];

	return ro_header;
}

/* Copy JITed text from rw_header to its final location, the ro_header. */
int bpf_jit_binary_pack_finalize(struct bpf_prog *prog,
				 struct bpf_binary_header *ro_header,
				 struct bpf_binary_header *rw_header)
{
	void *ptr;

	ptr = bpf_arch_text_copy(ro_header, rw_header, rw_header->size);

	kvfree(rw_header);

	if (IS_ERR(ptr)) {
		bpf_prog_pack_free(ro_header, ro_header->size);
		return PTR_ERR(ptr);
	}
	return 0;
}

/* bpf_jit_binary_pack_free is called in two different scenarios:
 *   1) when the program is freed after;
 *   2) when the JIT engine fails (before bpf_jit_binary_pack_finalize).
 * For case 2), we need to free both the RO memory and the RW buffer.
 *
 * bpf_jit_binary_pack_free requires proper ro_header->size. However,
 * bpf_jit_binary_pack_alloc does not set it. Therefore, ro_header->size
 * must be set with either bpf_jit_binary_pack_finalize (normal path) or
 * bpf_arch_text_copy (when jit fails).
 */
void bpf_jit_binary_pack_free(struct bpf_binary_header *ro_header,
			      struct bpf_binary_header *rw_header)
{
	u32 size = ro_header->size;

	bpf_prog_pack_free(ro_header, size);
	kvfree(rw_header);
	bpf_jit_uncharge_modmem(size);
}

struct bpf_binary_header *bpf_jit_binary_pack_hdr(const struct bpf_prog *fp)
{
	unsigned long real_start = (unsigned long)fp->bpf_func;
	unsigned long addr;

	addr = real_start & BPF_PROG_CHUNK_MASK;
	return (void *)addr;
}

static inline struct bpf_binary_header *
bpf_jit_binary_hdr(const struct bpf_prog *fp)
{
	unsigned long real_start = (unsigned long)fp->bpf_func;
	unsigned long addr;

	addr = real_start & PAGE_MASK;
	return (void *)addr;
}

/* This symbol is only overridden by archs that have different
 * requirements than the usual eBPF JITs, f.e. when they only
 * implement cBPF JIT, do not set images read-only, etc.
 */
void __weak bpf_jit_free(struct bpf_prog *fp)
{
	if (fp->jited) {
		struct bpf_binary_header *hdr = bpf_jit_binary_hdr(fp);

		bpf_jit_binary_free(hdr);
		WARN_ON_ONCE(!bpf_prog_kallsyms_verify_off(fp));
	}

	bpf_prog_unlock_free(fp);
}

int bpf_jit_get_func_addr(const struct bpf_prog *prog,
			  const struct bpf_insn *insn, bool extra_pass,
			  u64 *func_addr, bool *func_addr_fixed)
{
	s16 off = insn->off;
	s32 imm = insn->imm;
	u8 *addr;
	int err;

	*func_addr_fixed = insn->src_reg != BPF_PSEUDO_CALL;
	if (!*func_addr_fixed) {
		/* Place-holder address till the last pass has collected
		 * all addresses for JITed subprograms in which case we
		 * can pick them up from prog->aux.
		 */
		if (!extra_pass)
			addr = NULL;
		else if (prog->aux->func && off >= 0 &&
			 off < prog->aux->real_func_cnt)
			addr = (u8 *)prog->aux->func[off]->bpf_func;
		else
			return -EINVAL;
	} else if (insn->src_reg == BPF_PSEUDO_KFUNC_CALL &&
		   bpf_jit_supports_far_kfunc_call()) {
		err = bpf_get_kfunc_addr(prog, insn->imm, insn->off, &addr);
		if (err)
			return err;
	} else {
		/* Address of a BPF helper call. Since part of the core
		 * kernel, it's always at a fixed location. __bpf_call_base
		 * and the helper with imm relative to it are both in core
		 * kernel.
		 */
		addr = (u8 *)__bpf_call_base + imm;
	}

	*func_addr = (unsigned long)addr;
	return 0;
}

static int bpf_jit_blind_insn(const struct bpf_insn *from,
			      const struct bpf_insn *aux,
			      struct bpf_insn *to_buff, bool emit_zext)
{
	struct bpf_insn *to = to_buff;
	u32 imm_rnd = get_random_u32();
	s16 off;

	BUILD_BUG_ON(BPF_REG_AX + 1 != MAX_BPF_JIT_REG);
	BUILD_BUG_ON(MAX_BPF_REG + 1 != MAX_BPF_JIT_REG);

	/* Constraints on AX register:
	 *
	 * AX register is inaccessible from user space. It is mapped in
	 * all JITs, and used here for constant blinding rewrites. It is
	 * typically "stateless" meaning its contents are only valid within
	 * the executed instruction, but not across several instructions.
	 * There are a few exceptions however which are further detailed
	 * below.
	 *
	 * Constant blinding is only used by JITs, not in the interpreter.
	 * The interpreter uses AX in some occasions as a local temporary
	 * register e.g. in DIV or MOD instructions.
	 *
	 * In restricted circumstances, the verifier can also use the AX
	 * register for rewrites as long as they do not interfere with
	 * the above cases!
	 */
	if (from->dst_reg == BPF_REG_AX || from->src_reg == BPF_REG_AX)
		goto out;

	if (from->imm == 0 && (from->code == (BPF_ALU | BPF_MOV | BPF_K) ||
			       from->code == (BPF_ALU64 | BPF_MOV | BPF_K))) {
		*to++ = BPF_ALU64_REG(BPF_XOR, from->dst_reg, from->dst_reg);
		goto out;
	}

	switch (from->code) {
	case BPF_ALU | BPF_ADD | BPF_K:
	case BPF_ALU | BPF_SUB | BPF_K:
	case BPF_ALU | BPF_AND | BPF_K:
	case BPF_ALU | BPF_OR | BPF_K:
	case BPF_ALU | BPF_XOR | BPF_K:
	case BPF_ALU | BPF_MUL | BPF_K:
	case BPF_ALU | BPF_MOV | BPF_K:
	case BPF_ALU | BPF_DIV | BPF_K:
	case BPF_ALU | BPF_MOD | BPF_K:
		*to++ = BPF_ALU32_IMM(BPF_MOV, BPF_REG_AX, imm_rnd ^ from->imm);
		*to++ = BPF_ALU32_IMM(BPF_XOR, BPF_REG_AX, imm_rnd);
		*to++ = BPF_ALU32_REG_OFF(from->code, from->dst_reg, BPF_REG_AX,
					  from->off);
		break;

	case BPF_ALU64 | BPF_ADD | BPF_K:
	case BPF_ALU64 | BPF_SUB | BPF_K:
	case BPF_ALU64 | BPF_AND | BPF_K:
	case BPF_ALU64 | BPF_OR | BPF_K:
	case BPF_ALU64 | BPF_XOR | BPF_K:
	case BPF_ALU64 | BPF_MUL | BPF_K:
	case BPF_ALU64 | BPF_MOV | BPF_K:
	case BPF_ALU64 | BPF_DIV | BPF_K:
	case BPF_ALU64 | BPF_MOD | BPF_K:
		*to++ = BPF_ALU64_IMM(BPF_MOV, BPF_REG_AX, imm_rnd ^ from->imm);
		*to++ = BPF_ALU64_IMM(BPF_XOR, BPF_REG_AX, imm_rnd);
		*to++ = BPF_ALU64_REG_OFF(from->code, from->dst_reg, BPF_REG_AX,
					  from->off);
		break;

	case BPF_JMP | BPF_JEQ | BPF_K:
	case BPF_JMP | BPF_JNE | BPF_K:
	case BPF_JMP | BPF_JGT | BPF_K:
	case BPF_JMP | BPF_JLT | BPF_K:
	case BPF_JMP | BPF_JGE | BPF_K:
	case BPF_JMP | BPF_JLE | BPF_K:
	case BPF_JMP | BPF_JSGT | BPF_K:
	case BPF_JMP | BPF_JSLT | BPF_K:
	case BPF_JMP | BPF_JSGE | BPF_K:
	case BPF_JMP | BPF_JSLE | BPF_K:
	case BPF_JMP | BPF_JSET | BPF_K:
		/* Accommodate for extra offset in case of a backjump. */
		off = from->off;
		if (off < 0)
			off -= 2;
		*to++ = BPF_ALU64_IMM(BPF_MOV, BPF_REG_AX, imm_rnd ^ from->imm);
		*to++ = BPF_ALU64_IMM(BPF_XOR, BPF_REG_AX, imm_rnd);
		*to++ = BPF_JMP_REG(from->code, from->dst_reg, BPF_REG_AX, off);
		break;

	case BPF_JMP32 | BPF_JEQ | BPF_K:
	case BPF_JMP32 | BPF_JNE | BPF_K:
	case BPF_JMP32 | BPF_JGT | BPF_K:
	case BPF_JMP32 | BPF_JLT | BPF_K:
	case BPF_JMP32 | BPF_JGE | BPF_K:
	case BPF_JMP32 | BPF_JLE | BPF_K:
	case BPF_JMP32 | BPF_JSGT | BPF_K:
	case BPF_JMP32 | BPF_JSLT | BPF_K:
	case BPF_JMP32 | BPF_JSGE | BPF_K:
	case BPF_JMP32 | BPF_JSLE | BPF_K:
	case BPF_JMP32 | BPF_JSET | BPF_K:
		/* Accommodate for extra offset in case of a backjump. */
		off = from->off;
		if (off < 0)
			off -= 2;
		*to++ = BPF_ALU32_IMM(BPF_MOV, BPF_REG_AX, imm_rnd ^ from->imm);
		*to++ = BPF_ALU32_IMM(BPF_XOR, BPF_REG_AX, imm_rnd);
		*to++ = BPF_JMP32_REG(from->code, from->dst_reg, BPF_REG_AX,
				      off);
		break;

	case BPF_LD | BPF_IMM | BPF_DW:
		*to++ = BPF_ALU64_IMM(BPF_MOV, BPF_REG_AX,
				      imm_rnd ^ aux[1].imm);
		*to++ = BPF_ALU64_IMM(BPF_XOR, BPF_REG_AX, imm_rnd);
		*to++ = BPF_ALU64_IMM(BPF_LSH, BPF_REG_AX, 32);
		*to++ = BPF_ALU64_REG(BPF_MOV, aux[0].dst_reg, BPF_REG_AX);
		break;
	case 0: /* Part 2 of BPF_LD | BPF_IMM | BPF_DW. */
		*to++ = BPF_ALU32_IMM(BPF_MOV, BPF_REG_AX,
				      imm_rnd ^ aux[0].imm);
		*to++ = BPF_ALU32_IMM(BPF_XOR, BPF_REG_AX, imm_rnd);
		if (emit_zext)
			*to++ = BPF_ZEXT_REG(BPF_REG_AX);
		*to++ = BPF_ALU64_REG(BPF_OR, aux[0].dst_reg, BPF_REG_AX);
		break;

	case BPF_ST | BPF_MEM | BPF_DW:
	case BPF_ST | BPF_MEM | BPF_W:
	case BPF_ST | BPF_MEM | BPF_H:
	case BPF_ST | BPF_MEM | BPF_B:
		*to++ = BPF_ALU64_IMM(BPF_MOV, BPF_REG_AX, imm_rnd ^ from->imm);
		*to++ = BPF_ALU64_IMM(BPF_XOR, BPF_REG_AX, imm_rnd);
		*to++ = BPF_STX_MEM(from->code, from->dst_reg, BPF_REG_AX,
				    from->off);
		break;
	}
out:
	return to - to_buff;
}

static struct bpf_prog *bpf_prog_clone_create(struct bpf_prog *fp_other,
					      gfp_t gfp_extra_flags)
{
	gfp_t gfp_flags = GFP_KERNEL | __GFP_ZERO | gfp_extra_flags;
	struct bpf_prog *fp;

	fp = __vmalloc(fp_other->pages * PAGE_SIZE, gfp_flags);
	if (fp != NULL) {
		/* aux->prog still points to the fp_other one, so
		 * when promoting the clone to the real program,
		 * this still needs to be adapted.
		 */
		memcpy(fp, fp_other, fp_other->pages * PAGE_SIZE);
	}

	return fp;
}

static void bpf_prog_clone_free(struct bpf_prog *fp)
{
	/* aux was stolen by the other clone, so we cannot free
	 * it from this path! It will be freed eventually by the
	 * other program on release.
	 *
	 * At this point, we don't need a deferred release since
	 * clone is guaranteed to not be locked.
	 */
	fp->aux = NULL;
	fp->stats = NULL;
	fp->active = NULL;
	__bpf_prog_free(fp);
}

void bpf_jit_prog_release_other(struct bpf_prog *fp, struct bpf_prog *fp_other)
{
	/* We have to repoint aux->prog to self, as we don't
	 * know whether fp here is the clone or the original.
	 */
	fp->aux->prog = fp;
	bpf_prog_clone_free(fp_other);
}

struct bpf_prog *bpf_jit_blind_constants(struct bpf_prog *prog)
{
	struct bpf_insn insn_buff[16], aux[2];
	struct bpf_prog *clone, *tmp;
	int insn_delta, insn_cnt;
	struct bpf_insn *insn;
	int i, rewritten;

	if (!prog->blinding_requested || prog->blinded)
		return prog;

	clone = bpf_prog_clone_create(prog, GFP_USER);
	if (!clone)
		return ERR_PTR(-ENOMEM);

	insn_cnt = clone->len;
	insn = clone->insnsi;

	for (i = 0; i < insn_cnt; i++, insn++) {
		if (bpf_pseudo_func(insn)) {
			/* ld_imm64 with an address of bpf subprog is not
			 * a user controlled constant. Don't randomize it,
			 * since it will conflict with jit_subprogs() logic.
			 */
			insn++;
			i++;
			continue;
		}

		/* We temporarily need to hold the original ld64 insn
		 * so that we can still access the first part in the
		 * second blinding run.
		 */
		if (insn[0].code == (BPF_LD | BPF_IMM | BPF_DW) &&
		    insn[1].code == 0)
			memcpy(aux, insn, sizeof(aux));

		rewritten = bpf_jit_blind_insn(insn, aux, insn_buff,
					       clone->aux->verifier_zext);
		if (!rewritten)
			continue;

		tmp = bpf_patch_insn_single(clone, i, insn_buff, rewritten);
		if (IS_ERR(tmp)) {
			/* Patching may have repointed aux->prog during
			 * realloc from the original one, so we need to
			 * fix it up here on error.
			 */
			bpf_jit_prog_release_other(prog, clone);
			return tmp;
		}

		clone = tmp;
		insn_delta = rewritten - 1;

		/* Walk new program and skip insns we just inserted. */
		insn = clone->insnsi + i + insn_delta;
		insn_cnt += insn_delta;
		i += insn_delta;
	}

	clone->blinded = 1;
	return clone;
}
#endif /* CONFIG_BPF_JIT */

/* Base function for offset calculation. Needs to go into .text section,
 * therefore keeping it non-static as well; will also be used by JITs
 * anyway later on, so do not let the compiler omit it. This also needs
 * to go into kallsyms for correlation from e.g. bpftool, so naming
 * must not change.
 */
noinline u64 __bpf_call_base(u64 r1, u64 r2, u64 r3, u64 r4, u64 r5)
{
	return 0;
}
EXPORT_SYMBOL_GPL(__bpf_call_base);

/* All UAPI available opcodes. */
#define BPF_INSN_MAP(INSN_2, INSN_3)                                                  \
	/* 32 bit ALU operations. */                                                  \
	/*   Register based. */                                                       \
	INSN_3(ALU, ADD, X), INSN_3(ALU, SUB, X), INSN_3(ALU, AND, X),                \
		INSN_3(ALU, OR, X), INSN_3(ALU, LSH, X), INSN_3(ALU, RSH, X),         \
		INSN_3(ALU, XOR, X), INSN_3(ALU, MUL, X), INSN_3(ALU, MOV, X),        \
		INSN_3(ALU, ARSH, X), INSN_3(ALU, DIV, X),                            \
		INSN_3(ALU, MOD, X), INSN_2(ALU, NEG),                                \
		INSN_3(ALU, END, TO_BE),                                              \
		INSN_3(ALU, END, TO_LE), /*   Immediate based. */                     \
		INSN_3(ALU, ADD, K), INSN_3(ALU, SUB, K), INSN_3(ALU, AND, K),        \
		INSN_3(ALU, OR, K), INSN_3(ALU, LSH, K), INSN_3(ALU, RSH, K),         \
		INSN_3(ALU, XOR, K), INSN_3(ALU, MUL, K), INSN_3(ALU, MOV, K),        \
		INSN_3(ALU, ARSH, K), INSN_3(ALU, DIV, K),                            \
		INSN_3(ALU, MOD,                                                      \
		       K), /* 64 bit ALU operations. */ /*   Register based. */       \
		INSN_3(ALU64, ADD, X), INSN_3(ALU64, SUB, X),                         \
		INSN_3(ALU64, AND, X), INSN_3(ALU64, OR, X),                          \
		INSN_3(ALU64, LSH, X), INSN_3(ALU64, RSH, X),                         \
		INSN_3(ALU64, XOR, X), INSN_3(ALU64, MUL, X),                         \
		INSN_3(ALU64, MOV, X), INSN_3(ALU64, ARSH, X),                        \
		INSN_3(ALU64, DIV, X), INSN_3(ALU64, MOD, X),                         \
		INSN_2(ALU64, NEG),                                                   \
		INSN_3(ALU64, END, TO_LE), /*   Immediate based. */                   \
		INSN_3(ALU64, ADD, K), INSN_3(ALU64, SUB, K),                         \
		INSN_3(ALU64, AND, K), INSN_3(ALU64, OR, K),                          \
		INSN_3(ALU64, LSH, K), INSN_3(ALU64, RSH, K),                         \
		INSN_3(ALU64, XOR, K), INSN_3(ALU64, MUL, K),                         \
		INSN_3(ALU64, MOV, K), INSN_3(ALU64, ARSH, K),                        \
		INSN_3(ALU64, DIV, K),                                                \
		INSN_3(ALU64, MOD, K), /* Call instruction. */                        \
		INSN_2(JMP, CALL), /* Exit instruction. */                            \
		INSN_2(JMP,                                                           \
		       EXIT), /* 32-bit Jump instructions. */ /*   Register based. */ \
		INSN_3(JMP32, JEQ, X), INSN_3(JMP32, JNE, X),                         \
		INSN_3(JMP32, JGT, X), INSN_3(JMP32, JLT, X),                         \
		INSN_3(JMP32, JGE, X), INSN_3(JMP32, JLE, X),                         \
		INSN_3(JMP32, JSGT, X), INSN_3(JMP32, JSLT, X),                       \
		INSN_3(JMP32, JSGE, X), INSN_3(JMP32, JSLE, X),                       \
		INSN_3(JMP32, JSET, X), /*   Immediate based. */                      \
		INSN_3(JMP32, JEQ, K), INSN_3(JMP32, JNE, K),                         \
		INSN_3(JMP32, JGT, K), INSN_3(JMP32, JLT, K),                         \
		INSN_3(JMP32, JGE, K), INSN_3(JMP32, JLE, K),                         \
		INSN_3(JMP32, JSGT, K), INSN_3(JMP32, JSLT, K),                       \
		INSN_3(JMP32, JSGE, K), INSN_3(JMP32, JSLE, K),                       \
		INSN_3(JMP32, JSET,                                                   \
		       K), /* Jump instructions. */ /*   Register based. */           \
		INSN_3(JMP, JEQ, X), INSN_3(JMP, JNE, X), INSN_3(JMP, JGT, X),        \
		INSN_3(JMP, JLT, X), INSN_3(JMP, JGE, X), INSN_3(JMP, JLE, X),        \
		INSN_3(JMP, JSGT, X), INSN_3(JMP, JSLT, X),                           \
		INSN_3(JMP, JSGE, X), INSN_3(JMP, JSLE, X),                           \
		INSN_3(JMP, JSET, X), /*   Immediate based. */                        \
		INSN_3(JMP, JEQ, K), INSN_3(JMP, JNE, K), INSN_3(JMP, JGT, K),        \
		INSN_3(JMP, JLT, K), INSN_3(JMP, JGE, K), INSN_3(JMP, JLE, K),        \
		INSN_3(JMP, JSGT, K), INSN_3(JMP, JSLT, K),                           \
		INSN_3(JMP, JSGE, K), INSN_3(JMP, JSLE, K),                           \
		INSN_3(JMP, JSET, K), INSN_2(JMP, JA),                                \
		INSN_2(JMP32,                                                         \
		       JA), /* Store instructions. */ /*   Register based. */         \
		INSN_3(STX, MEM, B), INSN_3(STX, MEM, H), INSN_3(STX, MEM, W),        \
		INSN_3(STX, MEM, DW), INSN_3(STX, ATOMIC, W),                         \
		INSN_3(STX, ATOMIC, DW), /*   Immediate based. */                     \
		INSN_3(ST, MEM, B), INSN_3(ST, MEM, H), INSN_3(ST, MEM, W),           \
		INSN_3(ST, MEM,                                                       \
		       DW), /* Load instructions. */ /*   Register based. */          \
		INSN_3(LDX, MEM, B), INSN_3(LDX, MEM, H), INSN_3(LDX, MEM, W),        \
		INSN_3(LDX, MEM, DW), INSN_3(LDX, MEMSX, B),                          \
		INSN_3(LDX, MEMSX, H),                                                \
		INSN_3(LDX, MEMSX, W), /*   Immediate based. */                       \
		INSN_3(LD, IMM, DW)

bool bpf_opcode_in_insntable(u8 code)
{
#define BPF_INSN_2_TBL(x, y) [BPF_##x | BPF_##y] = true
#define BPF_INSN_3_TBL(x, y, z) [BPF_##x | BPF_##y | BPF_##z] = true
	static const bool public_insntable[256] = {
		[0 ... 255] = false,
		/* Now overwrite non-defaults ... */
		BPF_INSN_MAP(BPF_INSN_2_TBL, BPF_INSN_3_TBL),
		/* UAPI exposed, but rewritten opcodes. cBPF carry-over. */
		[BPF_LD | BPF_ABS | BPF_B] = true,
		[BPF_LD | BPF_ABS | BPF_H] = true,
		[BPF_LD | BPF_ABS | BPF_W] = true,
		[BPF_LD | BPF_IND | BPF_B] = true,
		[BPF_LD | BPF_IND | BPF_H] = true,
		[BPF_LD | BPF_IND | BPF_W] = true,
		[BPF_JMP | BPF_JCOND] = true,
	};
#undef BPF_INSN_3_TBL
#undef BPF_INSN_2_TBL
	return public_insntable[code];
}

#ifndef CONFIG_BPF_JIT_ALWAYS_ON
/**
 *	___bpf_prog_run - run eBPF program on a given context
 *	@regs: is the array of MAX_BPF_EXT_REG eBPF pseudo-registers
 *	@insn: is the array of eBPF instructions
 *
 * Decode and execute eBPF instructions.
 *
 * Return: whatever value is in %BPF_R0 at program exit
 */
static u64 ___bpf_prog_run(u64 *regs, const struct bpf_insn *insn)
{
#define BPF_INSN_2_LBL(x, y) [BPF_##x | BPF_##y] = &&x##_##y
#define BPF_INSN_3_LBL(x, y, z) [BPF_##x | BPF_##y | BPF_##z] = &&x##_##y##_##z
	static const void *const jumptable[256] __annotate_jump_table = {
		[0 ... 255] = &&default_label,
		/* Now overwrite non-defaults ... */
		BPF_INSN_MAP(BPF_INSN_2_LBL, BPF_INSN_3_LBL),
		/* Non-UAPI available opcodes. */
		[BPF_JMP | BPF_CALL_ARGS] = &&JMP_CALL_ARGS,
		[BPF_JMP | BPF_TAIL_CALL] = &&JMP_TAIL_CALL,
		[BPF_ST | BPF_NOSPEC] = &&ST_NOSPEC,
		[BPF_LDX | BPF_PROBE_MEM | BPF_B] = &&LDX_PROBE_MEM_B,
		[BPF_LDX | BPF_PROBE_MEM | BPF_H] = &&LDX_PROBE_MEM_H,
		[BPF_LDX | BPF_PROBE_MEM | BPF_W] = &&LDX_PROBE_MEM_W,
		[BPF_LDX | BPF_PROBE_MEM | BPF_DW] = &&LDX_PROBE_MEM_DW,
		[BPF_LDX | BPF_PROBE_MEMSX | BPF_B] = &&LDX_PROBE_MEMSX_B,
		[BPF_LDX | BPF_PROBE_MEMSX | BPF_H] = &&LDX_PROBE_MEMSX_H,
		[BPF_LDX | BPF_PROBE_MEMSX | BPF_W] = &&LDX_PROBE_MEMSX_W,
	};
#undef BPF_INSN_3_LBL
#undef BPF_INSN_2_LBL
	u32 tail_call_cnt = 0;

#define CONT                      \
	({                        \
		insn++;           \
		goto select_insn; \
	})
#define CONT_JMP                  \
	({                        \
		insn++;           \
		goto select_insn; \
	})

select_insn:
	goto *jumptable[insn->code];

	/* Explicitly mask the register-based shift amounts with 63 or 31
	 * to avoid undefined behavior. Normally this won't affect the
	 * generated code, for example, in case of native 64 bit archs such
	 * as x86-64 or arm64, the compiler is optimizing the AND away for
	 * the interpreter. In case of JITs, each of the JIT backends compiles
	 * the BPF shift operations to machine instructions which produce
	 * implementation-defined results in such a case; the resulting
	 * contents of the register may be arbitrary, but program behaviour
	 * as a whole remains defined. In other words, in case of JIT backends,
	 * the AND must /not/ be added to the emitted LSH/RSH/ARSH translation.
	 */
	/* ALU (shifts) */
#define SHT(OPCODE, OP)                                      \
	ALU64_##OPCODE##_X : DST = DST OP(SRC & 63);         \
	CONT;                                                \
	ALU_##OPCODE##_X : DST = (u32)DST OP((u32)SRC & 31); \
	CONT;                                                \
	ALU64_##OPCODE##_K : DST = DST OP IMM;               \
	CONT;                                                \
	ALU_##OPCODE##_K : DST = (u32)DST OP(u32) IMM;       \
	CONT;
	/* ALU (rest) */
#define ALU(OPCODE, OP)                                \
	ALU64_##OPCODE##_X : DST = DST OP SRC;         \
	CONT;                                          \
	ALU_##OPCODE##_X : DST = (u32)DST OP(u32) SRC; \
	CONT;                                          \
	ALU64_##OPCODE##_K : DST = DST OP IMM;         \
	CONT;                                          \
	ALU_##OPCODE##_K : DST = (u32)DST OP(u32) IMM; \
	CONT;
	ALU(ADD, +)
	ALU(SUB, -)
	ALU(AND, &)
	ALU(OR, |)
	ALU(XOR, ^)
	ALU(MUL, *)
	SHT(LSH, <<)
	SHT(RSH, >>)
#undef SHT
#undef ALU
ALU_NEG:
	DST = (u32)-DST;
	CONT;
ALU64_NEG:
	DST = -DST;
	CONT;
ALU_MOV_X:
	switch (OFF) {
	case 0:
		DST = (u32)SRC;
		break;
	case 8:
		DST = (u32)(s8)SRC;
		break;
	case 16:
		DST = (u32)(s16)SRC;
		break;
	}
	CONT;
ALU_MOV_K:
	DST = (u32)IMM;
	CONT;
ALU64_MOV_X:
	switch (OFF) {
	case 0:
		DST = SRC;
		break;
	case 8:
		DST = (s8)SRC;
		break;
	case 16:
		DST = (s16)SRC;
		break;
	case 32:
		DST = (s32)SRC;
		break;
	}
	CONT;
ALU64_MOV_K:
	DST = IMM;
	CONT;
LD_IMM_DW:
	DST = (u64)(u32)insn[0].imm | ((u64)(u32)insn[1].imm) << 32;
	insn++;
	CONT;
ALU_ARSH_X:
	DST = (u64)(u32)(((s32)DST) >> (SRC & 31));
	CONT;
ALU_ARSH_K:
	DST = (u64)(u32)(((s32)DST) >> IMM);
	CONT;
ALU64_ARSH_X:
	(*(s64 *)&DST) >>= (SRC & 63);
	CONT;
ALU64_ARSH_K:
	(*(s64 *)&DST) >>= IMM;
	CONT;
ALU64_MOD_X:
	switch (OFF) {
	case 0:
		div64_u64_rem(DST, SRC, &AX);
		DST = AX;
		break;
	case 1:
		AX = div64_s64(DST, SRC);
		DST = DST - AX * SRC;
		break;
	}
	CONT;
ALU_MOD_X:
	switch (OFF) {
	case 0:
		AX = (u32)DST;
		DST = do_div(AX, (u32)SRC);
		break;
	case 1:
		AX = abs((s32)DST);
		AX = do_div(AX, abs((s32)SRC));
		if ((s32)DST < 0)
			DST = (u32)-AX;
		else
			DST = (u32)AX;
		break;
	}
	CONT;
ALU64_MOD_K:
	switch (OFF) {
	case 0:
		div64_u64_rem(DST, IMM, &AX);
		DST = AX;
		break;
	case 1:
		AX = div64_s64(DST, IMM);
		DST = DST - AX * IMM;
		break;
	}
	CONT;
ALU_MOD_K:
	switch (OFF) {
	case 0:
		AX = (u32)DST;
		DST = do_div(AX, (u32)IMM);
		break;
	case 1:
		AX = abs((s32)DST);
		AX = do_div(AX, abs((s32)IMM));
		if ((s32)DST < 0)
			DST = (u32)-AX;
		else
			DST = (u32)AX;
		break;
	}
	CONT;
ALU64_DIV_X:
	switch (OFF) {
	case 0:
		DST = div64_u64(DST, SRC);
		break;
	case 1:
		DST = div64_s64(DST, SRC);
		break;
	}
	CONT;
ALU_DIV_X:
	switch (OFF) {
	case 0:
		AX = (u32)DST;
		do_div(AX, (u32)SRC);
		DST = (u32)AX;
		break;
	case 1:
		AX = abs((s32)DST);
		do_div(AX, abs((s32)SRC));
		if (((s32)DST < 0) == ((s32)SRC < 0))
			DST = (u32)AX;
		else
			DST = (u32)-AX;
		break;
	}
	CONT;
ALU64_DIV_K:
	switch (OFF) {
	case 0:
		DST = div64_u64(DST, IMM);
		break;
	case 1:
		DST = div64_s64(DST, IMM);
		break;
	}
	CONT;
ALU_DIV_K:
	switch (OFF) {
	case 0:
		AX = (u32)DST;
		do_div(AX, (u32)IMM);
		DST = (u32)AX;
		break;
	case 1:
		AX = abs((s32)DST);
		do_div(AX, abs((s32)IMM));
		if (((s32)DST < 0) == ((s32)IMM < 0))
			DST = (u32)AX;
		else
			DST = (u32)-AX;
		break;
	}
	CONT;
ALU_END_TO_BE:
	switch (IMM) {
	case 16:
		DST = (__force u16)cpu_to_be16(DST);
		break;
	case 32:
		DST = (__force u32)cpu_to_be32(DST);
		break;
	case 64:
		DST = (__force u64)cpu_to_be64(DST);
		break;
	}
	CONT;
ALU_END_TO_LE:
	switch (IMM) {
	case 16:
		DST = (__force u16)cpu_to_le16(DST);
		break;
	case 32:
		DST = (__force u32)cpu_to_le32(DST);
		break;
	case 64:
		DST = (__force u64)cpu_to_le64(DST);
		break;
	}
	CONT;
ALU64_END_TO_LE:
	switch (IMM) {
	case 16:
		DST = (__force u16)__swab16(DST);
		break;
	case 32:
		DST = (__force u32)__swab32(DST);
		break;
	case 64:
		DST = (__force u64)__swab64(DST);
		break;
	}
	CONT;

/* CALL */
JMP_CALL:
	/* Function call scratches BPF_R1-BPF_R5 registers,
		 * preserves BPF_R6-BPF_R9, and stores return value
		 * into BPF_R0.
		 */
	BPF_R0 = (__bpf_call_base + insn->imm)(BPF_R1, BPF_R2, BPF_R3, BPF_R4,
					       BPF_R5);
	CONT;

JMP_CALL_ARGS:
	BPF_R0 = (__bpf_call_base_args + insn->imm)(
		BPF_R1, BPF_R2, BPF_R3, BPF_R4, BPF_R5, insn + insn->off + 1);
	CONT;

JMP_TAIL_CALL: {
	struct bpf_map *map = (struct bpf_map *)(unsigned long)BPF_R2;
	struct bpf_array *array = container_of(map, struct bpf_array, map);
	struct bpf_prog *prog;
	u32 index = BPF_R3;

	if (unlikely(index >= array->map.max_entries))
		goto out;

	if (unlikely(tail_call_cnt >= MAX_TAIL_CALL_CNT))
		goto out;

	tail_call_cnt++;

	prog = READ_ONCE(array->ptrs[index]);
	if (!prog)
		goto out;

	/* ARG1 at this point is guaranteed to point to CTX from
		 * the verifier side due to the fact that the tail call is
		 * handled like a helper, that is, bpf_tail_call_proto,
		 * where arg1_type is ARG_PTR_TO_CTX.
		 */
	insn = prog->insnsi;
	goto select_insn;
out:
	CONT;
}
JMP_JA:
	insn += insn->off;
	CONT;
JMP32_JA:
	insn += insn->imm;
	CONT;
JMP_EXIT:
	return BPF_R0;
	/* JMP */
#define COND_JMP(SIGN, OPCODE, CMP_OP)                               \
	JMP_##OPCODE##_X : if ((SIGN##64)DST CMP_OP(SIGN##64) SRC)   \
	{                                                            \
		insn += insn->off;                                   \
		CONT_JMP;                                            \
	}                                                            \
	CONT;                                                        \
	JMP32_##OPCODE##_X : if ((SIGN##32)DST CMP_OP(SIGN##32) SRC) \
	{                                                            \
		insn += insn->off;                                   \
		CONT_JMP;                                            \
	}                                                            \
	CONT;                                                        \
	JMP_##OPCODE##_K : if ((SIGN##64)DST CMP_OP(SIGN##64) IMM)   \
	{                                                            \
		insn += insn->off;                                   \
		CONT_JMP;                                            \
	}                                                            \
	CONT;                                                        \
	JMP32_##OPCODE##_K : if ((SIGN##32)DST CMP_OP(SIGN##32) IMM) \
	{                                                            \
		insn += insn->off;                                   \
		CONT_JMP;                                            \
	}                                                            \
	CONT;
	COND_JMP(u, JEQ, ==)
	COND_JMP(u, JNE, !=)
	COND_JMP(u, JGT, >)
	COND_JMP(u, JLT, <)
	COND_JMP(u, JGE, >=)
	COND_JMP(u, JLE, <=)
	COND_JMP(u, JSET, &)
	COND_JMP(s, JSGT, >)
	COND_JMP(s, JSLT, <)
	COND_JMP(s, JSGE, >=)
	COND_JMP(s, JSLE, <=)
#undef COND_JMP
/* ST, STX and LDX*/
ST_NOSPEC:
	/* Speculation barrier for mitigating Speculative Store Bypass.
		 * In case of arm64, we rely on the firmware mitigation as
		 * controlled via the ssbd kernel parameter. Whenever the
		 * mitigation is enabled, it works for all of the kernel code
		 * with no need to provide any additional instructions here.
		 * In case of x86, we use 'lfence' insn for mitigation. We
		 * reuse preexisting logic from Spectre v1 mitigation that
		 * happens to produce the required code on x86 for v4 as well.
		 */
	barrier_nospec();
	CONT;
#define LDST(SIZEOP, SIZE)                                                  \
	STX_MEM_##SIZEOP : *(SIZE *)(unsigned long)(DST + insn->off) = SRC; \
	CONT;                                                               \
	ST_MEM_##SIZEOP : *(SIZE *)(unsigned long)(DST + insn->off) = IMM;  \
	CONT;                                                               \
	LDX_MEM_##SIZEOP : DST = *(SIZE *)(unsigned long)(SRC + insn->off); \
	CONT;                                                               \
	LDX_PROBE_MEM_##SIZEOP                                              \
		: bpf_probe_read_kernel_common(                             \
			  &DST, sizeof(SIZE),                               \
			  (const void *)(long)(SRC + insn->off));           \
	DST = *((SIZE *)&DST);                                              \
	CONT;

	LDST(B, u8)
	LDST(H, u16)
	LDST(W, u32)
	LDST(DW, u64)
#undef LDST

#define LDSX(SIZEOP, SIZE)                                                    \
	LDX_MEMSX_##SIZEOP : DST = *(SIZE *)(unsigned long)(SRC + insn->off); \
	CONT;                                                                 \
	LDX_PROBE_MEMSX_##SIZEOP                                              \
		: bpf_probe_read_kernel_common(                               \
			  &DST, sizeof(SIZE),                                 \
			  (const void *)(long)(SRC + insn->off));             \
	DST = *((SIZE *)&DST);                                                \
	CONT;

	LDSX(B, s8)
	LDSX(H, s16)
	LDSX(W, s32)
#undef LDSX

#define ATOMIC_ALU_OP(BOP, KOP)                                                \
	case BOP:                                                              \
		if (BPF_SIZE(insn->code) == BPF_W)                             \
			atomic_##KOP(                                          \
				(u32)SRC,                                      \
				(atomic_t *)(unsigned long)(DST + insn->off)); \
		else                                                           \
			atomic64_##KOP(                                        \
				(u64)SRC,                                      \
				(atomic64_t *)(unsigned long)(DST +            \
							      insn->off));     \
		break;                                                         \
	case BOP | BPF_FETCH:                                                  \
		if (BPF_SIZE(insn->code) == BPF_W)                             \
			SRC = (u32)atomic_fetch_##KOP(                         \
				(u32)SRC,                                      \
				(atomic_t *)(unsigned long)(DST + insn->off)); \
		else                                                           \
			SRC = (u64)atomic64_fetch_##KOP(                       \
				(u64)SRC,                                      \
				(atomic64_t *)(unsigned long)(DST +            \
							      insn->off));     \
		break;

STX_ATOMIC_DW:
STX_ATOMIC_W:
	switch (IMM) {
		ATOMIC_ALU_OP(BPF_ADD, add)
		ATOMIC_ALU_OP(BPF_AND, and)
		ATOMIC_ALU_OP(BPF_OR, or)
		ATOMIC_ALU_OP(BPF_XOR, xor)
#undef ATOMIC_ALU_OP

	case BPF_XCHG:
		if (BPF_SIZE(insn->code) == BPF_W)
			SRC = (u32)atomic_xchg(
				(atomic_t *)(unsigned long)(DST + insn->off),
				(u32)SRC);
		else
			SRC = (u64)atomic64_xchg(
				(atomic64_t *)(unsigned long)(DST + insn->off),
				(u64)SRC);
		break;
	case BPF_CMPXCHG:
		if (BPF_SIZE(insn->code) == BPF_W)
			BPF_R0 = (u32)atomic_cmpxchg(
				(atomic_t *)(unsigned long)(DST + insn->off),
				(u32)BPF_R0, (u32)SRC);
		else
			BPF_R0 = (u64)atomic64_cmpxchg(
				(atomic64_t *)(unsigned long)(DST + insn->off),
				(u64)BPF_R0, (u64)SRC);
		break;

	default:
		goto default_label;
	}
	CONT;

default_label:
	/* If we ever reach this, we have a bug somewhere. Die hard here
		 * instead of just returning 0; we could be somewhere in a subprog,
		 * so execution could continue otherwise which we do /not/ want.
		 *
		 * Note, verifier whitelists all opcodes in bpf_opcode_in_insntable().
		 */
	pr_warn("BPF interpreter: unknown opcode %02x (imm: 0x%x)\n",
		insn->code, insn->imm);
	BUG_ON(1);
	return 0;
}

#define PROG_NAME(stack_size) __bpf_prog_run##stack_size
#define DEFINE_BPF_PROG_RUN(stack_size)                                        \
	static unsigned int PROG_NAME(stack_size)(const void *ctx,             \
						  const struct bpf_insn *insn) \
	{                                                                      \
		u64 stack[stack_size / sizeof(u64)];                           \
		u64 regs[MAX_BPF_EXT_REG] = {};                                \
                                                                               \
		FP = (u64)(unsigned long)&stack[ARRAY_SIZE(stack)];            \
		ARG1 = (u64)(unsigned long)ctx;                                \
		return ___bpf_prog_run(regs, insn);                            \
	}

#define PROG_NAME_ARGS(stack_size) __bpf_prog_run_args##stack_size
#define DEFINE_BPF_PROG_RUN_ARGS(stack_size)                                  \
	static u64 PROG_NAME_ARGS(stack_size)(u64 r1, u64 r2, u64 r3, u64 r4, \
					      u64 r5,                         \
					      const struct bpf_insn *insn)    \
	{                                                                     \
		u64 stack[stack_size / sizeof(u64)];                          \
		u64 regs[MAX_BPF_EXT_REG];                                    \
                                                                              \
		FP = (u64)(unsigned long)&stack[ARRAY_SIZE(stack)];           \
		BPF_R1 = r1;                                                  \
		BPF_R2 = r2;                                                  \
		BPF_R3 = r3;                                                  \
		BPF_R4 = r4;                                                  \
		BPF_R5 = r5;                                                  \
		return ___bpf_prog_run(regs, insn);                           \
	}

#define EVAL1(FN, X) FN(X)
#define EVAL2(FN, X, Y...) FN(X) EVAL1(FN, Y)
#define EVAL3(FN, X, Y...) FN(X) EVAL2(FN, Y)
#define EVAL4(FN, X, Y...) FN(X) EVAL3(FN, Y)
#define EVAL5(FN, X, Y...) FN(X) EVAL4(FN, Y)
#define EVAL6(FN, X, Y...) FN(X) EVAL5(FN, Y)

EVAL6(DEFINE_BPF_PROG_RUN, 32, 64, 96, 128, 160, 192);
EVAL6(DEFINE_BPF_PROG_RUN, 224, 256, 288, 320, 352, 384);
EVAL4(DEFINE_BPF_PROG_RUN, 416, 448, 480, 512);

EVAL6(DEFINE_BPF_PROG_RUN_ARGS, 32, 64, 96, 128, 160, 192);
EVAL6(DEFINE_BPF_PROG_RUN_ARGS, 224, 256, 288, 320, 352, 384);
EVAL4(DEFINE_BPF_PROG_RUN_ARGS, 416, 448, 480, 512);

#define PROG_NAME_LIST(stack_size) PROG_NAME(stack_size),

static unsigned int (*interpreters[])(const void *ctx,
				      const struct bpf_insn *insn) = {
	EVAL6(PROG_NAME_LIST, 32, 64, 96, 128, 160, 192)
		EVAL6(PROG_NAME_LIST, 224, 256, 288, 320, 352, 384)
			EVAL4(PROG_NAME_LIST, 416, 448, 480, 512)
};
#undef PROG_NAME_LIST
#define PROG_NAME_LIST(stack_size) PROG_NAME_ARGS(stack_size),
static __maybe_unused
	u64 (*interpreters_args[])(u64 r1, u64 r2, u64 r3, u64 r4, u64 r5,
				   const struct bpf_insn *insn) = {
		EVAL6(PROG_NAME_LIST, 32, 64, 96, 128, 160, 192)
			EVAL6(PROG_NAME_LIST, 224, 256, 288, 320, 352, 384)
				EVAL4(PROG_NAME_LIST, 416, 448, 480, 512)
	};
#undef PROG_NAME_LIST

#ifdef CONFIG_BPF_SYSCALL
void bpf_patch_call_args(struct bpf_insn *insn, u32 stack_depth)
{
	stack_depth = max_t(u32, stack_depth, 1);
	insn->off = (s16)insn->imm;
	insn->imm = interpreters_args[(round_up(stack_depth, 32) / 32) - 1] -
		    __bpf_call_base_args;
	insn->code = BPF_JMP | BPF_CALL_ARGS;
}
#endif
#else
static unsigned int __bpf_prog_ret0_warn(const void *ctx,
					 const struct bpf_insn *insn)
{
	/* If this handler ever gets executed, then BPF_JIT_ALWAYS_ON
	 * is not working properly, so warn about it!
	 */
	WARN_ON_ONCE(1);
	return 0;
}
#endif

bool bpf_prog_map_compatible(struct bpf_map *map, const struct bpf_prog *fp)
{
	enum bpf_prog_type prog_type = resolve_prog_type(fp);
	bool ret;

	if (fp->kprobe_override)
		return false;

	/* XDP programs inserted into maps are not guaranteed to run on
	 * a particular netdev (and can run outside driver context entirely
	 * in the case of devmap and cpumap). Until device checks
	 * are implemented, prohibit adding dev-bound programs to program maps.
	 */
	if (bpf_prog_is_dev_bound(fp->aux))
		return false;

	spin_lock(&map->owner.lock);
	if (!map->owner.type) {
		/* There's no owner yet where we could check for
		 * compatibility.
		 */
		map->owner.type = prog_type;
		map->owner.jited = fp->jited;
		map->owner.xdp_has_frags = fp->aux->xdp_has_frags;
		ret = true;
	} else {
		ret = map->owner.type == prog_type &&
		      map->owner.jited == fp->jited &&
		      map->owner.xdp_has_frags == fp->aux->xdp_has_frags;
	}
	spin_unlock(&map->owner.lock);

	return ret;
}

static int bpf_check_tail_call(const struct bpf_prog *fp)
{
	struct bpf_prog_aux *aux = fp->aux;
	int i, ret = 0;

	mutex_lock(&aux->used_maps_mutex);
	for (i = 0; i < aux->used_map_cnt; i++) {
		struct bpf_map *map = aux->used_maps[i];

		if (!map_type_contains_progs(map))
			continue;

		if (!bpf_prog_map_compatible(map, fp)) {
			ret = -EINVAL;
			goto out;
		}
	}

out:
	mutex_unlock(&aux->used_maps_mutex);
	return ret;
}

static void bpf_prog_select_func(struct bpf_prog *fp)
{
#ifndef CONFIG_BPF_JIT_ALWAYS_ON
	u32 stack_depth = max_t(u32, fp->aux->stack_depth, 1);

	fp->bpf_func = interpreters[(round_up(stack_depth, 32) / 32) - 1];
#else
	fp->bpf_func = __bpf_prog_ret0_warn;
#endif
}

/**
 *	bpf_prog_select_runtime - select exec runtime for BPF program
 *	@fp: bpf_prog populated with BPF program
 *	@err: pointer to error variable
 *
 * Try to JIT eBPF program, if JIT is not available, use interpreter.
 * The BPF program will be executed via bpf_prog_run() function.
 *
 * Return: the &fp argument along with &err set to 0 for success or
 * a negative errno code on failure
 */
struct bpf_prog *bpf_prog_select_runtime(struct bpf_prog *fp, int *err)
{
	/* In case of BPF to BPF calls, verifier did all the prep
	 * work with regards to JITing, etc.
	 */
	bool jit_needed = false;

	if (fp->bpf_func)
		goto finalize;

	if (IS_ENABLED(CONFIG_BPF_JIT_ALWAYS_ON) || bpf_prog_has_kfunc_call(fp))
		jit_needed = true;

	bpf_prog_select_func(fp);

	/* eBPF JITs can rewrite the program in case constant
	 * blinding is active. However, in case of error during
	 * blinding, bpf_int_jit_compile() must always return a
	 * valid program, which in this case would simply not
	 * be JITed, but falls back to the interpreter.
	 */
	if (!bpf_prog_is_offloaded(fp->aux)) {
		*err = bpf_prog_alloc_jited_linfo(fp);
		if (*err)
			return fp;

		fp = bpf_int_jit_compile(fp);
		bpf_prog_jit_attempt_done(fp);
		if (!fp->jited && jit_needed) {
			*err = -ENOTSUPP;
			return fp;
		}
	} else {
		*err = bpf_prog_offload_compile(fp);
		if (*err)
			return fp;
	}

finalize:
	*err = bpf_prog_lock_ro(fp);
	if (*err)
		return fp;

	/* The tail call compatibility check can only be done at
	 * this late stage as we need to determine, if we deal
	 * with JITed or non JITed program concatenations and not
	 * all eBPF JITs might immediately support all features.
	 */
	*err = bpf_check_tail_call(fp);

	return fp;
}
EXPORT_SYMBOL_GPL(bpf_prog_select_runtime);

static unsigned int __bpf_prog_ret1(const void *ctx,
				    const struct bpf_insn *insn)
{
	return 1;
}

static struct bpf_prog_dummy {
	struct bpf_prog prog;
} dummy_bpf_prog = {
	.prog = {
		.bpf_func = __bpf_prog_ret1,
	},
};

struct bpf_empty_prog_array bpf_empty_prog_array = {
	.null_prog = NULL,
};
EXPORT_SYMBOL(bpf_empty_prog_array);

struct bpf_prog_array *bpf_prog_array_alloc(u32 prog_cnt, gfp_t flags)
{
	if (prog_cnt)
		return kzalloc(sizeof(struct bpf_prog_array) +
				       sizeof(struct bpf_prog_array_item) *
					       (prog_cnt + 1),
			       flags);

	return &bpf_empty_prog_array.hdr;
}

void bpf_prog_array_free(struct bpf_prog_array *progs)
{
	if (!progs || progs == &bpf_empty_prog_array.hdr)
		return;
	kfree_rcu(progs, rcu);
}

static void __bpf_prog_array_free_sleepable_cb(struct rcu_head *rcu)
{
	struct bpf_prog_array *progs;

	/* If RCU Tasks Trace grace period implies RCU grace period, there is
	 * no need to call kfree_rcu(), just call kfree() directly.
	 */
	progs = container_of(rcu, struct bpf_prog_array, rcu);
	if (rcu_trace_implies_rcu_gp())
		kfree(progs);
	else
		kfree_rcu(progs, rcu);
}

void bpf_prog_array_free_sleepable(struct bpf_prog_array *progs)
{
	if (!progs || progs == &bpf_empty_prog_array.hdr)
		return;
	call_rcu_tasks_trace(&progs->rcu, __bpf_prog_array_free_sleepable_cb);
}

int bpf_prog_array_length(struct bpf_prog_array *array)
{
	struct bpf_prog_array_item *item;
	u32 cnt = 0;

	for (item = array->items; item->prog; item++)
		if (item->prog != &dummy_bpf_prog.prog)
			cnt++;
	return cnt;
}

bool bpf_prog_array_is_empty(struct bpf_prog_array *array)
{
	struct bpf_prog_array_item *item;

	for (item = array->items; item->prog; item++)
		if (item->prog != &dummy_bpf_prog.prog)
			return false;
	return true;
}

static bool bpf_prog_array_copy_core(struct bpf_prog_array *array,
				     u32 *prog_ids, u32 request_cnt)
{
	struct bpf_prog_array_item *item;
	int i = 0;

	for (item = array->items; item->prog; item++) {
		if (item->prog == &dummy_bpf_prog.prog)
			continue;
		prog_ids[i] = item->prog->aux->id;
		if (++i == request_cnt) {
			item++;
			break;
		}
	}

	return !!(item->prog);
}

int bpf_prog_array_copy_to_user(struct bpf_prog_array *array,
				__u32 __user *prog_ids, u32 cnt)
{
	unsigned long err = 0;
	bool nospc;
	u32 *ids;

	/* users of this function are doing:
	 * cnt = bpf_prog_array_length();
	 * if (cnt > 0)
	 *     bpf_prog_array_copy_to_user(..., cnt);
	 * so below kcalloc doesn't need extra cnt > 0 check.
	 */
	ids = kcalloc(cnt, sizeof(u32), GFP_USER | __GFP_NOWARN);
	if (!ids)
		return -ENOMEM;
	nospc = bpf_prog_array_copy_core(array, ids, cnt);
	err = copy_to_user(prog_ids, ids, cnt * sizeof(u32));
	kfree(ids);
	if (err)
		return -EFAULT;
	if (nospc)
		return -ENOSPC;
	return 0;
}

void bpf_prog_array_delete_safe(struct bpf_prog_array *array,
				struct bpf_prog *old_prog)
{
	struct bpf_prog_array_item *item;

	for (item = array->items; item->prog; item++)
		if (item->prog == old_prog) {
			WRITE_ONCE(item->prog, &dummy_bpf_prog.prog);
			break;
		}
}

/**
 * bpf_prog_array_delete_safe_at() - Replaces the program at the given
 *                                   index into the program array with
 *                                   a dummy no-op program.
 * @array: a bpf_prog_array
 * @index: the index of the program to replace
 *
 * Skips over dummy programs, by not counting them, when calculating
 * the position of the program to replace.
 *
 * Return:
 * * 0		- Success
 * * -EINVAL	- Invalid index value. Must be a non-negative integer.
 * * -ENOENT	- Index out of range
 */
int bpf_prog_array_delete_safe_at(struct bpf_prog_array *array, int index)
{
	return bpf_prog_array_update_at(array, index, &dummy_bpf_prog.prog);
}

/**
 * bpf_prog_array_update_at() - Updates the program at the given index
 *                              into the program array.
 * @array: a bpf_prog_array
 * @index: the index of the program to update
 * @prog: the program to insert into the array
 *
 * Skips over dummy programs, by not counting them, when calculating
 * the position of the program to update.
 *
 * Return:
 * * 0		- Success
 * * -EINVAL	- Invalid index value. Must be a non-negative integer.
 * * -ENOENT	- Index out of range
 */
int bpf_prog_array_update_at(struct bpf_prog_array *array, int index,
			     struct bpf_prog *prog)
{
	struct bpf_prog_array_item *item;

	if (unlikely(index < 0))
		return -EINVAL;

	for (item = array->items; item->prog; item++) {
		if (item->prog == &dummy_bpf_prog.prog)
			continue;
		if (!index) {
			WRITE_ONCE(item->prog, prog);
			return 0;
		}
		index--;
	}
	return -ENOENT;
}

int bpf_prog_array_copy(struct bpf_prog_array *old_array,
			struct bpf_prog *exclude_prog,
			struct bpf_prog *include_prog, u64 bpf_cookie,
			struct bpf_prog_array **new_array)
{
	int new_prog_cnt, carry_prog_cnt = 0;
	struct bpf_prog_array_item *existing, *new;
	struct bpf_prog_array *array;
	bool found_exclude = false;

	/* Figure out how many existing progs we need to carry over to
	 * the new array.
	 */
	if (old_array) {
		existing = old_array->items;
		for (; existing->prog; existing++) {
			if (existing->prog == exclude_prog) {
				found_exclude = true;
				continue;
			}
			if (existing->prog != &dummy_bpf_prog.prog)
				carry_prog_cnt++;
			if (existing->prog == include_prog)
				return -EEXIST;
		}
	}

	if (exclude_prog && !found_exclude)
		return -ENOENT;

	/* How many progs (not NULL) will be in the new array? */
	new_prog_cnt = carry_prog_cnt;
	if (include_prog)
		new_prog_cnt += 1;

	/* Do we have any prog (not NULL) in the new array? */
	if (!new_prog_cnt) {
		*new_array = NULL;
		return 0;
	}

	/* +1 as the end of prog_array is marked with NULL */
	array = bpf_prog_array_alloc(new_prog_cnt + 1, GFP_KERNEL);
	if (!array)
		return -ENOMEM;
	new = array->items;

	/* Fill in the new prog array */
	if (carry_prog_cnt) {
		existing = old_array->items;
		for (; existing->prog; existing++) {
			if (existing->prog == exclude_prog ||
			    existing->prog == &dummy_bpf_prog.prog)
				continue;

			new->prog = existing->prog;
			new->bpf_cookie = existing->bpf_cookie;
			new ++;
		}
	}
	if (include_prog) {
		new->prog = include_prog;
		new->bpf_cookie = bpf_cookie;
		new ++;
	}
	new->prog = NULL;
	*new_array = array;
	return 0;
}

int bpf_prog_array_copy_info(struct bpf_prog_array *array, u32 *prog_ids,
			     u32 request_cnt, u32 *prog_cnt)
{
	u32 cnt = 0;

	if (array)
		cnt = bpf_prog_array_length(array);

	*prog_cnt = cnt;

	/* return early if user requested only program count or nothing to copy */
	if (!request_cnt || !cnt)
		return 0;

	/* this function is called under trace/bpf_trace.c: bpf_event_mutex */
	return bpf_prog_array_copy_core(array, prog_ids, request_cnt) ?
		       -ENOSPC :
		       0;
}

void __bpf_free_used_maps(struct bpf_prog_aux *aux, struct bpf_map **used_maps,
			  u32 len)
{
	struct bpf_map *map;
	bool sleepable;
	u32 i;

	sleepable = aux->prog->sleepable;
	for (i = 0; i < len; i++) {
		map = used_maps[i];
		if (map->ops->map_poke_untrack)
			map->ops->map_poke_untrack(map, aux);
		if (sleepable)
			atomic64_dec(&map->sleepable_refcnt);
		bpf_map_put(map);
	}
}

static void bpf_free_used_maps(struct bpf_prog_aux *aux)
{
	__bpf_free_used_maps(aux, aux->used_maps, aux->used_map_cnt);
	kfree(aux->used_maps);
}

void __bpf_free_used_btfs(struct bpf_prog_aux *aux,
			  struct btf_mod_pair *used_btfs, u32 len)
{
#ifdef CONFIG_BPF_SYSCALL
	struct btf_mod_pair *btf_mod;
	u32 i;

	for (i = 0; i < len; i++) {
		btf_mod = &used_btfs[i];
		if (btf_mod->module)
			module_put(btf_mod->module);
		btf_put(btf_mod->btf);
	}
#endif
}

static void bpf_free_used_btfs(struct bpf_prog_aux *aux)
{
	__bpf_free_used_btfs(aux, aux->used_btfs, aux->used_btf_cnt);
	kfree(aux->used_btfs);
}

static void bpf_prog_free_deferred(struct work_struct *work)
{
	struct bpf_prog_aux *aux;
	int i;

	aux = container_of(work, struct bpf_prog_aux, work);
#ifdef CONFIG_BPF_SYSCALL
	bpf_free_kfunc_btf_tab(aux->kfunc_btf_tab);
#endif
#ifdef CONFIG_CGROUP_BPF
	if (aux->cgroup_atype != CGROUP_BPF_ATTACH_TYPE_INVALID)
		bpf_cgroup_atype_put(aux->cgroup_atype);
#endif
	bpf_free_used_maps(aux);
	bpf_free_used_btfs(aux);
	if (bpf_prog_is_dev_bound(aux))
		bpf_prog_dev_bound_destroy(aux->prog);
#ifdef CONFIG_PERF_EVENTS
	if (aux->prog->has_callchain_buf)
		put_callchain_buffers();
#endif
	if (aux->dst_trampoline)
		bpf_trampoline_put(aux->dst_trampoline);
	for (i = 0; i < aux->real_func_cnt; i++) {
		/* We can just unlink the subprog poke descriptor table as
		 * it was originally linked to the main program and is also
		 * released along with it.
		 */
		aux->func[i]->aux->poke_tab = NULL;
		bpf_jit_free(aux->func[i]);
	}
	if (aux->real_func_cnt) {
		kfree(aux->func);
		bpf_prog_unlock_free(aux->prog);
	} else {
		bpf_jit_free(aux->prog);
	}
}

void bpf_prog_free(struct bpf_prog *fp)
{
	struct bpf_prog_aux *aux = fp->aux;

	if (aux->dst_prog)
		bpf_prog_put(aux->dst_prog);
	bpf_token_put(aux->token);
	INIT_WORK(&aux->work, bpf_prog_free_deferred);
	schedule_work(&aux->work);
}
EXPORT_SYMBOL_GPL(bpf_prog_free);

/* RNG for unpriviledged user space with separated state from prandom_u32(). */
static DEFINE_PER_CPU(struct rnd_state, bpf_user_rnd_state);

void bpf_user_rnd_init_once(void)
{
	prandom_init_once(&bpf_user_rnd_state);
}

BPF_CALL_0(bpf_user_rnd_u32)
{
	/* Should someone ever have the rather unwise idea to use some
	 * of the registers passed into this function, then note that
	 * this function is called from native eBPF and classic-to-eBPF
	 * transformations. Register assignments from both sides are
	 * different, f.e. classic always sets fn(ctx, A, X) here.
	 */
	struct rnd_state *state;
	u32 res;

	state = &get_cpu_var(bpf_user_rnd_state);
	res = prandom_u32_state(state);
	put_cpu_var(bpf_user_rnd_state);

	return res;
}

BPF_CALL_0(bpf_get_raw_cpu_id)
{
	return raw_smp_processor_id();
}

/* Weak definitions of helper functions in case we don't have bpf syscall. */
const struct bpf_func_proto bpf_map_lookup_elem_proto __weak;
const struct bpf_func_proto bpf_map_update_elem_proto __weak;
const struct bpf_func_proto bpf_map_delete_elem_proto __weak;
const struct bpf_func_proto bpf_map_push_elem_proto __weak;
const struct bpf_func_proto bpf_map_pop_elem_proto __weak;
const struct bpf_func_proto bpf_map_peek_elem_proto __weak;
const struct bpf_func_proto bpf_map_lookup_percpu_elem_proto __weak;
const struct bpf_func_proto bpf_spin_lock_proto __weak;
const struct bpf_func_proto bpf_spin_unlock_proto __weak;
const struct bpf_func_proto bpf_jiffies64_proto __weak;
const struct bpf_func_proto bpf_schedule_proto __weak;

const struct bpf_func_proto bpf_get_prandom_u32_proto __weak;
const struct bpf_func_proto bpf_get_smp_processor_id_proto __weak;
const struct bpf_func_proto bpf_get_numa_node_id_proto __weak;
const struct bpf_func_proto bpf_ktime_get_ns_proto __weak;
const struct bpf_func_proto bpf_ktime_get_boot_ns_proto __weak;
const struct bpf_func_proto bpf_ktime_get_coarse_ns_proto __weak;
const struct bpf_func_proto bpf_ktime_get_tai_ns_proto __weak;

const struct bpf_func_proto bpf_get_current_pid_tgid_proto __weak;
const struct bpf_func_proto bpf_get_current_uid_gid_proto __weak;
const struct bpf_func_proto bpf_get_current_comm_proto __weak;
const struct bpf_func_proto bpf_get_current_cgroup_id_proto __weak;
const struct bpf_func_proto bpf_get_current_ancestor_cgroup_id_proto __weak;
const struct bpf_func_proto bpf_get_local_storage_proto __weak;
const struct bpf_func_proto bpf_get_ns_current_pid_tgid_proto __weak;
const struct bpf_func_proto bpf_snprintf_btf_proto __weak;
const struct bpf_func_proto bpf_seq_printf_btf_proto __weak;
const struct bpf_func_proto bpf_set_retval_proto __weak;
const struct bpf_func_proto bpf_get_retval_proto __weak;

const struct bpf_func_proto *__weak bpf_get_trace_printk_proto(void)
{
	return NULL;
}

const struct bpf_func_proto *__weak bpf_get_trace_vprintk_proto(void)
{
	return NULL;
}

u64 __weak bpf_event_output(struct bpf_map *map, u64 flags, void *meta,
			    u64 meta_size, void *ctx, u64 ctx_size,
			    bpf_ctx_copy_t ctx_copy)
{
	return -ENOTSUPP;
}
EXPORT_SYMBOL_GPL(bpf_event_output);

/* Always built-in helper functions. */
const struct bpf_func_proto bpf_tail_call_proto = {
	.func = NULL,
	.gpl_only = false,
	.ret_type = RET_VOID,
	.arg1_type = ARG_PTR_TO_CTX,
	.arg2_type = ARG_CONST_MAP_PTR,
	.arg3_type = ARG_ANYTHING,
};

/* Stub for JITs that only support cBPF. eBPF programs are interpreted.
 * It is encouraged to implement bpf_int_jit_compile() instead, so that
 * eBPF and implicitly also cBPF can get JITed!
 */
struct bpf_prog *__weak bpf_int_jit_compile(struct bpf_prog *prog)
{
	return prog;
}

/* Stub for JITs that support eBPF. All cBPF code gets transformed into
 * eBPF by the kernel and is later compiled by bpf_int_jit_compile().
 */
void __weak bpf_jit_compile(struct bpf_prog *prog)
{
}

bool __weak bpf_helper_changes_pkt_data(void *func)
{
	return false;
}

/* Return TRUE if the JIT backend wants verifier to enable sub-register usage
 * analysis code and wants explicit zero extension inserted by verifier.
 * Otherwise, return FALSE.
 *
 * The verifier inserts an explicit zero extension after BPF_CMPXCHGs even if
 * you don't override this. JITs that don't want these extra insns can detect
 * them using insn_is_zext.
 */
bool __weak bpf_jit_needs_zext(void)
{
	return false;
}

/* Return TRUE if the JIT backend supports mixing bpf2bpf and tailcalls. */
bool __weak bpf_jit_supports_subprog_tailcalls(void)
{
	return false;
}

bool __weak bpf_jit_supports_kfunc_call(void)
{
	return false;
}

bool __weak bpf_jit_supports_far_kfunc_call(void)
{
	return false;
}

bool __weak bpf_jit_supports_arena(void)
{
	return false;
}

/* Return TRUE if the JIT backend satisfies the following two conditions:
 * 1) JIT backend supports atomic_xchg() on pointer-sized words.
 * 2) Under the specific arch, the implementation of xchg() is the same
 *    as atomic_xchg() on pointer-sized words.
 */
bool __weak bpf_jit_supports_ptr_xchg(void)
{
	return false;
}

/* To execute LD_ABS/LD_IND instructions __bpf_prog_run() may call
 * skb_copy_bits(), so provide a weak definition of it for NET-less config.
 */
int __weak skb_copy_bits(const struct sk_buff *skb, int offset, void *to,
			 int len)
{
	return -EFAULT;
}

int __weak bpf_arch_text_poke(void *ip, enum bpf_text_poke_type t, void *addr1,
			      void *addr2)
{
	return -ENOTSUPP;
}

void *__weak bpf_arch_text_copy(void *dst, void *src, size_t len)
{
	return ERR_PTR(-ENOTSUPP);
}

int __weak bpf_arch_text_invalidate(void *dst, size_t len)
{
	return -ENOTSUPP;
}

bool __weak bpf_jit_supports_exceptions(void)
{
	return false;
}

void __weak arch_bpf_stack_walk(bool (*consume_fn)(void *cookie, u64 ip, u64 sp,
						   u64 bp),
				void *cookie)
{
}

/* for configs without MMU or 32-bit */
__weak const struct bpf_map_ops arena_map_ops;
__weak u64 bpf_arena_get_user_vm_start(struct bpf_arena *arena)
{
	return 0;
}
__weak u64 bpf_arena_get_kern_vm_start(struct bpf_arena *arena)
{
	return 0;
}

#ifdef CONFIG_BPF_SYSCALL
static int __init bpf_global_ma_init(void)
{
	int ret;

	ret = bpf_mem_alloc_init(&bpf_global_ma, 0, false);
	bpf_global_ma_set = !ret;
	return ret;
}
late_initcall(bpf_global_ma_init);
#endif

DEFINE_STATIC_KEY_FALSE(bpf_stats_enabled_key);
EXPORT_SYMBOL(bpf_stats_enabled_key);

/* All definitions of tracepoints related to BPF. */
#define CREATE_TRACE_POINTS
#include <linux/bpf_trace.h>

EXPORT_TRACEPOINT_SYMBOL_GPL(xdp_exception);
EXPORT_TRACEPOINT_SYMBOL_GPL(xdp_bulk_tx);<|MERGE_RESOLUTION|>--- conflicted
+++ resolved
@@ -89,17 +89,14 @@
 	return NULL;
 }
 
-<<<<<<< HEAD
+/* tell bpf programs that include vmlinux.h kernel's PAGE_SIZE */
+enum page_size_enum { __PAGE_SIZE = PAGE_SIZE };
+
+/* tell bpf programs that include vmlinux.h kernel's PAGE_SIZE */
+enum page_size_enum { __PAGE_SIZE = PAGE_SIZE };
+
 struct bpf_prog *bpf_prog_alloc_no_stats(unsigned int size,
 					 gfp_t gfp_extra_flags)
-=======
-/* tell bpf programs that include vmlinux.h kernel's PAGE_SIZE */
-enum page_size_enum {
-	__PAGE_SIZE = PAGE_SIZE
-};
-
-struct bpf_prog *bpf_prog_alloc_no_stats(unsigned int size, gfp_t gfp_extra_flags)
->>>>>>> 283928c8
 {
 	gfp_t gfp_flags =
 		bpf_memcg_flags(GFP_KERNEL | __GFP_ZERO | gfp_extra_flags);
@@ -934,16 +931,11 @@
 	bitmap_zero(pack->bitmap, BPF_PROG_PACK_SIZE / BPF_PROG_CHUNK_SIZE);
 
 	set_vm_flush_reset_perms(pack->ptr);
-<<<<<<< HEAD
-	set_memory_rox((unsigned long)pack->ptr,
-		       BPF_PROG_PACK_SIZE / PAGE_SIZE);
-=======
 	err = set_memory_rox((unsigned long)pack->ptr,
 			     BPF_PROG_PACK_SIZE / PAGE_SIZE);
 	if (err)
 		goto out;
 	list_add_tail(&pack->list, &pack_list);
->>>>>>> 283928c8
 	return pack;
 
 out:
@@ -1564,75 +1556,74 @@
 EXPORT_SYMBOL_GPL(__bpf_call_base);
 
 /* All UAPI available opcodes. */
-#define BPF_INSN_MAP(INSN_2, INSN_3)                                                  \
-	/* 32 bit ALU operations. */                                                  \
-	/*   Register based. */                                                       \
-	INSN_3(ALU, ADD, X), INSN_3(ALU, SUB, X), INSN_3(ALU, AND, X),                \
-		INSN_3(ALU, OR, X), INSN_3(ALU, LSH, X), INSN_3(ALU, RSH, X),         \
-		INSN_3(ALU, XOR, X), INSN_3(ALU, MUL, X), INSN_3(ALU, MOV, X),        \
-		INSN_3(ALU, ARSH, X), INSN_3(ALU, DIV, X),                            \
-		INSN_3(ALU, MOD, X), INSN_2(ALU, NEG),                                \
-		INSN_3(ALU, END, TO_BE),                                              \
-		INSN_3(ALU, END, TO_LE), /*   Immediate based. */                     \
-		INSN_3(ALU, ADD, K), INSN_3(ALU, SUB, K), INSN_3(ALU, AND, K),        \
-		INSN_3(ALU, OR, K), INSN_3(ALU, LSH, K), INSN_3(ALU, RSH, K),         \
-		INSN_3(ALU, XOR, K), INSN_3(ALU, MUL, K), INSN_3(ALU, MOV, K),        \
-		INSN_3(ALU, ARSH, K), INSN_3(ALU, DIV, K),                            \
-		INSN_3(ALU, MOD,                                                      \
-		       K), /* 64 bit ALU operations. */ /*   Register based. */       \
-		INSN_3(ALU64, ADD, X), INSN_3(ALU64, SUB, X),                         \
-		INSN_3(ALU64, AND, X), INSN_3(ALU64, OR, X),                          \
-		INSN_3(ALU64, LSH, X), INSN_3(ALU64, RSH, X),                         \
-		INSN_3(ALU64, XOR, X), INSN_3(ALU64, MUL, X),                         \
-		INSN_3(ALU64, MOV, X), INSN_3(ALU64, ARSH, X),                        \
-		INSN_3(ALU64, DIV, X), INSN_3(ALU64, MOD, X),                         \
-		INSN_2(ALU64, NEG),                                                   \
-		INSN_3(ALU64, END, TO_LE), /*   Immediate based. */                   \
-		INSN_3(ALU64, ADD, K), INSN_3(ALU64, SUB, K),                         \
-		INSN_3(ALU64, AND, K), INSN_3(ALU64, OR, K),                          \
-		INSN_3(ALU64, LSH, K), INSN_3(ALU64, RSH, K),                         \
-		INSN_3(ALU64, XOR, K), INSN_3(ALU64, MUL, K),                         \
-		INSN_3(ALU64, MOV, K), INSN_3(ALU64, ARSH, K),                        \
-		INSN_3(ALU64, DIV, K),                                                \
-		INSN_3(ALU64, MOD, K), /* Call instruction. */                        \
-		INSN_2(JMP, CALL), /* Exit instruction. */                            \
-		INSN_2(JMP,                                                           \
-		       EXIT), /* 32-bit Jump instructions. */ /*   Register based. */ \
-		INSN_3(JMP32, JEQ, X), INSN_3(JMP32, JNE, X),                         \
-		INSN_3(JMP32, JGT, X), INSN_3(JMP32, JLT, X),                         \
-		INSN_3(JMP32, JGE, X), INSN_3(JMP32, JLE, X),                         \
-		INSN_3(JMP32, JSGT, X), INSN_3(JMP32, JSLT, X),                       \
-		INSN_3(JMP32, JSGE, X), INSN_3(JMP32, JSLE, X),                       \
-		INSN_3(JMP32, JSET, X), /*   Immediate based. */                      \
-		INSN_3(JMP32, JEQ, K), INSN_3(JMP32, JNE, K),                         \
-		INSN_3(JMP32, JGT, K), INSN_3(JMP32, JLT, K),                         \
-		INSN_3(JMP32, JGE, K), INSN_3(JMP32, JLE, K),                         \
-		INSN_3(JMP32, JSGT, K), INSN_3(JMP32, JSLT, K),                       \
-		INSN_3(JMP32, JSGE, K), INSN_3(JMP32, JSLE, K),                       \
-		INSN_3(JMP32, JSET,                                                   \
-		       K), /* Jump instructions. */ /*   Register based. */           \
-		INSN_3(JMP, JEQ, X), INSN_3(JMP, JNE, X), INSN_3(JMP, JGT, X),        \
-		INSN_3(JMP, JLT, X), INSN_3(JMP, JGE, X), INSN_3(JMP, JLE, X),        \
-		INSN_3(JMP, JSGT, X), INSN_3(JMP, JSLT, X),                           \
-		INSN_3(JMP, JSGE, X), INSN_3(JMP, JSLE, X),                           \
-		INSN_3(JMP, JSET, X), /*   Immediate based. */                        \
-		INSN_3(JMP, JEQ, K), INSN_3(JMP, JNE, K), INSN_3(JMP, JGT, K),        \
-		INSN_3(JMP, JLT, K), INSN_3(JMP, JGE, K), INSN_3(JMP, JLE, K),        \
-		INSN_3(JMP, JSGT, K), INSN_3(JMP, JSLT, K),                           \
-		INSN_3(JMP, JSGE, K), INSN_3(JMP, JSLE, K),                           \
-		INSN_3(JMP, JSET, K), INSN_2(JMP, JA),                                \
-		INSN_2(JMP32,                                                         \
-		       JA), /* Store instructions. */ /*   Register based. */         \
-		INSN_3(STX, MEM, B), INSN_3(STX, MEM, H), INSN_3(STX, MEM, W),        \
-		INSN_3(STX, MEM, DW), INSN_3(STX, ATOMIC, W),                         \
-		INSN_3(STX, ATOMIC, DW), /*   Immediate based. */                     \
-		INSN_3(ST, MEM, B), INSN_3(ST, MEM, H), INSN_3(ST, MEM, W),           \
-		INSN_3(ST, MEM,                                                       \
-		       DW), /* Load instructions. */ /*   Register based. */          \
-		INSN_3(LDX, MEM, B), INSN_3(LDX, MEM, H), INSN_3(LDX, MEM, W),        \
-		INSN_3(LDX, MEM, DW), INSN_3(LDX, MEMSX, B),                          \
-		INSN_3(LDX, MEMSX, H),                                                \
-		INSN_3(LDX, MEMSX, W), /*   Immediate based. */                       \
+#define BPF_INSN_MAP(INSN_2, INSN_3)                                           \
+	/* 32 bit ALU operations. */                                           \
+	/*   Register based. */                                                \
+	INSN_3(ALU, ADD, X), INSN_3(ALU, SUB, X), INSN_3(ALU, AND, X),         \
+		INSN_3(ALU, OR, X), INSN_3(ALU, LSH, X), INSN_3(ALU, RSH, X),  \
+		INSN_3(ALU, XOR, X), INSN_3(ALU, MUL, X), INSN_3(ALU, MOV, X), \
+		INSN_3(ALU, ARSH, X), INSN_3(ALU, DIV, X),                     \
+		INSN_3(ALU, MOD, X), INSN_2(ALU, NEG),                         \
+		INSN_3(ALU, END, TO_BE),                                       \
+		INSN_3(ALU, END, TO_LE), /*   Immediate based. */              \
+		INSN_3(ALU, ADD, K), INSN_3(ALU, SUB, K), INSN_3(ALU, AND, K), \
+		INSN_3(ALU, OR, K), INSN_3(ALU, LSH, K), INSN_3(ALU, RSH, K),  \
+		INSN_3(ALU, XOR, K), INSN_3(ALU, MUL, K), INSN_3(ALU, MOV, K), \
+		INSN_3(ALU, ARSH, K), INSN_3(ALU, DIV, K),                     \
+		INSN_3(ALU, MOD, K),                                           \
+		/* 64 bit ALU operations. */ /*   Register based. */           \
+		INSN_3(ALU64, ADD, X), INSN_3(ALU64, SUB, X),                  \
+		INSN_3(ALU64, AND, X), INSN_3(ALU64, OR, X),                   \
+		INSN_3(ALU64, LSH, X), INSN_3(ALU64, RSH, X),                  \
+		INSN_3(ALU64, XOR, X), INSN_3(ALU64, MUL, X),                  \
+		INSN_3(ALU64, MOV, X), INSN_3(ALU64, ARSH, X),                 \
+		INSN_3(ALU64, DIV, X), INSN_3(ALU64, MOD, X),                  \
+		INSN_2(ALU64, NEG),                                            \
+		INSN_3(ALU64, END, TO_LE), /*   Immediate based. */            \
+		INSN_3(ALU64, ADD, K), INSN_3(ALU64, SUB, K),                  \
+		INSN_3(ALU64, AND, K), INSN_3(ALU64, OR, K),                   \
+		INSN_3(ALU64, LSH, K), INSN_3(ALU64, RSH, K),                  \
+		INSN_3(ALU64, XOR, K), INSN_3(ALU64, MUL, K),                  \
+		INSN_3(ALU64, MOV, K), INSN_3(ALU64, ARSH, K),                 \
+		INSN_3(ALU64, DIV, K),                                         \
+		INSN_3(ALU64, MOD, K), /* Call instruction. */                 \
+		INSN_2(JMP, CALL), /* Exit instruction. */                     \
+		INSN_2(JMP, EXIT),                                             \
+		/* 32-bit Jump instructions. */ /*   Register based. */        \
+		INSN_3(JMP32, JEQ, X), INSN_3(JMP32, JNE, X),                  \
+		INSN_3(JMP32, JGT, X), INSN_3(JMP32, JLT, X),                  \
+		INSN_3(JMP32, JGE, X), INSN_3(JMP32, JLE, X),                  \
+		INSN_3(JMP32, JSGT, X), INSN_3(JMP32, JSLT, X),                \
+		INSN_3(JMP32, JSGE, X), INSN_3(JMP32, JSLE, X),                \
+		INSN_3(JMP32, JSET, X), /*   Immediate based. */               \
+		INSN_3(JMP32, JEQ, K), INSN_3(JMP32, JNE, K),                  \
+		INSN_3(JMP32, JGT, K), INSN_3(JMP32, JLT, K),                  \
+		INSN_3(JMP32, JGE, K), INSN_3(JMP32, JLE, K),                  \
+		INSN_3(JMP32, JSGT, K), INSN_3(JMP32, JSLT, K),                \
+		INSN_3(JMP32, JSGE, K), INSN_3(JMP32, JSLE, K),                \
+		INSN_3(JMP32, JSET, K),                                        \
+		/* Jump instructions. */ /*   Register based. */               \
+		INSN_3(JMP, JEQ, X), INSN_3(JMP, JNE, X), INSN_3(JMP, JGT, X), \
+		INSN_3(JMP, JLT, X), INSN_3(JMP, JGE, X), INSN_3(JMP, JLE, X), \
+		INSN_3(JMP, JSGT, X), INSN_3(JMP, JSLT, X),                    \
+		INSN_3(JMP, JSGE, X), INSN_3(JMP, JSLE, X),                    \
+		INSN_3(JMP, JSET, X), /*   Immediate based. */                 \
+		INSN_3(JMP, JEQ, K), INSN_3(JMP, JNE, K), INSN_3(JMP, JGT, K), \
+		INSN_3(JMP, JLT, K), INSN_3(JMP, JGE, K), INSN_3(JMP, JLE, K), \
+		INSN_3(JMP, JSGT, K), INSN_3(JMP, JSLT, K),                    \
+		INSN_3(JMP, JSGE, K), INSN_3(JMP, JSLE, K),                    \
+		INSN_3(JMP, JSET, K), INSN_2(JMP, JA), INSN_2(JMP32, JA),      \
+		/* Store instructions. */ /*   Register based. */              \
+		INSN_3(STX, MEM, B), INSN_3(STX, MEM, H), INSN_3(STX, MEM, W), \
+		INSN_3(STX, MEM, DW), INSN_3(STX, ATOMIC, W),                  \
+		INSN_3(STX, ATOMIC, DW), /*   Immediate based. */              \
+		INSN_3(ST, MEM, B), INSN_3(ST, MEM, H), INSN_3(ST, MEM, W),    \
+		INSN_3(ST, MEM, DW),                                           \
+		/* Load instructions. */ /*   Register based. */               \
+		INSN_3(LDX, MEM, B), INSN_3(LDX, MEM, H), INSN_3(LDX, MEM, W), \
+		INSN_3(LDX, MEM, DW), INSN_3(LDX, MEMSX, B),                   \
+		INSN_3(LDX, MEMSX, H),                                         \
+		INSN_3(LDX, MEMSX, W), /*   Immediate based. */                \
 		INSN_3(LD, IMM, DW)
 
 bool bpf_opcode_in_insntable(u8 code)
@@ -2965,6 +2956,17 @@
 	return 0;
 }
 
+/* for configs without MMU or 32-bit */
+__weak const struct bpf_map_ops arena_map_ops;
+__weak u64 bpf_arena_get_user_vm_start(struct bpf_arena *arena)
+{
+	return 0;
+}
+__weak u64 bpf_arena_get_kern_vm_start(struct bpf_arena *arena)
+{
+	return 0;
+}
+
 #ifdef CONFIG_BPF_SYSCALL
 static int __init bpf_global_ma_init(void)
 {
