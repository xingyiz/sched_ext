--- conflicted
+++ resolved
@@ -1054,21 +1054,16 @@
 {
 	u32 instr;
 
-<<<<<<< HEAD
-	/* Being extra safe in here in case entry ip is on the page-edge. */
-	if (get_kernel_nofault(instr, (u32 *)fentry_ip - 1))
-		return fentry_ip;
-=======
 	/* We want to be extra safe in case entry ip is on the page edge,
 	 * but otherwise we need to avoid get_kernel_nofault()'s overhead.
 	 */
 	if ((fentry_ip & ~PAGE_MASK) < ENDBR_INSN_SIZE) {
-		if (get_kernel_nofault(instr, (u32 *)(fentry_ip - ENDBR_INSN_SIZE)))
+		if (get_kernel_nofault(instr,
+				       (u32 *)(fentry_ip - ENDBR_INSN_SIZE)))
 			return fentry_ip;
 	} else {
 		instr = *(u32 *)(fentry_ip - ENDBR_INSN_SIZE);
 	}
->>>>>>> 283928c8
 	if (is_endbr(instr))
 		fentry_ip -= ENDBR_INSN_SIZE;
 	return fentry_ip;
@@ -2097,16 +2092,12 @@
 			       &bpf_get_func_arg_cnt_proto :
 			       NULL;
 	case BPF_FUNC_get_attach_cookie:
-<<<<<<< HEAD
+		if (prog->type == BPF_PROG_TYPE_TRACING &&
+		    prog->expected_attach_type == BPF_TRACE_RAW_TP)
+			return &bpf_get_attach_cookie_proto_tracing;
 		return bpf_prog_has_trampoline(prog) ?
 			       &bpf_get_attach_cookie_proto_tracing :
 			       NULL;
-=======
-		if (prog->type == BPF_PROG_TYPE_TRACING &&
-		    prog->expected_attach_type == BPF_TRACE_RAW_TP)
-			return &bpf_get_attach_cookie_proto_tracing;
-		return bpf_prog_has_trampoline(prog) ? &bpf_get_attach_cookie_proto_tracing : NULL;
->>>>>>> 283928c8
 	default:
 		fn = raw_tp_prog_func_proto(func_id, prog);
 		if (!fn && prog->expected_attach_type == BPF_TRACE_ITER)
@@ -2406,12 +2397,8 @@
 	preempt_enable();
 }
 
-<<<<<<< HEAD
-static __always_inline void __bpf_trace_run(struct bpf_prog *prog, u64 *args)
-=======
-static __always_inline
-void __bpf_trace_run(struct bpf_raw_tp_link *link, u64 *args)
->>>>>>> 283928c8
+static __always_inline void __bpf_trace_run(struct bpf_raw_tp_link *link,
+					    u64 *args)
 {
 	struct bpf_prog *prog = link->link.prog;
 	struct bpf_run_ctx *old_run_ctx;
@@ -2435,7 +2422,6 @@
 	this_cpu_dec(*(prog->active));
 }
 
-<<<<<<< HEAD
 #define UNPACK(...) __VA_ARGS__
 #define REPEAT_1(FN, DL, X, ...) FN(X)
 #define REPEAT_2(FN, DL, X, ...) FN(X) UNPACK DL REPEAT_1(FN, DL, __VA_ARGS__)
@@ -2460,46 +2446,13 @@
 #define __SEQ_0_11 0, 1, 2, 3, 4, 5, 6, 7, 8, 9, 10, 11
 
 #define BPF_TRACE_DEFN_x(x)                                          \
-	void bpf_trace_run##x(struct bpf_prog *prog,                 \
+	void bpf_trace_run##x(struct bpf_raw_tp_link *link,          \
 			      REPEAT(x, SARG, __DL_COM, __SEQ_0_11)) \
 	{                                                            \
 		u64 args[x];                                         \
 		REPEAT(x, COPY, __DL_SEM, __SEQ_0_11);               \
-		__bpf_trace_run(prog, args);                         \
+		__bpf_trace_run(link, args);                         \
 	}                                                            \
-=======
-#define UNPACK(...)			__VA_ARGS__
-#define REPEAT_1(FN, DL, X, ...)	FN(X)
-#define REPEAT_2(FN, DL, X, ...)	FN(X) UNPACK DL REPEAT_1(FN, DL, __VA_ARGS__)
-#define REPEAT_3(FN, DL, X, ...)	FN(X) UNPACK DL REPEAT_2(FN, DL, __VA_ARGS__)
-#define REPEAT_4(FN, DL, X, ...)	FN(X) UNPACK DL REPEAT_3(FN, DL, __VA_ARGS__)
-#define REPEAT_5(FN, DL, X, ...)	FN(X) UNPACK DL REPEAT_4(FN, DL, __VA_ARGS__)
-#define REPEAT_6(FN, DL, X, ...)	FN(X) UNPACK DL REPEAT_5(FN, DL, __VA_ARGS__)
-#define REPEAT_7(FN, DL, X, ...)	FN(X) UNPACK DL REPEAT_6(FN, DL, __VA_ARGS__)
-#define REPEAT_8(FN, DL, X, ...)	FN(X) UNPACK DL REPEAT_7(FN, DL, __VA_ARGS__)
-#define REPEAT_9(FN, DL, X, ...)	FN(X) UNPACK DL REPEAT_8(FN, DL, __VA_ARGS__)
-#define REPEAT_10(FN, DL, X, ...)	FN(X) UNPACK DL REPEAT_9(FN, DL, __VA_ARGS__)
-#define REPEAT_11(FN, DL, X, ...)	FN(X) UNPACK DL REPEAT_10(FN, DL, __VA_ARGS__)
-#define REPEAT_12(FN, DL, X, ...)	FN(X) UNPACK DL REPEAT_11(FN, DL, __VA_ARGS__)
-#define REPEAT(X, FN, DL, ...)		REPEAT_##X(FN, DL, __VA_ARGS__)
-
-#define SARG(X)		u64 arg##X
-#define COPY(X)		args[X] = arg##X
-
-#define __DL_COM	(,)
-#define __DL_SEM	(;)
-
-#define __SEQ_0_11	0, 1, 2, 3, 4, 5, 6, 7, 8, 9, 10, 11
-
-#define BPF_TRACE_DEFN_x(x)						\
-	void bpf_trace_run##x(struct bpf_raw_tp_link *link,		\
-			      REPEAT(x, SARG, __DL_COM, __SEQ_0_11))	\
-	{								\
-		u64 args[x];						\
-		REPEAT(x, COPY, __DL_SEM, __SEQ_0_11);			\
-		__bpf_trace_run(link, args);				\
-	}								\
->>>>>>> 283928c8
 	EXPORT_SYMBOL_GPL(bpf_trace_run##x)
 BPF_TRACE_DEFN_x(1);
 BPF_TRACE_DEFN_x(2);
@@ -2514,12 +2467,8 @@
 BPF_TRACE_DEFN_x(11);
 BPF_TRACE_DEFN_x(12);
 
-<<<<<<< HEAD
-static int __bpf_probe_register(struct bpf_raw_event_map *btp,
-				struct bpf_prog *prog)
-=======
-int bpf_probe_register(struct bpf_raw_event_map *btp, struct bpf_raw_tp_link *link)
->>>>>>> 283928c8
+int bpf_probe_register(struct bpf_raw_event_map *btp,
+		       struct bpf_raw_tp_link *link)
 {
 	struct tracepoint *tp = btp->tp;
 	struct bpf_prog *prog = link->link.prog;
@@ -2534,17 +2483,15 @@
 	if (prog->aux->max_tp_access > btp->writable_size)
 		return -EINVAL;
 
-	return tracepoint_probe_register_may_exist(tp, (void *)btp->bpf_func, link);
-}
-
-int bpf_probe_unregister(struct bpf_raw_event_map *btp, struct bpf_raw_tp_link *link)
-{
-<<<<<<< HEAD
+	return tracepoint_probe_register_may_exist(tp, (void *)btp->bpf_func,
+						   link);
+}
+
+int bpf_probe_unregister(struct bpf_raw_event_map *btp,
+			 struct bpf_raw_tp_link *link)
+{
 	return tracepoint_probe_unregister(btp->tp, (void *)btp->bpf_func,
-					   prog);
-=======
-	return tracepoint_probe_unregister(btp->tp, (void *)btp->bpf_func, link);
->>>>>>> 283928c8
+					   link);
 }
 
 int bpf_get_perf_event_info(const struct perf_event *event, u32 *prog_id,
