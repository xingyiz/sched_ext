// SPDX-License-Identifier: (LGPL-2.1 OR BSD-2-Clause)
/* Copyright (c) 2018 Facebook */

#include <byteswap.h>
#include <endian.h>
#include <stdio.h>
#include <stdlib.h>
#include <string.h>
#include <fcntl.h>
#include <unistd.h>
#include <errno.h>
#include <sys/utsname.h>
#include <sys/param.h>
#include <sys/stat.h>
#include <linux/kernel.h>
#include <linux/err.h>
#include <linux/btf.h>
#include <gelf.h>
#include "btf.h"
#include "bpf.h"
#include "libbpf.h"
#include "libbpf_internal.h"
#include "hashmap.h"
#include "strset.h"

#define BTF_MAX_NR_TYPES 0x7fffffffU
#define BTF_MAX_STR_OFFSET 0x7fffffffU

static struct btf_type btf_void;

struct btf {
	/* raw BTF data in native endianness */
	void *raw_data;
	/* raw BTF data in non-native endianness */
	void *raw_data_swapped;
	__u32 raw_size;
	/* whether target endianness differs from the native one */
	bool swapped_endian;

	/*
	 * When BTF is loaded from an ELF or raw memory it is stored
	 * in a contiguous memory block. The hdr, type_data, and, strs_data
	 * point inside that memory region to their respective parts of BTF
	 * representation:
	 *
	 * +--------------------------------+
	 * |  Header  |  Types  |  Strings  |
	 * +--------------------------------+
	 * ^          ^         ^
	 * |          |         |
	 * hdr        |         |
	 * types_data-+         |
	 * strs_data------------+
	 *
	 * If BTF data is later modified, e.g., due to types added or
	 * removed, BTF deduplication performed, etc, this contiguous
	 * representation is broken up into three independently allocated
	 * memory regions to be able to modify them independently.
	 * raw_data is nulled out at that point, but can be later allocated
	 * and cached again if user calls btf__raw_data(), at which point
	 * raw_data will contain a contiguous copy of header, types, and
	 * strings:
	 *
	 * +----------+  +---------+  +-----------+
	 * |  Header  |  |  Types  |  |  Strings  |
	 * +----------+  +---------+  +-----------+
	 * ^             ^            ^
	 * |             |            |
	 * hdr           |            |
	 * types_data----+            |
	 * strset__data(strs_set)-----+
	 *
	 *               +----------+---------+-----------+
	 *               |  Header  |  Types  |  Strings  |
	 * raw_data----->+----------+---------+-----------+
	 */
	struct btf_header *hdr;

	void *types_data;
	size_t types_data_cap; /* used size stored in hdr->type_len */

	/* type ID to `struct btf_type *` lookup index
	 * type_offs[0] corresponds to the first non-VOID type:
	 *   - for base BTF it's type [1];
	 *   - for split BTF it's the first non-base BTF type.
	 */
	__u32 *type_offs;
	size_t type_offs_cap;
	/* number of types in this BTF instance:
	 *   - doesn't include special [0] void type;
	 *   - for split BTF counts number of types added on top of base BTF.
	 */
	__u32 nr_types;
	/* if not NULL, points to the base BTF on top of which the current
	 * split BTF is based
	 */
	struct btf *base_btf;
	/* BTF type ID of the first type in this BTF instance:
	 *   - for base BTF it's equal to 1;
	 *   - for split BTF it's equal to biggest type ID of base BTF plus 1.
	 */
	int start_id;
	/* logical string offset of this BTF instance:
	 *   - for base BTF it's equal to 0;
	 *   - for split BTF it's equal to total size of base BTF's string section size.
	 */
	int start_str_off;

	/* only one of strs_data or strs_set can be non-NULL, depending on
	 * whether BTF is in a modifiable state (strs_set is used) or not
	 * (strs_data points inside raw_data)
	 */
	void *strs_data;
	/* a set of unique strings */
	struct strset *strs_set;
	/* whether strings are already deduplicated */
	bool strs_deduped;

	/* BTF object FD, if loaded into kernel */
	int fd;

	/* Pointer size (in bytes) for a target architecture of this BTF */
	int ptr_sz;
};

static inline __u64 ptr_to_u64(const void *ptr)
{
	return (__u64) (unsigned long) ptr;
}

/* Ensure given dynamically allocated memory region pointed to by *data* with
 * capacity of *cap_cnt* elements each taking *elem_sz* bytes has enough
 * memory to accommodate *add_cnt* new elements, assuming *cur_cnt* elements
 * are already used. At most *max_cnt* elements can be ever allocated.
 * If necessary, memory is reallocated and all existing data is copied over,
 * new pointer to the memory region is stored at *data, new memory region
 * capacity (in number of elements) is stored in *cap.
 * On success, memory pointer to the beginning of unused memory is returned.
 * On error, NULL is returned.
 */
void *libbpf_add_mem(void **data, size_t *cap_cnt, size_t elem_sz,
		     size_t cur_cnt, size_t max_cnt, size_t add_cnt)
{
	size_t new_cnt;
	void *new_data;

	if (cur_cnt + add_cnt <= *cap_cnt)
		return *data + cur_cnt * elem_sz;

	/* requested more than the set limit */
	if (cur_cnt + add_cnt > max_cnt)
		return NULL;

	new_cnt = *cap_cnt;
	new_cnt += new_cnt / 4;		  /* expand by 25% */
	if (new_cnt < 16)		  /* but at least 16 elements */
		new_cnt = 16;
	if (new_cnt > max_cnt)		  /* but not exceeding a set limit */
		new_cnt = max_cnt;
	if (new_cnt < cur_cnt + add_cnt)  /* also ensure we have enough memory */
		new_cnt = cur_cnt + add_cnt;

	new_data = libbpf_reallocarray(*data, new_cnt, elem_sz);
	if (!new_data)
		return NULL;

	/* zero out newly allocated portion of memory */
	memset(new_data + (*cap_cnt) * elem_sz, 0, (new_cnt - *cap_cnt) * elem_sz);

	*data = new_data;
	*cap_cnt = new_cnt;
	return new_data + cur_cnt * elem_sz;
}

/* Ensure given dynamically allocated memory region has enough allocated space
 * to accommodate *need_cnt* elements of size *elem_sz* bytes each
 */
int libbpf_ensure_mem(void **data, size_t *cap_cnt, size_t elem_sz, size_t need_cnt)
{
	void *p;

	if (need_cnt <= *cap_cnt)
		return 0;

	p = libbpf_add_mem(data, cap_cnt, elem_sz, *cap_cnt, SIZE_MAX, need_cnt - *cap_cnt);
	if (!p)
		return -ENOMEM;

	return 0;
}

static void *btf_add_type_offs_mem(struct btf *btf, size_t add_cnt)
{
	return libbpf_add_mem((void **)&btf->type_offs, &btf->type_offs_cap, sizeof(__u32),
			      btf->nr_types, BTF_MAX_NR_TYPES, add_cnt);
}

static int btf_add_type_idx_entry(struct btf *btf, __u32 type_off)
{
	__u32 *p;

	p = btf_add_type_offs_mem(btf, 1);
	if (!p)
		return -ENOMEM;

	*p = type_off;
	return 0;
}

static void btf_bswap_hdr(struct btf_header *h)
{
	h->magic = bswap_16(h->magic);
	h->hdr_len = bswap_32(h->hdr_len);
	h->type_off = bswap_32(h->type_off);
	h->type_len = bswap_32(h->type_len);
	h->str_off = bswap_32(h->str_off);
	h->str_len = bswap_32(h->str_len);
}

static int btf_parse_hdr(struct btf *btf)
{
	struct btf_header *hdr = btf->hdr;
	__u32 meta_left;

	if (btf->raw_size < sizeof(struct btf_header)) {
		pr_debug("BTF header not found\n");
		return -EINVAL;
	}

	if (hdr->magic == bswap_16(BTF_MAGIC)) {
		btf->swapped_endian = true;
		if (bswap_32(hdr->hdr_len) != sizeof(struct btf_header)) {
			pr_warn("Can't load BTF with non-native endianness due to unsupported header length %u\n",
				bswap_32(hdr->hdr_len));
			return -ENOTSUP;
		}
		btf_bswap_hdr(hdr);
	} else if (hdr->magic != BTF_MAGIC) {
		pr_debug("Invalid BTF magic: %x\n", hdr->magic);
		return -EINVAL;
	}

	if (btf->raw_size < hdr->hdr_len) {
		pr_debug("BTF header len %u larger than data size %u\n",
			 hdr->hdr_len, btf->raw_size);
		return -EINVAL;
	}

	meta_left = btf->raw_size - hdr->hdr_len;
	if (meta_left < (long long)hdr->str_off + hdr->str_len) {
		pr_debug("Invalid BTF total size: %u\n", btf->raw_size);
		return -EINVAL;
	}

	if ((long long)hdr->type_off + hdr->type_len > hdr->str_off) {
		pr_debug("Invalid BTF data sections layout: type data at %u + %u, strings data at %u + %u\n",
			 hdr->type_off, hdr->type_len, hdr->str_off, hdr->str_len);
		return -EINVAL;
	}

	if (hdr->type_off % 4) {
		pr_debug("BTF type section is not aligned to 4 bytes\n");
		return -EINVAL;
	}

	return 0;
}

static int btf_parse_str_sec(struct btf *btf)
{
	const struct btf_header *hdr = btf->hdr;
	const char *start = btf->strs_data;
	const char *end = start + btf->hdr->str_len;

	if (btf->base_btf && hdr->str_len == 0)
		return 0;
	if (!hdr->str_len || hdr->str_len - 1 > BTF_MAX_STR_OFFSET || end[-1]) {
		pr_debug("Invalid BTF string section\n");
		return -EINVAL;
	}
	if (!btf->base_btf && start[0]) {
		pr_debug("Invalid BTF string section\n");
		return -EINVAL;
	}
	return 0;
}

static int btf_type_size(const struct btf_type *t)
{
	const int base_size = sizeof(struct btf_type);
	__u16 vlen = btf_vlen(t);

	switch (btf_kind(t)) {
	case BTF_KIND_FWD:
	case BTF_KIND_CONST:
	case BTF_KIND_VOLATILE:
	case BTF_KIND_RESTRICT:
	case BTF_KIND_PTR:
	case BTF_KIND_TYPEDEF:
	case BTF_KIND_FUNC:
	case BTF_KIND_FLOAT:
	case BTF_KIND_TYPE_TAG:
		return base_size;
	case BTF_KIND_INT:
		return base_size + sizeof(__u32);
	case BTF_KIND_ENUM:
		return base_size + vlen * sizeof(struct btf_enum);
	case BTF_KIND_ENUM64:
		return base_size + vlen * sizeof(struct btf_enum64);
	case BTF_KIND_ARRAY:
		return base_size + sizeof(struct btf_array);
	case BTF_KIND_STRUCT:
	case BTF_KIND_UNION:
		return base_size + vlen * sizeof(struct btf_member);
	case BTF_KIND_FUNC_PROTO:
		return base_size + vlen * sizeof(struct btf_param);
	case BTF_KIND_VAR:
		return base_size + sizeof(struct btf_var);
	case BTF_KIND_DATASEC:
		return base_size + vlen * sizeof(struct btf_var_secinfo);
	case BTF_KIND_DECL_TAG:
		return base_size + sizeof(struct btf_decl_tag);
	default:
		pr_debug("Unsupported BTF_KIND:%u\n", btf_kind(t));
		return -EINVAL;
	}
}

static void btf_bswap_type_base(struct btf_type *t)
{
	t->name_off = bswap_32(t->name_off);
	t->info = bswap_32(t->info);
	t->type = bswap_32(t->type);
}

static int btf_bswap_type_rest(struct btf_type *t)
{
	struct btf_var_secinfo *v;
	struct btf_enum64 *e64;
	struct btf_member *m;
	struct btf_array *a;
	struct btf_param *p;
	struct btf_enum *e;
	__u16 vlen = btf_vlen(t);
	int i;

	switch (btf_kind(t)) {
	case BTF_KIND_FWD:
	case BTF_KIND_CONST:
	case BTF_KIND_VOLATILE:
	case BTF_KIND_RESTRICT:
	case BTF_KIND_PTR:
	case BTF_KIND_TYPEDEF:
	case BTF_KIND_FUNC:
	case BTF_KIND_FLOAT:
	case BTF_KIND_TYPE_TAG:
		return 0;
	case BTF_KIND_INT:
		*(__u32 *)(t + 1) = bswap_32(*(__u32 *)(t + 1));
		return 0;
	case BTF_KIND_ENUM:
		for (i = 0, e = btf_enum(t); i < vlen; i++, e++) {
			e->name_off = bswap_32(e->name_off);
			e->val = bswap_32(e->val);
		}
		return 0;
	case BTF_KIND_ENUM64:
		for (i = 0, e64 = btf_enum64(t); i < vlen; i++, e64++) {
			e64->name_off = bswap_32(e64->name_off);
			e64->val_lo32 = bswap_32(e64->val_lo32);
			e64->val_hi32 = bswap_32(e64->val_hi32);
		}
		return 0;
	case BTF_KIND_ARRAY:
		a = btf_array(t);
		a->type = bswap_32(a->type);
		a->index_type = bswap_32(a->index_type);
		a->nelems = bswap_32(a->nelems);
		return 0;
	case BTF_KIND_STRUCT:
	case BTF_KIND_UNION:
		for (i = 0, m = btf_members(t); i < vlen; i++, m++) {
			m->name_off = bswap_32(m->name_off);
			m->type = bswap_32(m->type);
			m->offset = bswap_32(m->offset);
		}
		return 0;
	case BTF_KIND_FUNC_PROTO:
		for (i = 0, p = btf_params(t); i < vlen; i++, p++) {
			p->name_off = bswap_32(p->name_off);
			p->type = bswap_32(p->type);
		}
		return 0;
	case BTF_KIND_VAR:
		btf_var(t)->linkage = bswap_32(btf_var(t)->linkage);
		return 0;
	case BTF_KIND_DATASEC:
		for (i = 0, v = btf_var_secinfos(t); i < vlen; i++, v++) {
			v->type = bswap_32(v->type);
			v->offset = bswap_32(v->offset);
			v->size = bswap_32(v->size);
		}
		return 0;
	case BTF_KIND_DECL_TAG:
		btf_decl_tag(t)->component_idx = bswap_32(btf_decl_tag(t)->component_idx);
		return 0;
	default:
		pr_debug("Unsupported BTF_KIND:%u\n", btf_kind(t));
		return -EINVAL;
	}
}

static int btf_parse_type_sec(struct btf *btf)
{
	struct btf_header *hdr = btf->hdr;
	void *next_type = btf->types_data;
	void *end_type = next_type + hdr->type_len;
	int err, type_size;

	while (next_type + sizeof(struct btf_type) <= end_type) {
		if (btf->swapped_endian)
			btf_bswap_type_base(next_type);

		type_size = btf_type_size(next_type);
		if (type_size < 0)
			return type_size;
		if (next_type + type_size > end_type) {
			pr_warn("BTF type [%d] is malformed\n", btf->start_id + btf->nr_types);
			return -EINVAL;
		}

		if (btf->swapped_endian && btf_bswap_type_rest(next_type))
			return -EINVAL;

		err = btf_add_type_idx_entry(btf, next_type - btf->types_data);
		if (err)
			return err;

		next_type += type_size;
		btf->nr_types++;
	}

	if (next_type != end_type) {
		pr_warn("BTF types data is malformed\n");
		return -EINVAL;
	}

	return 0;
}

static int btf_validate_str(const struct btf *btf, __u32 str_off, const char *what, __u32 type_id)
{
	const char *s;

	s = btf__str_by_offset(btf, str_off);
	if (!s) {
		pr_warn("btf: type [%u]: invalid %s (string offset %u)\n", type_id, what, str_off);
		return -EINVAL;
	}

	return 0;
}

static int btf_validate_id(const struct btf *btf, __u32 id, __u32 ctx_id)
{
	const struct btf_type *t;

	t = btf__type_by_id(btf, id);
	if (!t) {
		pr_warn("btf: type [%u]: invalid referenced type ID %u\n", ctx_id, id);
		return -EINVAL;
	}

	return 0;
}

static int btf_validate_type(const struct btf *btf, const struct btf_type *t, __u32 id)
{
	__u32 kind = btf_kind(t);
	int err, i, n;

	err = btf_validate_str(btf, t->name_off, "type name", id);
	if (err)
		return err;

	switch (kind) {
	case BTF_KIND_UNKN:
	case BTF_KIND_INT:
	case BTF_KIND_FWD:
	case BTF_KIND_FLOAT:
		break;
	case BTF_KIND_PTR:
	case BTF_KIND_TYPEDEF:
	case BTF_KIND_VOLATILE:
	case BTF_KIND_CONST:
	case BTF_KIND_RESTRICT:
	case BTF_KIND_VAR:
	case BTF_KIND_DECL_TAG:
	case BTF_KIND_TYPE_TAG:
		err = btf_validate_id(btf, t->type, id);
		if (err)
			return err;
		break;
	case BTF_KIND_ARRAY: {
		const struct btf_array *a = btf_array(t);

		err = btf_validate_id(btf, a->type, id);
		err = err ?: btf_validate_id(btf, a->index_type, id);
		if (err)
			return err;
		break;
	}
	case BTF_KIND_STRUCT:
	case BTF_KIND_UNION: {
		const struct btf_member *m = btf_members(t);

		n = btf_vlen(t);
		for (i = 0; i < n; i++, m++) {
			err = btf_validate_str(btf, m->name_off, "field name", id);
			err = err ?: btf_validate_id(btf, m->type, id);
			if (err)
				return err;
		}
		break;
	}
	case BTF_KIND_ENUM: {
		const struct btf_enum *m = btf_enum(t);

		n = btf_vlen(t);
		for (i = 0; i < n; i++, m++) {
			err = btf_validate_str(btf, m->name_off, "enum name", id);
			if (err)
				return err;
		}
		break;
	}
	case BTF_KIND_ENUM64: {
		const struct btf_enum64 *m = btf_enum64(t);

		n = btf_vlen(t);
		for (i = 0; i < n; i++, m++) {
			err = btf_validate_str(btf, m->name_off, "enum name", id);
			if (err)
				return err;
		}
		break;
	}
	case BTF_KIND_FUNC: {
		const struct btf_type *ft;

		err = btf_validate_id(btf, t->type, id);
		if (err)
			return err;
		ft = btf__type_by_id(btf, t->type);
		if (btf_kind(ft) != BTF_KIND_FUNC_PROTO) {
			pr_warn("btf: type [%u]: referenced type [%u] is not FUNC_PROTO\n", id, t->type);
			return -EINVAL;
		}
		break;
	}
	case BTF_KIND_FUNC_PROTO: {
		const struct btf_param *m = btf_params(t);

		n = btf_vlen(t);
		for (i = 0; i < n; i++, m++) {
			err = btf_validate_str(btf, m->name_off, "param name", id);
			err = err ?: btf_validate_id(btf, m->type, id);
			if (err)
				return err;
		}
		break;
	}
	case BTF_KIND_DATASEC: {
		const struct btf_var_secinfo *m = btf_var_secinfos(t);

		n = btf_vlen(t);
		for (i = 0; i < n; i++, m++) {
			err = btf_validate_id(btf, m->type, id);
			if (err)
				return err;
		}
		break;
	}
	default:
		pr_warn("btf: type [%u]: unrecognized kind %u\n", id, kind);
		return -EINVAL;
	}
	return 0;
}

/* Validate basic sanity of BTF. It's intentionally less thorough than
 * kernel's validation and validates only properties of BTF that libbpf relies
 * on to be correct (e.g., valid type IDs, valid string offsets, etc)
 */
static int btf_sanity_check(const struct btf *btf)
{
	const struct btf_type *t;
	__u32 i, n = btf__type_cnt(btf);
	int err;

	for (i = 1; i < n; i++) {
		t = btf_type_by_id(btf, i);
		err = btf_validate_type(btf, t, i);
		if (err)
			return err;
	}
	return 0;
}

__u32 btf__type_cnt(const struct btf *btf)
{
	return btf->start_id + btf->nr_types;
}

const struct btf *btf__base_btf(const struct btf *btf)
{
	return btf->base_btf;
}

/* internal helper returning non-const pointer to a type */
struct btf_type *btf_type_by_id(const struct btf *btf, __u32 type_id)
{
	if (type_id == 0)
		return &btf_void;
	if (type_id < btf->start_id)
		return btf_type_by_id(btf->base_btf, type_id);
	return btf->types_data + btf->type_offs[type_id - btf->start_id];
}

const struct btf_type *btf__type_by_id(const struct btf *btf, __u32 type_id)
{
	if (type_id >= btf->start_id + btf->nr_types)
		return errno = EINVAL, NULL;
	return btf_type_by_id((struct btf *)btf, type_id);
}

static int determine_ptr_size(const struct btf *btf)
{
	static const char * const long_aliases[] = {
		"long",
		"long int",
		"int long",
		"unsigned long",
		"long unsigned",
		"unsigned long int",
		"unsigned int long",
		"long unsigned int",
		"long int unsigned",
		"int unsigned long",
		"int long unsigned",
	};
	const struct btf_type *t;
	const char *name;
	int i, j, n;

	if (btf->base_btf && btf->base_btf->ptr_sz > 0)
		return btf->base_btf->ptr_sz;

	n = btf__type_cnt(btf);
	for (i = 1; i < n; i++) {
		t = btf__type_by_id(btf, i);
		if (!btf_is_int(t))
			continue;

		if (t->size != 4 && t->size != 8)
			continue;

		name = btf__name_by_offset(btf, t->name_off);
		if (!name)
			continue;

		for (j = 0; j < ARRAY_SIZE(long_aliases); j++) {
			if (strcmp(name, long_aliases[j]) == 0)
				return t->size;
		}
	}

	return -1;
}

static size_t btf_ptr_sz(const struct btf *btf)
{
	if (!btf->ptr_sz)
		((struct btf *)btf)->ptr_sz = determine_ptr_size(btf);
	return btf->ptr_sz < 0 ? sizeof(void *) : btf->ptr_sz;
}

/* Return pointer size this BTF instance assumes. The size is heuristically
 * determined by looking for 'long' or 'unsigned long' integer type and
 * recording its size in bytes. If BTF type information doesn't have any such
 * type, this function returns 0. In the latter case, native architecture's
 * pointer size is assumed, so will be either 4 or 8, depending on
 * architecture that libbpf was compiled for. It's possible to override
 * guessed value by using btf__set_pointer_size() API.
 */
size_t btf__pointer_size(const struct btf *btf)
{
	if (!btf->ptr_sz)
		((struct btf *)btf)->ptr_sz = determine_ptr_size(btf);

	if (btf->ptr_sz < 0)
		/* not enough BTF type info to guess */
		return 0;

	return btf->ptr_sz;
}

/* Override or set pointer size in bytes. Only values of 4 and 8 are
 * supported.
 */
int btf__set_pointer_size(struct btf *btf, size_t ptr_sz)
{
	if (ptr_sz != 4 && ptr_sz != 8)
		return libbpf_err(-EINVAL);
	btf->ptr_sz = ptr_sz;
	return 0;
}

static bool is_host_big_endian(void)
{
#if __BYTE_ORDER__ == __ORDER_LITTLE_ENDIAN__
	return false;
#elif __BYTE_ORDER__ == __ORDER_BIG_ENDIAN__
	return true;
#else
# error "Unrecognized __BYTE_ORDER__"
#endif
}

enum btf_endianness btf__endianness(const struct btf *btf)
{
	if (is_host_big_endian())
		return btf->swapped_endian ? BTF_LITTLE_ENDIAN : BTF_BIG_ENDIAN;
	else
		return btf->swapped_endian ? BTF_BIG_ENDIAN : BTF_LITTLE_ENDIAN;
}

int btf__set_endianness(struct btf *btf, enum btf_endianness endian)
{
	if (endian != BTF_LITTLE_ENDIAN && endian != BTF_BIG_ENDIAN)
		return libbpf_err(-EINVAL);

	btf->swapped_endian = is_host_big_endian() != (endian == BTF_BIG_ENDIAN);
	if (!btf->swapped_endian) {
		free(btf->raw_data_swapped);
		btf->raw_data_swapped = NULL;
	}
	return 0;
}

static bool btf_type_is_void(const struct btf_type *t)
{
	return t == &btf_void || btf_is_fwd(t);
}

static bool btf_type_is_void_or_null(const struct btf_type *t)
{
	return !t || btf_type_is_void(t);
}

#define MAX_RESOLVE_DEPTH 32

__s64 btf__resolve_size(const struct btf *btf, __u32 type_id)
{
	const struct btf_array *array;
	const struct btf_type *t;
	__u32 nelems = 1;
	__s64 size = -1;
	int i;

	t = btf__type_by_id(btf, type_id);
	for (i = 0; i < MAX_RESOLVE_DEPTH && !btf_type_is_void_or_null(t); i++) {
		switch (btf_kind(t)) {
		case BTF_KIND_INT:
		case BTF_KIND_STRUCT:
		case BTF_KIND_UNION:
		case BTF_KIND_ENUM:
		case BTF_KIND_ENUM64:
		case BTF_KIND_DATASEC:
		case BTF_KIND_FLOAT:
			size = t->size;
			goto done;
		case BTF_KIND_PTR:
			size = btf_ptr_sz(btf);
			goto done;
		case BTF_KIND_TYPEDEF:
		case BTF_KIND_VOLATILE:
		case BTF_KIND_CONST:
		case BTF_KIND_RESTRICT:
		case BTF_KIND_VAR:
		case BTF_KIND_DECL_TAG:
		case BTF_KIND_TYPE_TAG:
			type_id = t->type;
			break;
		case BTF_KIND_ARRAY:
			array = btf_array(t);
			if (nelems && array->nelems > UINT32_MAX / nelems)
				return libbpf_err(-E2BIG);
			nelems *= array->nelems;
			type_id = array->type;
			break;
		default:
			return libbpf_err(-EINVAL);
		}

		t = btf__type_by_id(btf, type_id);
	}

done:
	if (size < 0)
		return libbpf_err(-EINVAL);
	if (nelems && size > UINT32_MAX / nelems)
		return libbpf_err(-E2BIG);

	return nelems * size;
}

int btf__align_of(const struct btf *btf, __u32 id)
{
	const struct btf_type *t = btf__type_by_id(btf, id);
	__u16 kind = btf_kind(t);

	switch (kind) {
	case BTF_KIND_INT:
	case BTF_KIND_ENUM:
	case BTF_KIND_ENUM64:
	case BTF_KIND_FLOAT:
		return min(btf_ptr_sz(btf), (size_t)t->size);
	case BTF_KIND_PTR:
		return btf_ptr_sz(btf);
	case BTF_KIND_TYPEDEF:
	case BTF_KIND_VOLATILE:
	case BTF_KIND_CONST:
	case BTF_KIND_RESTRICT:
	case BTF_KIND_TYPE_TAG:
		return btf__align_of(btf, t->type);
	case BTF_KIND_ARRAY:
		return btf__align_of(btf, btf_array(t)->type);
	case BTF_KIND_STRUCT:
	case BTF_KIND_UNION: {
		const struct btf_member *m = btf_members(t);
		__u16 vlen = btf_vlen(t);
		int i, max_align = 1, align;

		for (i = 0; i < vlen; i++, m++) {
			align = btf__align_of(btf, m->type);
			if (align <= 0)
				return libbpf_err(align);
			max_align = max(max_align, align);

			/* if field offset isn't aligned according to field
			 * type's alignment, then struct must be packed
			 */
			if (btf_member_bitfield_size(t, i) == 0 &&
			    (m->offset % (8 * align)) != 0)
				return 1;
		}

		/* if struct/union size isn't a multiple of its alignment,
		 * then struct must be packed
		 */
		if ((t->size % max_align) != 0)
			return 1;

		return max_align;
	}
	default:
		pr_warn("unsupported BTF_KIND:%u\n", btf_kind(t));
		return errno = EINVAL, 0;
	}
}

int btf__resolve_type(const struct btf *btf, __u32 type_id)
{
	const struct btf_type *t;
	int depth = 0;

	t = btf__type_by_id(btf, type_id);
	while (depth < MAX_RESOLVE_DEPTH &&
	       !btf_type_is_void_or_null(t) &&
	       (btf_is_mod(t) || btf_is_typedef(t) || btf_is_var(t))) {
		type_id = t->type;
		t = btf__type_by_id(btf, type_id);
		depth++;
	}

	if (depth == MAX_RESOLVE_DEPTH || btf_type_is_void_or_null(t))
		return libbpf_err(-EINVAL);

	return type_id;
}

__s32 btf__find_by_name(const struct btf *btf, const char *type_name)
{
	__u32 i, nr_types = btf__type_cnt(btf);

	if (!strcmp(type_name, "void"))
		return 0;

	for (i = 1; i < nr_types; i++) {
		const struct btf_type *t = btf__type_by_id(btf, i);
		const char *name = btf__name_by_offset(btf, t->name_off);

		if (name && !strcmp(type_name, name))
			return i;
	}

	return libbpf_err(-ENOENT);
}

static __s32 btf_find_by_name_kind(const struct btf *btf, int start_id,
				   const char *type_name, __u32 kind)
{
	__u32 i, nr_types = btf__type_cnt(btf);

	if (kind == BTF_KIND_UNKN || !strcmp(type_name, "void"))
		return 0;

	for (i = start_id; i < nr_types; i++) {
		const struct btf_type *t = btf__type_by_id(btf, i);
		const char *name;

		if (btf_kind(t) != kind)
			continue;
		name = btf__name_by_offset(btf, t->name_off);
		if (name && !strcmp(type_name, name))
			return i;
	}

	return libbpf_err(-ENOENT);
}

__s32 btf__find_by_name_kind_own(const struct btf *btf, const char *type_name,
				 __u32 kind)
{
	return btf_find_by_name_kind(btf, btf->start_id, type_name, kind);
}

__s32 btf__find_by_name_kind(const struct btf *btf, const char *type_name,
			     __u32 kind)
{
	return btf_find_by_name_kind(btf, 1, type_name, kind);
}

static bool btf_is_modifiable(const struct btf *btf)
{
	return (void *)btf->hdr != btf->raw_data;
}

void btf__free(struct btf *btf)
{
	if (IS_ERR_OR_NULL(btf))
		return;

	if (btf->fd >= 0)
		close(btf->fd);

	if (btf_is_modifiable(btf)) {
		/* if BTF was modified after loading, it will have a split
		 * in-memory representation for header, types, and strings
		 * sections, so we need to free all of them individually. It
		 * might still have a cached contiguous raw data present,
		 * which will be unconditionally freed below.
		 */
		free(btf->hdr);
		free(btf->types_data);
		strset__free(btf->strs_set);
	}
	free(btf->raw_data);
	free(btf->raw_data_swapped);
	free(btf->type_offs);
	free(btf);
}

static struct btf *btf_new_empty(struct btf *base_btf)
{
	struct btf *btf;

	btf = calloc(1, sizeof(*btf));
	if (!btf)
		return ERR_PTR(-ENOMEM);

	btf->nr_types = 0;
	btf->start_id = 1;
	btf->start_str_off = 0;
	btf->fd = -1;
	btf->ptr_sz = sizeof(void *);
	btf->swapped_endian = false;

	if (base_btf) {
		btf->base_btf = base_btf;
		btf->start_id = btf__type_cnt(base_btf);
		btf->start_str_off = base_btf->hdr->str_len;
	}

	/* +1 for empty string at offset 0 */
	btf->raw_size = sizeof(struct btf_header) + (base_btf ? 0 : 1);
	btf->raw_data = calloc(1, btf->raw_size);
	if (!btf->raw_data) {
		free(btf);
		return ERR_PTR(-ENOMEM);
	}

	btf->hdr = btf->raw_data;
	btf->hdr->hdr_len = sizeof(struct btf_header);
	btf->hdr->magic = BTF_MAGIC;
	btf->hdr->version = BTF_VERSION;

	btf->types_data = btf->raw_data + btf->hdr->hdr_len;
	btf->strs_data = btf->raw_data + btf->hdr->hdr_len;
	btf->hdr->str_len = base_btf ? 0 : 1; /* empty string at offset 0 */

	return btf;
}

struct btf *btf__new_empty(void)
{
	return libbpf_ptr(btf_new_empty(NULL));
}

struct btf *btf__new_empty_split(struct btf *base_btf)
{
	return libbpf_ptr(btf_new_empty(base_btf));
}

static struct btf *btf_new(const void *data, __u32 size, struct btf *base_btf)
{
	struct btf *btf;
	int err;

	btf = calloc(1, sizeof(struct btf));
	if (!btf)
		return ERR_PTR(-ENOMEM);

	btf->nr_types = 0;
	btf->start_id = 1;
	btf->start_str_off = 0;
	btf->fd = -1;

	if (base_btf) {
		btf->base_btf = base_btf;
		btf->start_id = btf__type_cnt(base_btf);
		btf->start_str_off = base_btf->hdr->str_len;
	}

	btf->raw_data = malloc(size);
	if (!btf->raw_data) {
		err = -ENOMEM;
		goto done;
	}
	memcpy(btf->raw_data, data, size);
	btf->raw_size = size;

	btf->hdr = btf->raw_data;
	err = btf_parse_hdr(btf);
	if (err)
		goto done;

	btf->strs_data = btf->raw_data + btf->hdr->hdr_len + btf->hdr->str_off;
	btf->types_data = btf->raw_data + btf->hdr->hdr_len + btf->hdr->type_off;

	err = btf_parse_str_sec(btf);
	err = err ?: btf_parse_type_sec(btf);
	err = err ?: btf_sanity_check(btf);
	if (err)
		goto done;

done:
	if (err) {
		btf__free(btf);
		return ERR_PTR(err);
	}

	return btf;
}

struct btf *btf__new(const void *data, __u32 size)
{
	return libbpf_ptr(btf_new(data, size, NULL));
}

struct btf *btf__new_split(const void *data, __u32 size, struct btf *base_btf)
{
	return libbpf_ptr(btf_new(data, size, base_btf));
}

static struct btf *btf_parse_elf(const char *path, struct btf *base_btf,
				 struct btf_ext **btf_ext)
{
	Elf_Data *btf_data = NULL, *btf_ext_data = NULL;
	int err = 0, fd = -1, idx = 0;
	struct btf *btf = NULL;
	Elf_Scn *scn = NULL;
	Elf *elf = NULL;
	GElf_Ehdr ehdr;
	size_t shstrndx;

	if (elf_version(EV_CURRENT) == EV_NONE) {
		pr_warn("failed to init libelf for %s\n", path);
		return ERR_PTR(-LIBBPF_ERRNO__LIBELF);
	}

	fd = open(path, O_RDONLY | O_CLOEXEC);
	if (fd < 0) {
		err = -errno;
		pr_warn("failed to open %s: %s\n", path, strerror(errno));
		return ERR_PTR(err);
	}

	err = -LIBBPF_ERRNO__FORMAT;

	elf = elf_begin(fd, ELF_C_READ, NULL);
	if (!elf) {
		pr_warn("failed to open %s as ELF file\n", path);
		goto done;
	}
	if (!gelf_getehdr(elf, &ehdr)) {
		pr_warn("failed to get EHDR from %s\n", path);
		goto done;
	}

	if (elf_getshdrstrndx(elf, &shstrndx)) {
		pr_warn("failed to get section names section index for %s\n",
			path);
		goto done;
	}

	if (!elf_rawdata(elf_getscn(elf, shstrndx), NULL)) {
		pr_warn("failed to get e_shstrndx from %s\n", path);
		goto done;
	}

	while ((scn = elf_nextscn(elf, scn)) != NULL) {
		GElf_Shdr sh;
		char *name;

		idx++;
		if (gelf_getshdr(scn, &sh) != &sh) {
			pr_warn("failed to get section(%d) header from %s\n",
				idx, path);
			goto done;
		}
		name = elf_strptr(elf, shstrndx, sh.sh_name);
		if (!name) {
			pr_warn("failed to get section(%d) name from %s\n",
				idx, path);
			goto done;
		}
		if (strcmp(name, BTF_ELF_SEC) == 0) {
			btf_data = elf_getdata(scn, 0);
			if (!btf_data) {
				pr_warn("failed to get section(%d, %s) data from %s\n",
					idx, name, path);
				goto done;
			}
			continue;
		} else if (btf_ext && strcmp(name, BTF_EXT_ELF_SEC) == 0) {
			btf_ext_data = elf_getdata(scn, 0);
			if (!btf_ext_data) {
				pr_warn("failed to get section(%d, %s) data from %s\n",
					idx, name, path);
				goto done;
			}
			continue;
		}
	}

	if (!btf_data) {
		pr_warn("failed to find '%s' ELF section in %s\n", BTF_ELF_SEC, path);
		err = -ENODATA;
		goto done;
	}
	btf = btf_new(btf_data->d_buf, btf_data->d_size, base_btf);
	err = libbpf_get_error(btf);
	if (err)
		goto done;

	switch (gelf_getclass(elf)) {
	case ELFCLASS32:
		btf__set_pointer_size(btf, 4);
		break;
	case ELFCLASS64:
		btf__set_pointer_size(btf, 8);
		break;
	default:
		pr_warn("failed to get ELF class (bitness) for %s\n", path);
		break;
	}

	if (btf_ext && btf_ext_data) {
		*btf_ext = btf_ext__new(btf_ext_data->d_buf, btf_ext_data->d_size);
		err = libbpf_get_error(*btf_ext);
		if (err)
			goto done;
	} else if (btf_ext) {
		*btf_ext = NULL;
	}
done:
	if (elf)
		elf_end(elf);
	close(fd);

	if (!err)
		return btf;

	if (btf_ext)
		btf_ext__free(*btf_ext);
	btf__free(btf);

	return ERR_PTR(err);
}

struct btf *btf__parse_elf(const char *path, struct btf_ext **btf_ext)
{
	return libbpf_ptr(btf_parse_elf(path, NULL, btf_ext));
}

struct btf *btf__parse_elf_split(const char *path, struct btf *base_btf)
{
	return libbpf_ptr(btf_parse_elf(path, base_btf, NULL));
}

static struct btf *btf_parse_raw(const char *path, struct btf *base_btf)
{
	struct btf *btf = NULL;
	void *data = NULL;
	FILE *f = NULL;
	__u16 magic;
	int err = 0;
	long sz;

	f = fopen(path, "rbe");
	if (!f) {
		err = -errno;
		goto err_out;
	}

	/* check BTF magic */
	if (fread(&magic, 1, sizeof(magic), f) < sizeof(magic)) {
		err = -EIO;
		goto err_out;
	}
	if (magic != BTF_MAGIC && magic != bswap_16(BTF_MAGIC)) {
		/* definitely not a raw BTF */
		err = -EPROTO;
		goto err_out;
	}

	/* get file size */
	if (fseek(f, 0, SEEK_END)) {
		err = -errno;
		goto err_out;
	}
	sz = ftell(f);
	if (sz < 0) {
		err = -errno;
		goto err_out;
	}
	/* rewind to the start */
	if (fseek(f, 0, SEEK_SET)) {
		err = -errno;
		goto err_out;
	}

	/* pre-alloc memory and read all of BTF data */
	data = malloc(sz);
	if (!data) {
		err = -ENOMEM;
		goto err_out;
	}
	if (fread(data, 1, sz, f) < sz) {
		err = -EIO;
		goto err_out;
	}

	/* finally parse BTF data */
	btf = btf_new(data, sz, base_btf);

err_out:
	free(data);
	if (f)
		fclose(f);
	return err ? ERR_PTR(err) : btf;
}

struct btf *btf__parse_raw(const char *path)
{
	return libbpf_ptr(btf_parse_raw(path, NULL));
}

struct btf *btf__parse_raw_split(const char *path, struct btf *base_btf)
{
	return libbpf_ptr(btf_parse_raw(path, base_btf));
}

static struct btf *btf_parse(const char *path, struct btf *base_btf, struct btf_ext **btf_ext)
{
	struct btf *btf;
	int err;

	if (btf_ext)
		*btf_ext = NULL;

	btf = btf_parse_raw(path, base_btf);
	err = libbpf_get_error(btf);
	if (!err)
		return btf;
	if (err != -EPROTO)
		return ERR_PTR(err);
	return btf_parse_elf(path, base_btf, btf_ext);
}

struct btf *btf__parse(const char *path, struct btf_ext **btf_ext)
{
	return libbpf_ptr(btf_parse(path, NULL, btf_ext));
}

struct btf *btf__parse_split(const char *path, struct btf *base_btf)
{
	return libbpf_ptr(btf_parse(path, base_btf, NULL));
}

static void *btf_get_raw_data(const struct btf *btf, __u32 *size, bool swap_endian);

int btf_load_into_kernel(struct btf *btf,
			 char *log_buf, size_t log_sz, __u32 log_level,
			 int token_fd)
{
	LIBBPF_OPTS(bpf_btf_load_opts, opts);
	__u32 buf_sz = 0, raw_size;
	char *buf = NULL, *tmp;
	void *raw_data;
	int err = 0;

	if (btf->fd >= 0)
		return libbpf_err(-EEXIST);
	if (log_sz && !log_buf)
		return libbpf_err(-EINVAL);

	/* cache native raw data representation */
	raw_data = btf_get_raw_data(btf, &raw_size, false);
	if (!raw_data) {
		err = -ENOMEM;
		goto done;
	}
	btf->raw_size = raw_size;
	btf->raw_data = raw_data;

retry_load:
	/* if log_level is 0, we won't provide log_buf/log_size to the kernel,
	 * initially. Only if BTF loading fails, we bump log_level to 1 and
	 * retry, using either auto-allocated or custom log_buf. This way
	 * non-NULL custom log_buf provides a buffer just in case, but hopes
	 * for successful load and no need for log_buf.
	 */
	if (log_level) {
		/* if caller didn't provide custom log_buf, we'll keep
		 * allocating our own progressively bigger buffers for BTF
		 * verification log
		 */
		if (!log_buf) {
			buf_sz = max((__u32)BPF_LOG_BUF_SIZE, buf_sz * 2);
			tmp = realloc(buf, buf_sz);
			if (!tmp) {
				err = -ENOMEM;
				goto done;
			}
			buf = tmp;
			buf[0] = '\0';
		}

		opts.log_buf = log_buf ? log_buf : buf;
		opts.log_size = log_buf ? log_sz : buf_sz;
		opts.log_level = log_level;
	}

	opts.token_fd = token_fd;
	if (token_fd)
		opts.btf_flags |= BPF_F_TOKEN_FD;

	btf->fd = bpf_btf_load(raw_data, raw_size, &opts);
	if (btf->fd < 0) {
		/* time to turn on verbose mode and try again */
		if (log_level == 0) {
			log_level = 1;
			goto retry_load;
		}
		/* only retry if caller didn't provide custom log_buf, but
		 * make sure we can never overflow buf_sz
		 */
		if (!log_buf && errno == ENOSPC && buf_sz <= UINT_MAX / 2)
			goto retry_load;

		err = -errno;
		pr_warn("BTF loading error: %d\n", err);
		/* don't print out contents of custom log_buf */
		if (!log_buf && buf[0])
			pr_warn("-- BEGIN BTF LOAD LOG ---\n%s\n-- END BTF LOAD LOG --\n", buf);
	}

done:
	free(buf);
	return libbpf_err(err);
}

int btf__load_into_kernel(struct btf *btf)
{
	return btf_load_into_kernel(btf, NULL, 0, 0, 0);
}

int btf__fd(const struct btf *btf)
{
	return btf->fd;
}

void btf__set_fd(struct btf *btf, int fd)
{
	btf->fd = fd;
}

static const void *btf_strs_data(const struct btf *btf)
{
	return btf->strs_data ? btf->strs_data : strset__data(btf->strs_set);
}

static void *btf_get_raw_data(const struct btf *btf, __u32 *size, bool swap_endian)
{
	struct btf_header *hdr = btf->hdr;
	struct btf_type *t;
	void *data, *p;
	__u32 data_sz;
	int i;

	data = swap_endian ? btf->raw_data_swapped : btf->raw_data;
	if (data) {
		*size = btf->raw_size;
		return data;
	}

	data_sz = hdr->hdr_len + hdr->type_len + hdr->str_len;
	data = calloc(1, data_sz);
	if (!data)
		return NULL;
	p = data;

	memcpy(p, hdr, hdr->hdr_len);
	if (swap_endian)
		btf_bswap_hdr(p);
	p += hdr->hdr_len;

	memcpy(p, btf->types_data, hdr->type_len);
	if (swap_endian) {
		for (i = 0; i < btf->nr_types; i++) {
			t = p + btf->type_offs[i];
			/* btf_bswap_type_rest() relies on native t->info, so
			 * we swap base type info after we swapped all the
			 * additional information
			 */
			if (btf_bswap_type_rest(t))
				goto err_out;
			btf_bswap_type_base(t);
		}
	}
	p += hdr->type_len;

	memcpy(p, btf_strs_data(btf), hdr->str_len);
	p += hdr->str_len;

	*size = data_sz;
	return data;
err_out:
	free(data);
	return NULL;
}

const void *btf__raw_data(const struct btf *btf_ro, __u32 *size)
{
	struct btf *btf = (struct btf *)btf_ro;
	__u32 data_sz;
	void *data;

	data = btf_get_raw_data(btf, &data_sz, btf->swapped_endian);
	if (!data)
		return errno = ENOMEM, NULL;

	btf->raw_size = data_sz;
	if (btf->swapped_endian)
		btf->raw_data_swapped = data;
	else
		btf->raw_data = data;
	*size = data_sz;
	return data;
}

__attribute__((alias("btf__raw_data")))
const void *btf__get_raw_data(const struct btf *btf, __u32 *size);

const char *btf__str_by_offset(const struct btf *btf, __u32 offset)
{
	if (offset < btf->start_str_off)
		return btf__str_by_offset(btf->base_btf, offset);
	else if (offset - btf->start_str_off < btf->hdr->str_len)
		return btf_strs_data(btf) + (offset - btf->start_str_off);
	else
		return errno = EINVAL, NULL;
}

const char *btf__name_by_offset(const struct btf *btf, __u32 offset)
{
	return btf__str_by_offset(btf, offset);
}

struct btf *btf_get_from_fd(int btf_fd, struct btf *base_btf)
{
	struct bpf_btf_info btf_info;
	__u32 len = sizeof(btf_info);
	__u32 last_size;
	struct btf *btf;
	void *ptr;
	int err;

	/* we won't know btf_size until we call bpf_btf_get_info_by_fd(). so
	 * let's start with a sane default - 4KiB here - and resize it only if
	 * bpf_btf_get_info_by_fd() needs a bigger buffer.
	 */
	last_size = 4096;
	ptr = malloc(last_size);
	if (!ptr)
		return ERR_PTR(-ENOMEM);

	memset(&btf_info, 0, sizeof(btf_info));
	btf_info.btf = ptr_to_u64(ptr);
	btf_info.btf_size = last_size;
	err = bpf_btf_get_info_by_fd(btf_fd, &btf_info, &len);

	if (!err && btf_info.btf_size > last_size) {
		void *temp_ptr;

		last_size = btf_info.btf_size;
		temp_ptr = realloc(ptr, last_size);
		if (!temp_ptr) {
			btf = ERR_PTR(-ENOMEM);
			goto exit_free;
		}
		ptr = temp_ptr;

		len = sizeof(btf_info);
		memset(&btf_info, 0, sizeof(btf_info));
		btf_info.btf = ptr_to_u64(ptr);
		btf_info.btf_size = last_size;

		err = bpf_btf_get_info_by_fd(btf_fd, &btf_info, &len);
	}

	if (err || btf_info.btf_size > last_size) {
		btf = err ? ERR_PTR(-errno) : ERR_PTR(-E2BIG);
		goto exit_free;
	}

	btf = btf_new(ptr, btf_info.btf_size, base_btf);

exit_free:
	free(ptr);
	return btf;
}

struct btf *btf__load_from_kernel_by_id_split(__u32 id, struct btf *base_btf)
{
	struct btf *btf;
	int btf_fd;

	btf_fd = bpf_btf_get_fd_by_id(id);
	if (btf_fd < 0)
		return libbpf_err_ptr(-errno);

	btf = btf_get_from_fd(btf_fd, base_btf);
	close(btf_fd);

	return libbpf_ptr(btf);
}

struct btf *btf__load_from_kernel_by_id(__u32 id)
{
	return btf__load_from_kernel_by_id_split(id, NULL);
}

static void btf_invalidate_raw_data(struct btf *btf)
{
	if (btf->raw_data) {
		free(btf->raw_data);
		btf->raw_data = NULL;
	}
	if (btf->raw_data_swapped) {
		free(btf->raw_data_swapped);
		btf->raw_data_swapped = NULL;
	}
}

/* Ensure BTF is ready to be modified (by splitting into a three memory
 * regions for header, types, and strings). Also invalidate cached
 * raw_data, if any.
 */
static int btf_ensure_modifiable(struct btf *btf)
{
	void *hdr, *types;
	struct strset *set = NULL;
	int err = -ENOMEM;

	if (btf_is_modifiable(btf)) {
		/* any BTF modification invalidates raw_data */
		btf_invalidate_raw_data(btf);
		return 0;
	}

	/* split raw data into three memory regions */
	hdr = malloc(btf->hdr->hdr_len);
	types = malloc(btf->hdr->type_len);
	if (!hdr || !types)
		goto err_out;

	memcpy(hdr, btf->hdr, btf->hdr->hdr_len);
	memcpy(types, btf->types_data, btf->hdr->type_len);

	/* build lookup index for all strings */
	set = strset__new(BTF_MAX_STR_OFFSET, btf->strs_data, btf->hdr->str_len);
	if (IS_ERR(set)) {
		err = PTR_ERR(set);
		goto err_out;
	}

	/* only when everything was successful, update internal state */
	btf->hdr = hdr;
	btf->types_data = types;
	btf->types_data_cap = btf->hdr->type_len;
	btf->strs_data = NULL;
	btf->strs_set = set;
	/* if BTF was created from scratch, all strings are guaranteed to be
	 * unique and deduplicated
	 */
	if (btf->hdr->str_len == 0)
		btf->strs_deduped = true;
	if (!btf->base_btf && btf->hdr->str_len == 1)
		btf->strs_deduped = true;

	/* invalidate raw_data representation */
	btf_invalidate_raw_data(btf);

	return 0;

err_out:
	strset__free(set);
	free(hdr);
	free(types);
	return err;
}

/* Find an offset in BTF string section that corresponds to a given string *s*.
 * Returns:
 *   - >0 offset into string section, if string is found;
 *   - -ENOENT, if string is not in the string section;
 *   - <0, on any other error.
 */
int btf__find_str(struct btf *btf, const char *s)
{
	int off;

	if (btf->base_btf) {
		off = btf__find_str(btf->base_btf, s);
		if (off != -ENOENT)
			return off;
	}

	/* BTF needs to be in a modifiable state to build string lookup index */
	if (btf_ensure_modifiable(btf))
		return libbpf_err(-ENOMEM);

	off = strset__find_str(btf->strs_set, s);
	if (off < 0)
		return libbpf_err(off);

	return btf->start_str_off + off;
}

/* Add a string s to the BTF string section.
 * Returns:
 *   - > 0 offset into string section, on success;
 *   - < 0, on error.
 */
int btf__add_str(struct btf *btf, const char *s)
{
	int off;

	if (btf->base_btf) {
		off = btf__find_str(btf->base_btf, s);
		if (off != -ENOENT)
			return off;
	}

	if (btf_ensure_modifiable(btf))
		return libbpf_err(-ENOMEM);

	off = strset__add_str(btf->strs_set, s);
	if (off < 0)
		return libbpf_err(off);

	btf->hdr->str_len = strset__data_size(btf->strs_set);

	return btf->start_str_off + off;
}

static void *btf_add_type_mem(struct btf *btf, size_t add_sz)
{
	return libbpf_add_mem(&btf->types_data, &btf->types_data_cap, 1,
			      btf->hdr->type_len, UINT_MAX, add_sz);
}

static void btf_type_inc_vlen(struct btf_type *t)
{
	t->info = btf_type_info(btf_kind(t), btf_vlen(t) + 1, btf_kflag(t));
}

static int btf_commit_type(struct btf *btf, int data_sz)
{
	int err;

	err = btf_add_type_idx_entry(btf, btf->hdr->type_len);
	if (err)
		return libbpf_err(err);

	btf->hdr->type_len += data_sz;
	btf->hdr->str_off += data_sz;
	btf->nr_types++;
	return btf->start_id + btf->nr_types - 1;
}

struct btf_pipe {
	const struct btf *src;
	struct btf *dst;
	struct hashmap *str_off_map; /* map string offsets from src to dst */
};

static int btf_rewrite_str(__u32 *str_off, void *ctx)
{
	struct btf_pipe *p = ctx;
	long mapped_off;
	int off, err;

	if (!*str_off) /* nothing to do for empty strings */
		return 0;

	if (p->str_off_map &&
	    hashmap__find(p->str_off_map, *str_off, &mapped_off)) {
		*str_off = mapped_off;
		return 0;
	}

	off = btf__add_str(p->dst, btf__str_by_offset(p->src, *str_off));
	if (off < 0)
		return off;

	/* Remember string mapping from src to dst.  It avoids
	 * performing expensive string comparisons.
	 */
	if (p->str_off_map) {
		err = hashmap__append(p->str_off_map, *str_off, off);
		if (err)
			return err;
	}

	*str_off = off;
	return 0;
}

int btf__add_type(struct btf *btf, const struct btf *src_btf, const struct btf_type *src_type)
{
	struct btf_pipe p = { .src = src_btf, .dst = btf };
	struct btf_type *t;
	int sz, err;

	sz = btf_type_size(src_type);
	if (sz < 0)
		return libbpf_err(sz);

	/* deconstruct BTF, if necessary, and invalidate raw_data */
	if (btf_ensure_modifiable(btf))
		return libbpf_err(-ENOMEM);

	t = btf_add_type_mem(btf, sz);
	if (!t)
		return libbpf_err(-ENOMEM);

	memcpy(t, src_type, sz);

	err = btf_type_visit_str_offs(t, btf_rewrite_str, &p);
	if (err)
		return libbpf_err(err);

	return btf_commit_type(btf, sz);
}

static int btf_rewrite_type_ids(__u32 *type_id, void *ctx)
{
	struct btf *btf = ctx;

	if (!*type_id) /* nothing to do for VOID references */
		return 0;

	/* we haven't updated btf's type count yet, so
	 * btf->start_id + btf->nr_types - 1 is the type ID offset we should
	 * add to all newly added BTF types
	 */
	*type_id += btf->start_id + btf->nr_types - 1;
	return 0;
}

static size_t btf_dedup_identity_hash_fn(long key, void *ctx);
static bool btf_dedup_equal_fn(long k1, long k2, void *ctx);

int btf__add_btf(struct btf *btf, const struct btf *src_btf)
{
	struct btf_pipe p = { .src = src_btf, .dst = btf };
	int data_sz, sz, cnt, i, err, old_strs_len;
	__u32 *off;
	void *t;

	/* appending split BTF isn't supported yet */
	if (src_btf->base_btf)
		return libbpf_err(-ENOTSUP);

	/* deconstruct BTF, if necessary, and invalidate raw_data */
	if (btf_ensure_modifiable(btf))
		return libbpf_err(-ENOMEM);

	/* remember original strings section size if we have to roll back
	 * partial strings section changes
	 */
	old_strs_len = btf->hdr->str_len;

	data_sz = src_btf->hdr->type_len;
	cnt = btf__type_cnt(src_btf) - 1;

	/* pre-allocate enough memory for new types */
	t = btf_add_type_mem(btf, data_sz);
	if (!t)
		return libbpf_err(-ENOMEM);

	/* pre-allocate enough memory for type offset index for new types */
	off = btf_add_type_offs_mem(btf, cnt);
	if (!off)
		return libbpf_err(-ENOMEM);

	/* Map the string offsets from src_btf to the offsets from btf to improve performance */
	p.str_off_map = hashmap__new(btf_dedup_identity_hash_fn, btf_dedup_equal_fn, NULL);
	if (IS_ERR(p.str_off_map))
		return libbpf_err(-ENOMEM);

	/* bulk copy types data for all types from src_btf */
	memcpy(t, src_btf->types_data, data_sz);

	for (i = 0; i < cnt; i++) {
		sz = btf_type_size(t);
		if (sz < 0) {
			/* unlikely, has to be corrupted src_btf */
			err = sz;
			goto err_out;
		}

		/* fill out type ID to type offset mapping for lookups by type ID */
		*off = t - btf->types_data;

		/* add, dedup, and remap strings referenced by this BTF type */
		err = btf_type_visit_str_offs(t, btf_rewrite_str, &p);
		if (err)
			goto err_out;

		/* remap all type IDs referenced from this BTF type */
		err = btf_type_visit_type_ids(t, btf_rewrite_type_ids, btf);
		if (err)
			goto err_out;

		/* go to next type data and type offset index entry */
		t += sz;
		off++;
	}

	/* Up until now any of the copied type data was effectively invisible,
	 * so if we exited early before this point due to error, BTF would be
	 * effectively unmodified. There would be extra internal memory
	 * pre-allocated, but it would not be available for querying.  But now
	 * that we've copied and rewritten all the data successfully, we can
	 * update type count and various internal offsets and sizes to
	 * "commit" the changes and made them visible to the outside world.
	 */
	btf->hdr->type_len += data_sz;
	btf->hdr->str_off += data_sz;
	btf->nr_types += cnt;

	hashmap__free(p.str_off_map);

	/* return type ID of the first added BTF type */
	return btf->start_id + btf->nr_types - cnt;
err_out:
	/* zero out preallocated memory as if it was just allocated with
	 * libbpf_add_mem()
	 */
	memset(btf->types_data + btf->hdr->type_len, 0, data_sz);
	memset(btf->strs_data + old_strs_len, 0, btf->hdr->str_len - old_strs_len);

	/* and now restore original strings section size; types data size
	 * wasn't modified, so doesn't need restoring, see big comment above
	 */
	btf->hdr->str_len = old_strs_len;

	hashmap__free(p.str_off_map);

	return libbpf_err(err);
}

/*
 * Append new BTF_KIND_INT type with:
 *   - *name* - non-empty, non-NULL type name;
 *   - *sz* - power-of-2 (1, 2, 4, ..) size of the type, in bytes;
 *   - encoding is a combination of BTF_INT_SIGNED, BTF_INT_CHAR, BTF_INT_BOOL.
 * Returns:
 *   - >0, type ID of newly added BTF type;
 *   - <0, on error.
 */
int btf__add_int(struct btf *btf, const char *name, size_t byte_sz, int encoding)
{
	struct btf_type *t;
	int sz, name_off;

	/* non-empty name */
	if (!name || !name[0])
		return libbpf_err(-EINVAL);
	/* byte_sz must be power of 2 */
	if (!byte_sz || (byte_sz & (byte_sz - 1)) || byte_sz > 16)
		return libbpf_err(-EINVAL);
	if (encoding & ~(BTF_INT_SIGNED | BTF_INT_CHAR | BTF_INT_BOOL))
		return libbpf_err(-EINVAL);

	/* deconstruct BTF, if necessary, and invalidate raw_data */
	if (btf_ensure_modifiable(btf))
		return libbpf_err(-ENOMEM);

	sz = sizeof(struct btf_type) + sizeof(int);
	t = btf_add_type_mem(btf, sz);
	if (!t)
		return libbpf_err(-ENOMEM);

	/* if something goes wrong later, we might end up with an extra string,
	 * but that shouldn't be a problem, because BTF can't be constructed
	 * completely anyway and will most probably be just discarded
	 */
	name_off = btf__add_str(btf, name);
	if (name_off < 0)
		return name_off;

	t->name_off = name_off;
	t->info = btf_type_info(BTF_KIND_INT, 0, 0);
	t->size = byte_sz;
	/* set INT info, we don't allow setting legacy bit offset/size */
	*(__u32 *)(t + 1) = (encoding << 24) | (byte_sz * 8);

	return btf_commit_type(btf, sz);
}

/*
 * Append new BTF_KIND_FLOAT type with:
 *   - *name* - non-empty, non-NULL type name;
 *   - *sz* - size of the type, in bytes;
 * Returns:
 *   - >0, type ID of newly added BTF type;
 *   - <0, on error.
 */
int btf__add_float(struct btf *btf, const char *name, size_t byte_sz)
{
	struct btf_type *t;
	int sz, name_off;

	/* non-empty name */
	if (!name || !name[0])
		return libbpf_err(-EINVAL);

	/* byte_sz must be one of the explicitly allowed values */
	if (byte_sz != 2 && byte_sz != 4 && byte_sz != 8 && byte_sz != 12 &&
	    byte_sz != 16)
		return libbpf_err(-EINVAL);

	if (btf_ensure_modifiable(btf))
		return libbpf_err(-ENOMEM);

	sz = sizeof(struct btf_type);
	t = btf_add_type_mem(btf, sz);
	if (!t)
		return libbpf_err(-ENOMEM);

	name_off = btf__add_str(btf, name);
	if (name_off < 0)
		return name_off;

	t->name_off = name_off;
	t->info = btf_type_info(BTF_KIND_FLOAT, 0, 0);
	t->size = byte_sz;

	return btf_commit_type(btf, sz);
}

/* it's completely legal to append BTF types with type IDs pointing forward to
 * types that haven't been appended yet, so we only make sure that id looks
 * sane, we can't guarantee that ID will always be valid
 */
static int validate_type_id(int id)
{
	if (id < 0 || id > BTF_MAX_NR_TYPES)
		return -EINVAL;
	return 0;
}

/* generic append function for PTR, TYPEDEF, CONST/VOLATILE/RESTRICT */
static int btf_add_ref_kind(struct btf *btf, int kind, const char *name, int ref_type_id)
{
	struct btf_type *t;
	int sz, name_off = 0;

	if (validate_type_id(ref_type_id))
		return libbpf_err(-EINVAL);

	if (btf_ensure_modifiable(btf))
		return libbpf_err(-ENOMEM);

	sz = sizeof(struct btf_type);
	t = btf_add_type_mem(btf, sz);
	if (!t)
		return libbpf_err(-ENOMEM);

	if (name && name[0]) {
		name_off = btf__add_str(btf, name);
		if (name_off < 0)
			return name_off;
	}

	t->name_off = name_off;
	t->info = btf_type_info(kind, 0, 0);
	t->type = ref_type_id;

	return btf_commit_type(btf, sz);
}

/*
 * Append new BTF_KIND_PTR type with:
 *   - *ref_type_id* - referenced type ID, it might not exist yet;
 * Returns:
 *   - >0, type ID of newly added BTF type;
 *   - <0, on error.
 */
int btf__add_ptr(struct btf *btf, int ref_type_id)
{
	return btf_add_ref_kind(btf, BTF_KIND_PTR, NULL, ref_type_id);
}

/*
 * Append new BTF_KIND_ARRAY type with:
 *   - *index_type_id* - type ID of the type describing array index;
 *   - *elem_type_id* - type ID of the type describing array element;
 *   - *nr_elems* - the size of the array;
 * Returns:
 *   - >0, type ID of newly added BTF type;
 *   - <0, on error.
 */
int btf__add_array(struct btf *btf, int index_type_id, int elem_type_id, __u32 nr_elems)
{
	struct btf_type *t;
	struct btf_array *a;
	int sz;

	if (validate_type_id(index_type_id) || validate_type_id(elem_type_id))
		return libbpf_err(-EINVAL);

	if (btf_ensure_modifiable(btf))
		return libbpf_err(-ENOMEM);

	sz = sizeof(struct btf_type) + sizeof(struct btf_array);
	t = btf_add_type_mem(btf, sz);
	if (!t)
		return libbpf_err(-ENOMEM);

	t->name_off = 0;
	t->info = btf_type_info(BTF_KIND_ARRAY, 0, 0);
	t->size = 0;

	a = btf_array(t);
	a->type = elem_type_id;
	a->index_type = index_type_id;
	a->nelems = nr_elems;

	return btf_commit_type(btf, sz);
}

/* generic STRUCT/UNION append function */
static int btf_add_composite(struct btf *btf, int kind, const char *name, __u32 bytes_sz)
{
	struct btf_type *t;
	int sz, name_off = 0;

	if (btf_ensure_modifiable(btf))
		return libbpf_err(-ENOMEM);

	sz = sizeof(struct btf_type);
	t = btf_add_type_mem(btf, sz);
	if (!t)
		return libbpf_err(-ENOMEM);

	if (name && name[0]) {
		name_off = btf__add_str(btf, name);
		if (name_off < 0)
			return name_off;
	}

	/* start out with vlen=0 and no kflag; this will be adjusted when
	 * adding each member
	 */
	t->name_off = name_off;
	t->info = btf_type_info(kind, 0, 0);
	t->size = bytes_sz;

	return btf_commit_type(btf, sz);
}

/*
 * Append new BTF_KIND_STRUCT type with:
 *   - *name* - name of the struct, can be NULL or empty for anonymous structs;
 *   - *byte_sz* - size of the struct, in bytes;
 *
 * Struct initially has no fields in it. Fields can be added by
 * btf__add_field() right after btf__add_struct() succeeds.
 *
 * Returns:
 *   - >0, type ID of newly added BTF type;
 *   - <0, on error.
 */
int btf__add_struct(struct btf *btf, const char *name, __u32 byte_sz)
{
	return btf_add_composite(btf, BTF_KIND_STRUCT, name, byte_sz);
}

/*
 * Append new BTF_KIND_UNION type with:
 *   - *name* - name of the union, can be NULL or empty for anonymous union;
 *   - *byte_sz* - size of the union, in bytes;
 *
 * Union initially has no fields in it. Fields can be added by
 * btf__add_field() right after btf__add_union() succeeds. All fields
 * should have *bit_offset* of 0.
 *
 * Returns:
 *   - >0, type ID of newly added BTF type;
 *   - <0, on error.
 */
int btf__add_union(struct btf *btf, const char *name, __u32 byte_sz)
{
	return btf_add_composite(btf, BTF_KIND_UNION, name, byte_sz);
}

static struct btf_type *btf_last_type(struct btf *btf)
{
	return btf_type_by_id(btf, btf__type_cnt(btf) - 1);
}

/*
 * Append new field for the current STRUCT/UNION type with:
 *   - *name* - name of the field, can be NULL or empty for anonymous field;
 *   - *type_id* - type ID for the type describing field type;
 *   - *bit_offset* - bit offset of the start of the field within struct/union;
 *   - *bit_size* - bit size of a bitfield, 0 for non-bitfield fields;
 * Returns:
 *   -  0, on success;
 *   - <0, on error.
 */
int btf__add_field(struct btf *btf, const char *name, int type_id,
		   __u32 bit_offset, __u32 bit_size)
{
	struct btf_type *t;
	struct btf_member *m;
	bool is_bitfield;
	int sz, name_off = 0;

	/* last type should be union/struct */
	if (btf->nr_types == 0)
		return libbpf_err(-EINVAL);
	t = btf_last_type(btf);
	if (!btf_is_composite(t))
		return libbpf_err(-EINVAL);

	if (validate_type_id(type_id))
		return libbpf_err(-EINVAL);
	/* best-effort bit field offset/size enforcement */
	is_bitfield = bit_size || (bit_offset % 8 != 0);
	if (is_bitfield && (bit_size == 0 || bit_size > 255 || bit_offset > 0xffffff))
		return libbpf_err(-EINVAL);

	/* only offset 0 is allowed for unions */
	if (btf_is_union(t) && bit_offset)
		return libbpf_err(-EINVAL);

	/* decompose and invalidate raw data */
	if (btf_ensure_modifiable(btf))
		return libbpf_err(-ENOMEM);

	sz = sizeof(struct btf_member);
	m = btf_add_type_mem(btf, sz);
	if (!m)
		return libbpf_err(-ENOMEM);

	if (name && name[0]) {
		name_off = btf__add_str(btf, name);
		if (name_off < 0)
			return name_off;
	}

	m->name_off = name_off;
	m->type = type_id;
	m->offset = bit_offset | (bit_size << 24);

	/* btf_add_type_mem can invalidate t pointer */
	t = btf_last_type(btf);
	/* update parent type's vlen and kflag */
	t->info = btf_type_info(btf_kind(t), btf_vlen(t) + 1, is_bitfield || btf_kflag(t));

	btf->hdr->type_len += sz;
	btf->hdr->str_off += sz;
	return 0;
}

static int btf_add_enum_common(struct btf *btf, const char *name, __u32 byte_sz,
			       bool is_signed, __u8 kind)
{
	struct btf_type *t;
	int sz, name_off = 0;

	/* byte_sz must be power of 2 */
	if (!byte_sz || (byte_sz & (byte_sz - 1)) || byte_sz > 8)
		return libbpf_err(-EINVAL);

	if (btf_ensure_modifiable(btf))
		return libbpf_err(-ENOMEM);

	sz = sizeof(struct btf_type);
	t = btf_add_type_mem(btf, sz);
	if (!t)
		return libbpf_err(-ENOMEM);

	if (name && name[0]) {
		name_off = btf__add_str(btf, name);
		if (name_off < 0)
			return name_off;
	}

	/* start out with vlen=0; it will be adjusted when adding enum values */
	t->name_off = name_off;
	t->info = btf_type_info(kind, 0, is_signed);
	t->size = byte_sz;

	return btf_commit_type(btf, sz);
}

/*
 * Append new BTF_KIND_ENUM type with:
 *   - *name* - name of the enum, can be NULL or empty for anonymous enums;
 *   - *byte_sz* - size of the enum, in bytes.
 *
 * Enum initially has no enum values in it (and corresponds to enum forward
 * declaration). Enumerator values can be added by btf__add_enum_value()
 * immediately after btf__add_enum() succeeds.
 *
 * Returns:
 *   - >0, type ID of newly added BTF type;
 *   - <0, on error.
 */
int btf__add_enum(struct btf *btf, const char *name, __u32 byte_sz)
{
	/*
	 * set the signedness to be unsigned, it will change to signed
	 * if any later enumerator is negative.
	 */
	return btf_add_enum_common(btf, name, byte_sz, false, BTF_KIND_ENUM);
}

/*
 * Append new enum value for the current ENUM type with:
 *   - *name* - name of the enumerator value, can't be NULL or empty;
 *   - *value* - integer value corresponding to enum value *name*;
 * Returns:
 *   -  0, on success;
 *   - <0, on error.
 */
int btf__add_enum_value(struct btf *btf, const char *name, __s64 value)
{
	struct btf_type *t;
	struct btf_enum *v;
	int sz, name_off;

	/* last type should be BTF_KIND_ENUM */
	if (btf->nr_types == 0)
		return libbpf_err(-EINVAL);
	t = btf_last_type(btf);
	if (!btf_is_enum(t))
		return libbpf_err(-EINVAL);

	/* non-empty name */
	if (!name || !name[0])
		return libbpf_err(-EINVAL);
	if (value < INT_MIN || value > UINT_MAX)
		return libbpf_err(-E2BIG);

	/* decompose and invalidate raw data */
	if (btf_ensure_modifiable(btf))
		return libbpf_err(-ENOMEM);

	sz = sizeof(struct btf_enum);
	v = btf_add_type_mem(btf, sz);
	if (!v)
		return libbpf_err(-ENOMEM);

	name_off = btf__add_str(btf, name);
	if (name_off < 0)
		return name_off;

	v->name_off = name_off;
	v->val = value;

	/* update parent type's vlen */
	t = btf_last_type(btf);
	btf_type_inc_vlen(t);

	/* if negative value, set signedness to signed */
	if (value < 0)
		t->info = btf_type_info(btf_kind(t), btf_vlen(t), true);

	btf->hdr->type_len += sz;
	btf->hdr->str_off += sz;
	return 0;
}

/*
 * Append new BTF_KIND_ENUM64 type with:
 *   - *name* - name of the enum, can be NULL or empty for anonymous enums;
 *   - *byte_sz* - size of the enum, in bytes.
 *   - *is_signed* - whether the enum values are signed or not;
 *
 * Enum initially has no enum values in it (and corresponds to enum forward
 * declaration). Enumerator values can be added by btf__add_enum64_value()
 * immediately after btf__add_enum64() succeeds.
 *
 * Returns:
 *   - >0, type ID of newly added BTF type;
 *   - <0, on error.
 */
int btf__add_enum64(struct btf *btf, const char *name, __u32 byte_sz,
		    bool is_signed)
{
	return btf_add_enum_common(btf, name, byte_sz, is_signed,
				   BTF_KIND_ENUM64);
}

/*
 * Append new enum value for the current ENUM64 type with:
 *   - *name* - name of the enumerator value, can't be NULL or empty;
 *   - *value* - integer value corresponding to enum value *name*;
 * Returns:
 *   -  0, on success;
 *   - <0, on error.
 */
int btf__add_enum64_value(struct btf *btf, const char *name, __u64 value)
{
	struct btf_enum64 *v;
	struct btf_type *t;
	int sz, name_off;

	/* last type should be BTF_KIND_ENUM64 */
	if (btf->nr_types == 0)
		return libbpf_err(-EINVAL);
	t = btf_last_type(btf);
	if (!btf_is_enum64(t))
		return libbpf_err(-EINVAL);

	/* non-empty name */
	if (!name || !name[0])
		return libbpf_err(-EINVAL);

	/* decompose and invalidate raw data */
	if (btf_ensure_modifiable(btf))
		return libbpf_err(-ENOMEM);

	sz = sizeof(struct btf_enum64);
	v = btf_add_type_mem(btf, sz);
	if (!v)
		return libbpf_err(-ENOMEM);

	name_off = btf__add_str(btf, name);
	if (name_off < 0)
		return name_off;

	v->name_off = name_off;
	v->val_lo32 = (__u32)value;
	v->val_hi32 = value >> 32;

	/* update parent type's vlen */
	t = btf_last_type(btf);
	btf_type_inc_vlen(t);

	btf->hdr->type_len += sz;
	btf->hdr->str_off += sz;
	return 0;
}

/*
 * Append new BTF_KIND_FWD type with:
 *   - *name*, non-empty/non-NULL name;
 *   - *fwd_kind*, kind of forward declaration, one of BTF_FWD_STRUCT,
 *     BTF_FWD_UNION, or BTF_FWD_ENUM;
 * Returns:
 *   - >0, type ID of newly added BTF type;
 *   - <0, on error.
 */
int btf__add_fwd(struct btf *btf, const char *name, enum btf_fwd_kind fwd_kind)
{
	if (!name || !name[0])
		return libbpf_err(-EINVAL);

	switch (fwd_kind) {
	case BTF_FWD_STRUCT:
	case BTF_FWD_UNION: {
		struct btf_type *t;
		int id;

		id = btf_add_ref_kind(btf, BTF_KIND_FWD, name, 0);
		if (id <= 0)
			return id;
		t = btf_type_by_id(btf, id);
		t->info = btf_type_info(BTF_KIND_FWD, 0, fwd_kind == BTF_FWD_UNION);
		return id;
	}
	case BTF_FWD_ENUM:
		/* enum forward in BTF currently is just an enum with no enum
		 * values; we also assume a standard 4-byte size for it
		 */
		return btf__add_enum(btf, name, sizeof(int));
	default:
		return libbpf_err(-EINVAL);
	}
}

/*
 * Append new BTF_KING_TYPEDEF type with:
 *   - *name*, non-empty/non-NULL name;
 *   - *ref_type_id* - referenced type ID, it might not exist yet;
 * Returns:
 *   - >0, type ID of newly added BTF type;
 *   - <0, on error.
 */
int btf__add_typedef(struct btf *btf, const char *name, int ref_type_id)
{
	if (!name || !name[0])
		return libbpf_err(-EINVAL);

	return btf_add_ref_kind(btf, BTF_KIND_TYPEDEF, name, ref_type_id);
}

/*
 * Append new BTF_KIND_VOLATILE type with:
 *   - *ref_type_id* - referenced type ID, it might not exist yet;
 * Returns:
 *   - >0, type ID of newly added BTF type;
 *   - <0, on error.
 */
int btf__add_volatile(struct btf *btf, int ref_type_id)
{
	return btf_add_ref_kind(btf, BTF_KIND_VOLATILE, NULL, ref_type_id);
}

/*
 * Append new BTF_KIND_CONST type with:
 *   - *ref_type_id* - referenced type ID, it might not exist yet;
 * Returns:
 *   - >0, type ID of newly added BTF type;
 *   - <0, on error.
 */
int btf__add_const(struct btf *btf, int ref_type_id)
{
	return btf_add_ref_kind(btf, BTF_KIND_CONST, NULL, ref_type_id);
}

/*
 * Append new BTF_KIND_RESTRICT type with:
 *   - *ref_type_id* - referenced type ID, it might not exist yet;
 * Returns:
 *   - >0, type ID of newly added BTF type;
 *   - <0, on error.
 */
int btf__add_restrict(struct btf *btf, int ref_type_id)
{
	return btf_add_ref_kind(btf, BTF_KIND_RESTRICT, NULL, ref_type_id);
}

/*
 * Append new BTF_KIND_TYPE_TAG type with:
 *   - *value*, non-empty/non-NULL tag value;
 *   - *ref_type_id* - referenced type ID, it might not exist yet;
 * Returns:
 *   - >0, type ID of newly added BTF type;
 *   - <0, on error.
 */
int btf__add_type_tag(struct btf *btf, const char *value, int ref_type_id)
{
	if (!value || !value[0])
		return libbpf_err(-EINVAL);

	return btf_add_ref_kind(btf, BTF_KIND_TYPE_TAG, value, ref_type_id);
}

/*
 * Append new BTF_KIND_FUNC type with:
 *   - *name*, non-empty/non-NULL name;
 *   - *proto_type_id* - FUNC_PROTO's type ID, it might not exist yet;
 * Returns:
 *   - >0, type ID of newly added BTF type;
 *   - <0, on error.
 */
int btf__add_func(struct btf *btf, const char *name,
		  enum btf_func_linkage linkage, int proto_type_id)
{
	int id;

	if (!name || !name[0])
		return libbpf_err(-EINVAL);
	if (linkage != BTF_FUNC_STATIC && linkage != BTF_FUNC_GLOBAL &&
	    linkage != BTF_FUNC_EXTERN)
		return libbpf_err(-EINVAL);

	id = btf_add_ref_kind(btf, BTF_KIND_FUNC, name, proto_type_id);
	if (id > 0) {
		struct btf_type *t = btf_type_by_id(btf, id);

		t->info = btf_type_info(BTF_KIND_FUNC, linkage, 0);
	}
	return libbpf_err(id);
}

/*
 * Append new BTF_KIND_FUNC_PROTO with:
 *   - *ret_type_id* - type ID for return result of a function.
 *
 * Function prototype initially has no arguments, but they can be added by
 * btf__add_func_param() one by one, immediately after
 * btf__add_func_proto() succeeded.
 *
 * Returns:
 *   - >0, type ID of newly added BTF type;
 *   - <0, on error.
 */
int btf__add_func_proto(struct btf *btf, int ret_type_id)
{
	struct btf_type *t;
	int sz;

	if (validate_type_id(ret_type_id))
		return libbpf_err(-EINVAL);

	if (btf_ensure_modifiable(btf))
		return libbpf_err(-ENOMEM);

	sz = sizeof(struct btf_type);
	t = btf_add_type_mem(btf, sz);
	if (!t)
		return libbpf_err(-ENOMEM);

	/* start out with vlen=0; this will be adjusted when adding enum
	 * values, if necessary
	 */
	t->name_off = 0;
	t->info = btf_type_info(BTF_KIND_FUNC_PROTO, 0, 0);
	t->type = ret_type_id;

	return btf_commit_type(btf, sz);
}

/*
 * Append new function parameter for current FUNC_PROTO type with:
 *   - *name* - parameter name, can be NULL or empty;
 *   - *type_id* - type ID describing the type of the parameter.
 * Returns:
 *   -  0, on success;
 *   - <0, on error.
 */
int btf__add_func_param(struct btf *btf, const char *name, int type_id)
{
	struct btf_type *t;
	struct btf_param *p;
	int sz, name_off = 0;

	if (validate_type_id(type_id))
		return libbpf_err(-EINVAL);

	/* last type should be BTF_KIND_FUNC_PROTO */
	if (btf->nr_types == 0)
		return libbpf_err(-EINVAL);
	t = btf_last_type(btf);
	if (!btf_is_func_proto(t))
		return libbpf_err(-EINVAL);

	/* decompose and invalidate raw data */
	if (btf_ensure_modifiable(btf))
		return libbpf_err(-ENOMEM);

	sz = sizeof(struct btf_param);
	p = btf_add_type_mem(btf, sz);
	if (!p)
		return libbpf_err(-ENOMEM);

	if (name && name[0]) {
		name_off = btf__add_str(btf, name);
		if (name_off < 0)
			return name_off;
	}

	p->name_off = name_off;
	p->type = type_id;

	/* update parent type's vlen */
	t = btf_last_type(btf);
	btf_type_inc_vlen(t);

	btf->hdr->type_len += sz;
	btf->hdr->str_off += sz;
	return 0;
}

/*
 * Append new BTF_KIND_VAR type with:
 *   - *name* - non-empty/non-NULL name;
 *   - *linkage* - variable linkage, one of BTF_VAR_STATIC,
 *     BTF_VAR_GLOBAL_ALLOCATED, or BTF_VAR_GLOBAL_EXTERN;
 *   - *type_id* - type ID of the type describing the type of the variable.
 * Returns:
 *   - >0, type ID of newly added BTF type;
 *   - <0, on error.
 */
int btf__add_var(struct btf *btf, const char *name, int linkage, int type_id)
{
	struct btf_type *t;
	struct btf_var *v;
	int sz, name_off;

	/* non-empty name */
	if (!name || !name[0])
		return libbpf_err(-EINVAL);
	if (linkage != BTF_VAR_STATIC && linkage != BTF_VAR_GLOBAL_ALLOCATED &&
	    linkage != BTF_VAR_GLOBAL_EXTERN)
		return libbpf_err(-EINVAL);
	if (validate_type_id(type_id))
		return libbpf_err(-EINVAL);

	/* deconstruct BTF, if necessary, and invalidate raw_data */
	if (btf_ensure_modifiable(btf))
		return libbpf_err(-ENOMEM);

	sz = sizeof(struct btf_type) + sizeof(struct btf_var);
	t = btf_add_type_mem(btf, sz);
	if (!t)
		return libbpf_err(-ENOMEM);

	name_off = btf__add_str(btf, name);
	if (name_off < 0)
		return name_off;

	t->name_off = name_off;
	t->info = btf_type_info(BTF_KIND_VAR, 0, 0);
	t->type = type_id;

	v = btf_var(t);
	v->linkage = linkage;

	return btf_commit_type(btf, sz);
}

/*
 * Append new BTF_KIND_DATASEC type with:
 *   - *name* - non-empty/non-NULL name;
 *   - *byte_sz* - data section size, in bytes.
 *
 * Data section is initially empty. Variables info can be added with
 * btf__add_datasec_var_info() calls, after btf__add_datasec() succeeds.
 *
 * Returns:
 *   - >0, type ID of newly added BTF type;
 *   - <0, on error.
 */
int btf__add_datasec(struct btf *btf, const char *name, __u32 byte_sz)
{
	struct btf_type *t;
	int sz, name_off;

	/* non-empty name */
	if (!name || !name[0])
		return libbpf_err(-EINVAL);

	if (btf_ensure_modifiable(btf))
		return libbpf_err(-ENOMEM);

	sz = sizeof(struct btf_type);
	t = btf_add_type_mem(btf, sz);
	if (!t)
		return libbpf_err(-ENOMEM);

	name_off = btf__add_str(btf, name);
	if (name_off < 0)
		return name_off;

	/* start with vlen=0, which will be update as var_secinfos are added */
	t->name_off = name_off;
	t->info = btf_type_info(BTF_KIND_DATASEC, 0, 0);
	t->size = byte_sz;

	return btf_commit_type(btf, sz);
}

/*
 * Append new data section variable information entry for current DATASEC type:
 *   - *var_type_id* - type ID, describing type of the variable;
 *   - *offset* - variable offset within data section, in bytes;
 *   - *byte_sz* - variable size, in bytes.
 *
 * Returns:
 *   -  0, on success;
 *   - <0, on error.
 */
int btf__add_datasec_var_info(struct btf *btf, int var_type_id, __u32 offset, __u32 byte_sz)
{
	struct btf_type *t;
	struct btf_var_secinfo *v;
	int sz;

	/* last type should be BTF_KIND_DATASEC */
	if (btf->nr_types == 0)
		return libbpf_err(-EINVAL);
	t = btf_last_type(btf);
	if (!btf_is_datasec(t))
		return libbpf_err(-EINVAL);

	if (validate_type_id(var_type_id))
		return libbpf_err(-EINVAL);

	/* decompose and invalidate raw data */
	if (btf_ensure_modifiable(btf))
		return libbpf_err(-ENOMEM);

	sz = sizeof(struct btf_var_secinfo);
	v = btf_add_type_mem(btf, sz);
	if (!v)
		return libbpf_err(-ENOMEM);

	v->type = var_type_id;
	v->offset = offset;
	v->size = byte_sz;

	/* update parent type's vlen */
	t = btf_last_type(btf);
	btf_type_inc_vlen(t);

	btf->hdr->type_len += sz;
	btf->hdr->str_off += sz;
	return 0;
}

/*
 * Append new BTF_KIND_DECL_TAG type with:
 *   - *value* - non-empty/non-NULL string;
 *   - *ref_type_id* - referenced type ID, it might not exist yet;
 *   - *component_idx* - -1 for tagging reference type, otherwise struct/union
 *     member or function argument index;
 * Returns:
 *   - >0, type ID of newly added BTF type;
 *   - <0, on error.
 */
int btf__add_decl_tag(struct btf *btf, const char *value, int ref_type_id,
		 int component_idx)
{
	struct btf_type *t;
	int sz, value_off;

	if (!value || !value[0] || component_idx < -1)
		return libbpf_err(-EINVAL);

	if (validate_type_id(ref_type_id))
		return libbpf_err(-EINVAL);

	if (btf_ensure_modifiable(btf))
		return libbpf_err(-ENOMEM);

	sz = sizeof(struct btf_type) + sizeof(struct btf_decl_tag);
	t = btf_add_type_mem(btf, sz);
	if (!t)
		return libbpf_err(-ENOMEM);

	value_off = btf__add_str(btf, value);
	if (value_off < 0)
		return value_off;

	t->name_off = value_off;
	t->info = btf_type_info(BTF_KIND_DECL_TAG, 0, false);
	t->type = ref_type_id;
	btf_decl_tag(t)->component_idx = component_idx;

	return btf_commit_type(btf, sz);
}

struct btf_ext_sec_setup_param {
	__u32 off;
	__u32 len;
	__u32 min_rec_size;
	struct btf_ext_info *ext_info;
	const char *desc;
};

static int btf_ext_setup_info(struct btf_ext *btf_ext,
			      struct btf_ext_sec_setup_param *ext_sec)
{
	const struct btf_ext_info_sec *sinfo;
	struct btf_ext_info *ext_info;
	__u32 info_left, record_size;
	size_t sec_cnt = 0;
	/* The start of the info sec (including the __u32 record_size). */
	void *info;

	if (ext_sec->len == 0)
		return 0;

	if (ext_sec->off & 0x03) {
		pr_debug(".BTF.ext %s section is not aligned to 4 bytes\n",
		     ext_sec->desc);
		return -EINVAL;
	}

	info = btf_ext->data + btf_ext->hdr->hdr_len + ext_sec->off;
	info_left = ext_sec->len;

	if (btf_ext->data + btf_ext->data_size < info + ext_sec->len) {
		pr_debug("%s section (off:%u len:%u) is beyond the end of the ELF section .BTF.ext\n",
			 ext_sec->desc, ext_sec->off, ext_sec->len);
		return -EINVAL;
	}

	/* At least a record size */
	if (info_left < sizeof(__u32)) {
		pr_debug(".BTF.ext %s record size not found\n", ext_sec->desc);
		return -EINVAL;
	}

	/* The record size needs to meet the minimum standard */
	record_size = *(__u32 *)info;
	if (record_size < ext_sec->min_rec_size ||
	    record_size & 0x03) {
		pr_debug("%s section in .BTF.ext has invalid record size %u\n",
			 ext_sec->desc, record_size);
		return -EINVAL;
	}

	sinfo = info + sizeof(__u32);
	info_left -= sizeof(__u32);

	/* If no records, return failure now so .BTF.ext won't be used. */
	if (!info_left) {
		pr_debug("%s section in .BTF.ext has no records", ext_sec->desc);
		return -EINVAL;
	}

	while (info_left) {
		unsigned int sec_hdrlen = sizeof(struct btf_ext_info_sec);
		__u64 total_record_size;
		__u32 num_records;

		if (info_left < sec_hdrlen) {
			pr_debug("%s section header is not found in .BTF.ext\n",
			     ext_sec->desc);
			return -EINVAL;
		}

		num_records = sinfo->num_info;
		if (num_records == 0) {
			pr_debug("%s section has incorrect num_records in .BTF.ext\n",
			     ext_sec->desc);
			return -EINVAL;
		}

		total_record_size = sec_hdrlen + (__u64)num_records * record_size;
		if (info_left < total_record_size) {
			pr_debug("%s section has incorrect num_records in .BTF.ext\n",
			     ext_sec->desc);
			return -EINVAL;
		}

		info_left -= total_record_size;
		sinfo = (void *)sinfo + total_record_size;
		sec_cnt++;
	}

	ext_info = ext_sec->ext_info;
	ext_info->len = ext_sec->len - sizeof(__u32);
	ext_info->rec_size = record_size;
	ext_info->info = info + sizeof(__u32);
	ext_info->sec_cnt = sec_cnt;

	return 0;
}

static int btf_ext_setup_func_info(struct btf_ext *btf_ext)
{
	struct btf_ext_sec_setup_param param = {
		.off = btf_ext->hdr->func_info_off,
		.len = btf_ext->hdr->func_info_len,
		.min_rec_size = sizeof(struct bpf_func_info_min),
		.ext_info = &btf_ext->func_info,
		.desc = "func_info"
	};

	return btf_ext_setup_info(btf_ext, &param);
}

static int btf_ext_setup_line_info(struct btf_ext *btf_ext)
{
	struct btf_ext_sec_setup_param param = {
		.off = btf_ext->hdr->line_info_off,
		.len = btf_ext->hdr->line_info_len,
		.min_rec_size = sizeof(struct bpf_line_info_min),
		.ext_info = &btf_ext->line_info,
		.desc = "line_info",
	};

	return btf_ext_setup_info(btf_ext, &param);
}

static int btf_ext_setup_core_relos(struct btf_ext *btf_ext)
{
	struct btf_ext_sec_setup_param param = {
		.off = btf_ext->hdr->core_relo_off,
		.len = btf_ext->hdr->core_relo_len,
		.min_rec_size = sizeof(struct bpf_core_relo),
		.ext_info = &btf_ext->core_relo_info,
		.desc = "core_relo",
	};

	return btf_ext_setup_info(btf_ext, &param);
}

static int btf_ext_parse_hdr(__u8 *data, __u32 data_size)
{
	const struct btf_ext_header *hdr = (struct btf_ext_header *)data;

	if (data_size < offsetofend(struct btf_ext_header, hdr_len) ||
	    data_size < hdr->hdr_len) {
		pr_debug("BTF.ext header not found");
		return -EINVAL;
	}

	if (hdr->magic == bswap_16(BTF_MAGIC)) {
		pr_warn("BTF.ext in non-native endianness is not supported\n");
		return -ENOTSUP;
	} else if (hdr->magic != BTF_MAGIC) {
		pr_debug("Invalid BTF.ext magic:%x\n", hdr->magic);
		return -EINVAL;
	}

	if (hdr->version != BTF_VERSION) {
		pr_debug("Unsupported BTF.ext version:%u\n", hdr->version);
		return -ENOTSUP;
	}

	if (hdr->flags) {
		pr_debug("Unsupported BTF.ext flags:%x\n", hdr->flags);
		return -ENOTSUP;
	}

	if (data_size == hdr->hdr_len) {
		pr_debug("BTF.ext has no data\n");
		return -EINVAL;
	}

	return 0;
}

void btf_ext__free(struct btf_ext *btf_ext)
{
	if (IS_ERR_OR_NULL(btf_ext))
		return;
	free(btf_ext->func_info.sec_idxs);
	free(btf_ext->line_info.sec_idxs);
	free(btf_ext->core_relo_info.sec_idxs);
	free(btf_ext->data);
	free(btf_ext);
}

struct btf_ext *btf_ext__new(const __u8 *data, __u32 size)
{
	struct btf_ext *btf_ext;
	int err;

	btf_ext = calloc(1, sizeof(struct btf_ext));
	if (!btf_ext)
		return libbpf_err_ptr(-ENOMEM);

	btf_ext->data_size = size;
	btf_ext->data = malloc(size);
	if (!btf_ext->data) {
		err = -ENOMEM;
		goto done;
	}
	memcpy(btf_ext->data, data, size);

	err = btf_ext_parse_hdr(btf_ext->data, size);
	if (err)
		goto done;

	if (btf_ext->hdr->hdr_len < offsetofend(struct btf_ext_header, line_info_len)) {
		err = -EINVAL;
		goto done;
	}

	err = btf_ext_setup_func_info(btf_ext);
	if (err)
		goto done;

	err = btf_ext_setup_line_info(btf_ext);
	if (err)
		goto done;

	if (btf_ext->hdr->hdr_len < offsetofend(struct btf_ext_header, core_relo_len))
		goto done; /* skip core relos parsing */

	err = btf_ext_setup_core_relos(btf_ext);
	if (err)
		goto done;

done:
	if (err) {
		btf_ext__free(btf_ext);
		return libbpf_err_ptr(err);
	}

	return btf_ext;
}

const void *btf_ext__raw_data(const struct btf_ext *btf_ext, __u32 *size)
{
	*size = btf_ext->data_size;
	return btf_ext->data;
}

__attribute__((alias("btf_ext__raw_data")))
const void *btf_ext__get_raw_data(const struct btf_ext *btf_ext, __u32 *size);


struct btf_dedup;

static struct btf_dedup *btf_dedup_new(struct btf *btf, const struct btf_dedup_opts *opts);
static void btf_dedup_free(struct btf_dedup *d);
static int btf_dedup_prep(struct btf_dedup *d);
static int btf_dedup_strings(struct btf_dedup *d);
static int btf_dedup_prim_types(struct btf_dedup *d);
static int btf_dedup_struct_types(struct btf_dedup *d);
static int btf_dedup_ref_types(struct btf_dedup *d);
static int btf_dedup_resolve_fwds(struct btf_dedup *d);
static int btf_dedup_compact_types(struct btf_dedup *d);
static int btf_dedup_remap_types(struct btf_dedup *d);

/*
 * Deduplicate BTF types and strings.
 *
 * BTF dedup algorithm takes as an input `struct btf` representing `.BTF` ELF
 * section with all BTF type descriptors and string data. It overwrites that
 * memory in-place with deduplicated types and strings without any loss of
 * information. If optional `struct btf_ext` representing '.BTF.ext' ELF section
 * is provided, all the strings referenced from .BTF.ext section are honored
 * and updated to point to the right offsets after deduplication.
 *
 * If function returns with error, type/string data might be garbled and should
 * be discarded.
 *
 * More verbose and detailed description of both problem btf_dedup is solving,
 * as well as solution could be found at:
 * https://facebookmicrosites.github.io/bpf/blog/2018/11/14/btf-enhancement.html
 *
 * Problem description and justification
 * =====================================
 *
 * BTF type information is typically emitted either as a result of conversion
 * from DWARF to BTF or directly by compiler. In both cases, each compilation
 * unit contains information about a subset of all the types that are used
 * in an application. These subsets are frequently overlapping and contain a lot
 * of duplicated information when later concatenated together into a single
 * binary. This algorithm ensures that each unique type is represented by single
 * BTF type descriptor, greatly reducing resulting size of BTF data.
 *
 * Compilation unit isolation and subsequent duplication of data is not the only
 * problem. The same type hierarchy (e.g., struct and all the type that struct
 * references) in different compilation units can be represented in BTF to
 * various degrees of completeness (or, rather, incompleteness) due to
 * struct/union forward declarations.
 *
 * Let's take a look at an example, that we'll use to better understand the
 * problem (and solution). Suppose we have two compilation units, each using
 * same `struct S`, but each of them having incomplete type information about
 * struct's fields:
 *
 * // CU #1:
 * struct S;
 * struct A {
 *	int a;
 *	struct A* self;
 *	struct S* parent;
 * };
 * struct B;
 * struct S {
 *	struct A* a_ptr;
 *	struct B* b_ptr;
 * };
 *
 * // CU #2:
 * struct S;
 * struct A;
 * struct B {
 *	int b;
 *	struct B* self;
 *	struct S* parent;
 * };
 * struct S {
 *	struct A* a_ptr;
 *	struct B* b_ptr;
 * };
 *
 * In case of CU #1, BTF data will know only that `struct B` exist (but no
 * more), but will know the complete type information about `struct A`. While
 * for CU #2, it will know full type information about `struct B`, but will
 * only know about forward declaration of `struct A` (in BTF terms, it will
 * have `BTF_KIND_FWD` type descriptor with name `B`).
 *
 * This compilation unit isolation means that it's possible that there is no
 * single CU with complete type information describing structs `S`, `A`, and
 * `B`. Also, we might get tons of duplicated and redundant type information.
 *
 * Additional complication we need to keep in mind comes from the fact that
 * types, in general, can form graphs containing cycles, not just DAGs.
 *
 * While algorithm does deduplication, it also merges and resolves type
 * information (unless disabled throught `struct btf_opts`), whenever possible.
 * E.g., in the example above with two compilation units having partial type
 * information for structs `A` and `B`, the output of algorithm will emit
 * a single copy of each BTF type that describes structs `A`, `B`, and `S`
 * (as well as type information for `int` and pointers), as if they were defined
 * in a single compilation unit as:
 *
 * struct A {
 *	int a;
 *	struct A* self;
 *	struct S* parent;
 * };
 * struct B {
 *	int b;
 *	struct B* self;
 *	struct S* parent;
 * };
 * struct S {
 *	struct A* a_ptr;
 *	struct B* b_ptr;
 * };
 *
 * Algorithm summary
 * =================
 *
 * Algorithm completes its work in 7 separate passes:
 *
 * 1. Strings deduplication.
 * 2. Primitive types deduplication (int, enum, fwd).
 * 3. Struct/union types deduplication.
 * 4. Resolve unambiguous forward declarations.
 * 5. Reference types deduplication (pointers, typedefs, arrays, funcs, func
 *    protos, and const/volatile/restrict modifiers).
 * 6. Types compaction.
 * 7. Types remapping.
 *
 * Algorithm determines canonical type descriptor, which is a single
 * representative type for each truly unique type. This canonical type is the
 * one that will go into final deduplicated BTF type information. For
 * struct/unions, it is also the type that algorithm will merge additional type
 * information into (while resolving FWDs), as it discovers it from data in
 * other CUs. Each input BTF type eventually gets either mapped to itself, if
 * that type is canonical, or to some other type, if that type is equivalent
 * and was chosen as canonical representative. This mapping is stored in
 * `btf_dedup->map` array. This map is also used to record STRUCT/UNION that
 * FWD type got resolved to.
 *
 * To facilitate fast discovery of canonical types, we also maintain canonical
 * index (`btf_dedup->dedup_table`), which maps type descriptor's signature hash
 * (i.e., hashed kind, name, size, fields, etc) into a list of canonical types
 * that match that signature. With sufficiently good choice of type signature
 * hashing function, we can limit number of canonical types for each unique type
 * signature to a very small number, allowing to find canonical type for any
 * duplicated type very quickly.
 *
 * Struct/union deduplication is the most critical part and algorithm for
 * deduplicating structs/unions is described in greater details in comments for
 * `btf_dedup_is_equiv` function.
 */
int btf__dedup(struct btf *btf, const struct btf_dedup_opts *opts)
{
	struct btf_dedup *d;
	int err;

	if (!OPTS_VALID(opts, btf_dedup_opts))
		return libbpf_err(-EINVAL);

	d = btf_dedup_new(btf, opts);
	if (IS_ERR(d)) {
		pr_debug("btf_dedup_new failed: %ld", PTR_ERR(d));
		return libbpf_err(-EINVAL);
	}

	if (btf_ensure_modifiable(btf)) {
		err = -ENOMEM;
		goto done;
	}

	err = btf_dedup_prep(d);
	if (err) {
		pr_debug("btf_dedup_prep failed:%d\n", err);
		goto done;
	}
	err = btf_dedup_strings(d);
	if (err < 0) {
		pr_debug("btf_dedup_strings failed:%d\n", err);
		goto done;
	}
	err = btf_dedup_prim_types(d);
	if (err < 0) {
		pr_debug("btf_dedup_prim_types failed:%d\n", err);
		goto done;
	}
	err = btf_dedup_struct_types(d);
	if (err < 0) {
		pr_debug("btf_dedup_struct_types failed:%d\n", err);
		goto done;
	}
	err = btf_dedup_resolve_fwds(d);
	if (err < 0) {
		pr_debug("btf_dedup_resolve_fwds failed:%d\n", err);
		goto done;
	}
	err = btf_dedup_ref_types(d);
	if (err < 0) {
		pr_debug("btf_dedup_ref_types failed:%d\n", err);
		goto done;
	}
	err = btf_dedup_compact_types(d);
	if (err < 0) {
		pr_debug("btf_dedup_compact_types failed:%d\n", err);
		goto done;
	}
	err = btf_dedup_remap_types(d);
	if (err < 0) {
		pr_debug("btf_dedup_remap_types failed:%d\n", err);
		goto done;
	}

done:
	btf_dedup_free(d);
	return libbpf_err(err);
}

#define BTF_UNPROCESSED_ID ((__u32)-1)
#define BTF_IN_PROGRESS_ID ((__u32)-2)

struct btf_dedup {
	/* .BTF section to be deduped in-place */
	struct btf *btf;
	/*
	 * Optional .BTF.ext section. When provided, any strings referenced
	 * from it will be taken into account when deduping strings
	 */
	struct btf_ext *btf_ext;
	/*
	 * This is a map from any type's signature hash to a list of possible
	 * canonical representative type candidates. Hash collisions are
	 * ignored, so even types of various kinds can share same list of
	 * candidates, which is fine because we rely on subsequent
	 * btf_xxx_equal() checks to authoritatively verify type equality.
	 */
	struct hashmap *dedup_table;
	/* Canonical types map */
	__u32 *map;
	/* Hypothetical mapping, used during type graph equivalence checks */
	__u32 *hypot_map;
	__u32 *hypot_list;
	size_t hypot_cnt;
	size_t hypot_cap;
	/* Whether hypothetical mapping, if successful, would need to adjust
	 * already canonicalized types (due to a new forward declaration to
	 * concrete type resolution). In such case, during split BTF dedup
	 * candidate type would still be considered as different, because base
	 * BTF is considered to be immutable.
	 */
	bool hypot_adjust_canon;
	/* Various option modifying behavior of algorithm */
	struct btf_dedup_opts opts;
	/* temporary strings deduplication state */
	struct strset *strs_set;
};

static long hash_combine(long h, long value)
{
	return h * 31 + value;
}

#define for_each_dedup_cand(d, node, hash) \
	hashmap__for_each_key_entry(d->dedup_table, node, hash)

static int btf_dedup_table_add(struct btf_dedup *d, long hash, __u32 type_id)
{
	return hashmap__append(d->dedup_table, hash, type_id);
}

static int btf_dedup_hypot_map_add(struct btf_dedup *d,
				   __u32 from_id, __u32 to_id)
{
	if (d->hypot_cnt == d->hypot_cap) {
		__u32 *new_list;

		d->hypot_cap += max((size_t)16, d->hypot_cap / 2);
		new_list = libbpf_reallocarray(d->hypot_list, d->hypot_cap, sizeof(__u32));
		if (!new_list)
			return -ENOMEM;
		d->hypot_list = new_list;
	}
	d->hypot_list[d->hypot_cnt++] = from_id;
	d->hypot_map[from_id] = to_id;
	return 0;
}

static void btf_dedup_clear_hypot_map(struct btf_dedup *d)
{
	int i;

	for (i = 0; i < d->hypot_cnt; i++)
		d->hypot_map[d->hypot_list[i]] = BTF_UNPROCESSED_ID;
	d->hypot_cnt = 0;
	d->hypot_adjust_canon = false;
}

static void btf_dedup_free(struct btf_dedup *d)
{
	hashmap__free(d->dedup_table);
	d->dedup_table = NULL;

	free(d->map);
	d->map = NULL;

	free(d->hypot_map);
	d->hypot_map = NULL;

	free(d->hypot_list);
	d->hypot_list = NULL;

	free(d);
}

static size_t btf_dedup_identity_hash_fn(long key, void *ctx)
{
	return key;
}

static size_t btf_dedup_collision_hash_fn(long key, void *ctx)
{
	return 0;
}

static bool btf_dedup_equal_fn(long k1, long k2, void *ctx)
{
	return k1 == k2;
}

static struct btf_dedup *btf_dedup_new(struct btf *btf, const struct btf_dedup_opts *opts)
{
	struct btf_dedup *d = calloc(1, sizeof(struct btf_dedup));
	hashmap_hash_fn hash_fn = btf_dedup_identity_hash_fn;
	int i, err = 0, type_cnt;

	if (!d)
		return ERR_PTR(-ENOMEM);

	if (OPTS_GET(opts, force_collisions, false))
		hash_fn = btf_dedup_collision_hash_fn;

	d->btf = btf;
	d->btf_ext = OPTS_GET(opts, btf_ext, NULL);

	d->dedup_table = hashmap__new(hash_fn, btf_dedup_equal_fn, NULL);
	if (IS_ERR(d->dedup_table)) {
		err = PTR_ERR(d->dedup_table);
		d->dedup_table = NULL;
		goto done;
	}

	type_cnt = btf__type_cnt(btf);
	d->map = malloc(sizeof(__u32) * type_cnt);
	if (!d->map) {
		err = -ENOMEM;
		goto done;
	}
	/* special BTF "void" type is made canonical immediately */
	d->map[0] = 0;
	for (i = 1; i < type_cnt; i++) {
		struct btf_type *t = btf_type_by_id(d->btf, i);

		/* VAR and DATASEC are never deduped and are self-canonical */
		if (btf_is_var(t) || btf_is_datasec(t))
			d->map[i] = i;
		else
			d->map[i] = BTF_UNPROCESSED_ID;
	}

	d->hypot_map = malloc(sizeof(__u32) * type_cnt);
	if (!d->hypot_map) {
		err = -ENOMEM;
		goto done;
	}
	for (i = 0; i < type_cnt; i++)
		d->hypot_map[i] = BTF_UNPROCESSED_ID;

done:
	if (err) {
		btf_dedup_free(d);
		return ERR_PTR(err);
	}

	return d;
}

/*
 * Iterate over all possible places in .BTF and .BTF.ext that can reference
 * string and pass pointer to it to a provided callback `fn`.
 */
static int btf_for_each_str_off(struct btf_dedup *d, str_off_visit_fn fn, void *ctx)
{
	int i, r;

	for (i = 0; i < d->btf->nr_types; i++) {
		struct btf_type *t = btf_type_by_id(d->btf, d->btf->start_id + i);

		r = btf_type_visit_str_offs(t, fn, ctx);
		if (r)
			return r;
	}

	if (!d->btf_ext)
		return 0;

	r = btf_ext_visit_str_offs(d->btf_ext, fn, ctx);
	if (r)
		return r;

	return 0;
}

static int strs_dedup_remap_str_off(__u32 *str_off_ptr, void *ctx)
{
	struct btf_dedup *d = ctx;
	__u32 str_off = *str_off_ptr;
	const char *s;
	int off, err;

	/* don't touch empty string or string in main BTF */
	if (str_off == 0 || str_off < d->btf->start_str_off)
		return 0;

	s = btf__str_by_offset(d->btf, str_off);
	if (d->btf->base_btf) {
		err = btf__find_str(d->btf->base_btf, s);
		if (err >= 0) {
			*str_off_ptr = err;
			return 0;
		}
		if (err != -ENOENT)
			return err;
	}

	off = strset__add_str(d->strs_set, s);
	if (off < 0)
		return off;

	*str_off_ptr = d->btf->start_str_off + off;
	return 0;
}

/*
 * Dedup string and filter out those that are not referenced from either .BTF
 * or .BTF.ext (if provided) sections.
 *
 * This is done by building index of all strings in BTF's string section,
 * then iterating over all entities that can reference strings (e.g., type
 * names, struct field names, .BTF.ext line info, etc) and marking corresponding
 * strings as used. After that all used strings are deduped and compacted into
 * sequential blob of memory and new offsets are calculated. Then all the string
 * references are iterated again and rewritten using new offsets.
 */
static int btf_dedup_strings(struct btf_dedup *d)
{
	int err;

	if (d->btf->strs_deduped)
		return 0;

	d->strs_set = strset__new(BTF_MAX_STR_OFFSET, NULL, 0);
	if (IS_ERR(d->strs_set)) {
		err = PTR_ERR(d->strs_set);
		goto err_out;
	}

	if (!d->btf->base_btf) {
		/* insert empty string; we won't be looking it up during strings
		 * dedup, but it's good to have it for generic BTF string lookups
		 */
		err = strset__add_str(d->strs_set, "");
		if (err < 0)
			goto err_out;
	}

	/* remap string offsets */
	err = btf_for_each_str_off(d, strs_dedup_remap_str_off, d);
	if (err)
		goto err_out;

	/* replace BTF string data and hash with deduped ones */
	strset__free(d->btf->strs_set);
	d->btf->hdr->str_len = strset__data_size(d->strs_set);
	d->btf->strs_set = d->strs_set;
	d->strs_set = NULL;
	d->btf->strs_deduped = true;
	return 0;

err_out:
	strset__free(d->strs_set);
	d->strs_set = NULL;

	return err;
}

static long btf_hash_common(struct btf_type *t)
{
	long h;

	h = hash_combine(0, t->name_off);
	h = hash_combine(h, t->info);
	h = hash_combine(h, t->size);
	return h;
}

static bool btf_equal_common(struct btf_type *t1, struct btf_type *t2)
{
	return t1->name_off == t2->name_off &&
	       t1->info == t2->info &&
	       t1->size == t2->size;
}

/* Calculate type signature hash of INT or TAG. */
static long btf_hash_int_decl_tag(struct btf_type *t)
{
	__u32 info = *(__u32 *)(t + 1);
	long h;

	h = btf_hash_common(t);
	h = hash_combine(h, info);
	return h;
}

/* Check structural equality of two INTs or TAGs. */
static bool btf_equal_int_tag(struct btf_type *t1, struct btf_type *t2)
{
	__u32 info1, info2;

	if (!btf_equal_common(t1, t2))
		return false;
	info1 = *(__u32 *)(t1 + 1);
	info2 = *(__u32 *)(t2 + 1);
	return info1 == info2;
}

/* Calculate type signature hash of ENUM/ENUM64. */
static long btf_hash_enum(struct btf_type *t)
{
	long h;

	/* don't hash vlen, enum members and size to support enum fwd resolving */
	h = hash_combine(0, t->name_off);
	return h;
}

static bool btf_equal_enum_members(struct btf_type *t1, struct btf_type *t2)
{
	const struct btf_enum *m1, *m2;
	__u16 vlen;
	int i;

	vlen = btf_vlen(t1);
	m1 = btf_enum(t1);
	m2 = btf_enum(t2);
	for (i = 0; i < vlen; i++) {
		if (m1->name_off != m2->name_off || m1->val != m2->val)
			return false;
		m1++;
		m2++;
	}
	return true;
}

static bool btf_equal_enum64_members(struct btf_type *t1, struct btf_type *t2)
{
	const struct btf_enum64 *m1, *m2;
	__u16 vlen;
	int i;

	vlen = btf_vlen(t1);
	m1 = btf_enum64(t1);
	m2 = btf_enum64(t2);
	for (i = 0; i < vlen; i++) {
		if (m1->name_off != m2->name_off || m1->val_lo32 != m2->val_lo32 ||
		    m1->val_hi32 != m2->val_hi32)
			return false;
		m1++;
		m2++;
	}
	return true;
}

/* Check structural equality of two ENUMs or ENUM64s. */
static bool btf_equal_enum(struct btf_type *t1, struct btf_type *t2)
{
	if (!btf_equal_common(t1, t2))
		return false;

	/* t1 & t2 kinds are identical because of btf_equal_common */
	if (btf_kind(t1) == BTF_KIND_ENUM)
		return btf_equal_enum_members(t1, t2);
	else
		return btf_equal_enum64_members(t1, t2);
}

static inline bool btf_is_enum_fwd(struct btf_type *t)
{
	return btf_is_any_enum(t) && btf_vlen(t) == 0;
}

static bool btf_compat_enum(struct btf_type *t1, struct btf_type *t2)
{
	if (!btf_is_enum_fwd(t1) && !btf_is_enum_fwd(t2))
		return btf_equal_enum(t1, t2);
	/* At this point either t1 or t2 or both are forward declarations, thus:
	 * - skip comparing vlen because it is zero for forward declarations;
	 * - skip comparing size to allow enum forward declarations
	 *   to be compatible with enum64 full declarations;
	 * - skip comparing kind for the same reason.
	 */
	return t1->name_off == t2->name_off &&
	       btf_is_any_enum(t1) && btf_is_any_enum(t2);
}

/*
 * Calculate type signature hash of STRUCT/UNION, ignoring referenced type IDs,
 * as referenced type IDs equivalence is established separately during type
 * graph equivalence check algorithm.
 */
static long btf_hash_struct(struct btf_type *t)
{
	const struct btf_member *member = btf_members(t);
	__u32 vlen = btf_vlen(t);
	long h = btf_hash_common(t);
	int i;

	for (i = 0; i < vlen; i++) {
		h = hash_combine(h, member->name_off);
		h = hash_combine(h, member->offset);
		/* no hashing of referenced type ID, it can be unresolved yet */
		member++;
	}
	return h;
}

/*
 * Check structural compatibility of two STRUCTs/UNIONs, ignoring referenced
 * type IDs. This check is performed during type graph equivalence check and
 * referenced types equivalence is checked separately.
 */
static bool btf_shallow_equal_struct(struct btf_type *t1, struct btf_type *t2)
{
	const struct btf_member *m1, *m2;
	__u16 vlen;
	int i;

	if (!btf_equal_common(t1, t2))
		return false;

	vlen = btf_vlen(t1);
	m1 = btf_members(t1);
	m2 = btf_members(t2);
	for (i = 0; i < vlen; i++) {
		if (m1->name_off != m2->name_off || m1->offset != m2->offset)
			return false;
		m1++;
		m2++;
	}
	return true;
}

/*
 * Calculate type signature hash of ARRAY, including referenced type IDs,
 * under assumption that they were already resolved to canonical type IDs and
 * are not going to change.
 */
static long btf_hash_array(struct btf_type *t)
{
	const struct btf_array *info = btf_array(t);
	long h = btf_hash_common(t);

	h = hash_combine(h, info->type);
	h = hash_combine(h, info->index_type);
	h = hash_combine(h, info->nelems);
	return h;
}

/*
 * Check exact equality of two ARRAYs, taking into account referenced
 * type IDs, under assumption that they were already resolved to canonical
 * type IDs and are not going to change.
 * This function is called during reference types deduplication to compare
 * ARRAY to potential canonical representative.
 */
static bool btf_equal_array(struct btf_type *t1, struct btf_type *t2)
{
	const struct btf_array *info1, *info2;

	if (!btf_equal_common(t1, t2))
		return false;

	info1 = btf_array(t1);
	info2 = btf_array(t2);
	return info1->type == info2->type &&
	       info1->index_type == info2->index_type &&
	       info1->nelems == info2->nelems;
}

/*
 * Check structural compatibility of two ARRAYs, ignoring referenced type
 * IDs. This check is performed during type graph equivalence check and
 * referenced types equivalence is checked separately.
 */
static bool btf_compat_array(struct btf_type *t1, struct btf_type *t2)
{
	if (!btf_equal_common(t1, t2))
		return false;

	return btf_array(t1)->nelems == btf_array(t2)->nelems;
}

/*
 * Calculate type signature hash of FUNC_PROTO, including referenced type IDs,
 * under assumption that they were already resolved to canonical type IDs and
 * are not going to change.
 */
static long btf_hash_fnproto(struct btf_type *t)
{
	const struct btf_param *member = btf_params(t);
	__u16 vlen = btf_vlen(t);
	long h = btf_hash_common(t);
	int i;

	for (i = 0; i < vlen; i++) {
		h = hash_combine(h, member->name_off);
		h = hash_combine(h, member->type);
		member++;
	}
	return h;
}

/*
 * Check exact equality of two FUNC_PROTOs, taking into account referenced
 * type IDs, under assumption that they were already resolved to canonical
 * type IDs and are not going to change.
 * This function is called during reference types deduplication to compare
 * FUNC_PROTO to potential canonical representative.
 */
static bool btf_equal_fnproto(struct btf_type *t1, struct btf_type *t2)
{
	const struct btf_param *m1, *m2;
	__u16 vlen;
	int i;

	if (!btf_equal_common(t1, t2))
		return false;

	vlen = btf_vlen(t1);
	m1 = btf_params(t1);
	m2 = btf_params(t2);
	for (i = 0; i < vlen; i++) {
		if (m1->name_off != m2->name_off || m1->type != m2->type)
			return false;
		m1++;
		m2++;
	}
	return true;
}

/*
 * Check structural compatibility of two FUNC_PROTOs, ignoring referenced type
 * IDs. This check is performed during type graph equivalence check and
 * referenced types equivalence is checked separately.
 */
static bool btf_compat_fnproto(struct btf_type *t1, struct btf_type *t2)
{
	const struct btf_param *m1, *m2;
	__u16 vlen;
	int i;

	/* skip return type ID */
	if (t1->name_off != t2->name_off || t1->info != t2->info)
		return false;

	vlen = btf_vlen(t1);
	m1 = btf_params(t1);
	m2 = btf_params(t2);
	for (i = 0; i < vlen; i++) {
		if (m1->name_off != m2->name_off)
			return false;
		m1++;
		m2++;
	}
	return true;
}

/* Prepare split BTF for deduplication by calculating hashes of base BTF's
 * types and initializing the rest of the state (canonical type mapping) for
 * the fixed base BTF part.
 */
static int btf_dedup_prep(struct btf_dedup *d)
{
	struct btf_type *t;
	int type_id;
	long h;

	if (!d->btf->base_btf)
		return 0;

	for (type_id = 1; type_id < d->btf->start_id; type_id++) {
		t = btf_type_by_id(d->btf, type_id);

		/* all base BTF types are self-canonical by definition */
		d->map[type_id] = type_id;

		switch (btf_kind(t)) {
		case BTF_KIND_VAR:
		case BTF_KIND_DATASEC:
			/* VAR and DATASEC are never hash/deduplicated */
			continue;
		case BTF_KIND_CONST:
		case BTF_KIND_VOLATILE:
		case BTF_KIND_RESTRICT:
		case BTF_KIND_PTR:
		case BTF_KIND_FWD:
		case BTF_KIND_TYPEDEF:
		case BTF_KIND_FUNC:
		case BTF_KIND_FLOAT:
		case BTF_KIND_TYPE_TAG:
			h = btf_hash_common(t);
			break;
		case BTF_KIND_INT:
		case BTF_KIND_DECL_TAG:
			h = btf_hash_int_decl_tag(t);
			break;
		case BTF_KIND_ENUM:
		case BTF_KIND_ENUM64:
			h = btf_hash_enum(t);
			break;
		case BTF_KIND_STRUCT:
		case BTF_KIND_UNION:
			h = btf_hash_struct(t);
			break;
		case BTF_KIND_ARRAY:
			h = btf_hash_array(t);
			break;
		case BTF_KIND_FUNC_PROTO:
			h = btf_hash_fnproto(t);
			break;
		default:
			pr_debug("unknown kind %d for type [%d]\n", btf_kind(t), type_id);
			return -EINVAL;
		}
		if (btf_dedup_table_add(d, h, type_id))
			return -ENOMEM;
	}

	return 0;
}

/*
 * Deduplicate primitive types, that can't reference other types, by calculating
 * their type signature hash and comparing them with any possible canonical
 * candidate. If no canonical candidate matches, type itself is marked as
 * canonical and is added into `btf_dedup->dedup_table` as another candidate.
 */
static int btf_dedup_prim_type(struct btf_dedup *d, __u32 type_id)
{
	struct btf_type *t = btf_type_by_id(d->btf, type_id);
	struct hashmap_entry *hash_entry;
	struct btf_type *cand;
	/* if we don't find equivalent type, then we are canonical */
	__u32 new_id = type_id;
	__u32 cand_id;
	long h;

	switch (btf_kind(t)) {
	case BTF_KIND_CONST:
	case BTF_KIND_VOLATILE:
	case BTF_KIND_RESTRICT:
	case BTF_KIND_PTR:
	case BTF_KIND_TYPEDEF:
	case BTF_KIND_ARRAY:
	case BTF_KIND_STRUCT:
	case BTF_KIND_UNION:
	case BTF_KIND_FUNC:
	case BTF_KIND_FUNC_PROTO:
	case BTF_KIND_VAR:
	case BTF_KIND_DATASEC:
	case BTF_KIND_DECL_TAG:
	case BTF_KIND_TYPE_TAG:
		return 0;

	case BTF_KIND_INT:
		h = btf_hash_int_decl_tag(t);
		for_each_dedup_cand(d, hash_entry, h) {
			cand_id = hash_entry->value;
			cand = btf_type_by_id(d->btf, cand_id);
			if (btf_equal_int_tag(t, cand)) {
				new_id = cand_id;
				break;
			}
		}
		break;

	case BTF_KIND_ENUM:
	case BTF_KIND_ENUM64:
		h = btf_hash_enum(t);
		for_each_dedup_cand(d, hash_entry, h) {
			cand_id = hash_entry->value;
			cand = btf_type_by_id(d->btf, cand_id);
			if (btf_equal_enum(t, cand)) {
				new_id = cand_id;
				break;
			}
			if (btf_compat_enum(t, cand)) {
				if (btf_is_enum_fwd(t)) {
					/* resolve fwd to full enum */
					new_id = cand_id;
					break;
				}
				/* resolve canonical enum fwd to full enum */
				d->map[cand_id] = type_id;
			}
		}
		break;

	case BTF_KIND_FWD:
	case BTF_KIND_FLOAT:
		h = btf_hash_common(t);
		for_each_dedup_cand(d, hash_entry, h) {
			cand_id = hash_entry->value;
			cand = btf_type_by_id(d->btf, cand_id);
			if (btf_equal_common(t, cand)) {
				new_id = cand_id;
				break;
			}
		}
		break;

	default:
		return -EINVAL;
	}

	d->map[type_id] = new_id;
	if (type_id == new_id && btf_dedup_table_add(d, h, type_id))
		return -ENOMEM;

	return 0;
}

static int btf_dedup_prim_types(struct btf_dedup *d)
{
	int i, err;

	for (i = 0; i < d->btf->nr_types; i++) {
		err = btf_dedup_prim_type(d, d->btf->start_id + i);
		if (err)
			return err;
	}
	return 0;
}

/*
 * Check whether type is already mapped into canonical one (could be to itself).
 */
static inline bool is_type_mapped(struct btf_dedup *d, uint32_t type_id)
{
	return d->map[type_id] <= BTF_MAX_NR_TYPES;
}

/*
 * Resolve type ID into its canonical type ID, if any; otherwise return original
 * type ID. If type is FWD and is resolved into STRUCT/UNION already, follow
 * STRUCT/UNION link and resolve it into canonical type ID as well.
 */
static inline __u32 resolve_type_id(struct btf_dedup *d, __u32 type_id)
{
	while (is_type_mapped(d, type_id) && d->map[type_id] != type_id)
		type_id = d->map[type_id];
	return type_id;
}

/*
 * Resolve FWD to underlying STRUCT/UNION, if any; otherwise return original
 * type ID.
 */
static uint32_t resolve_fwd_id(struct btf_dedup *d, uint32_t type_id)
{
	__u32 orig_type_id = type_id;

	if (!btf_is_fwd(btf__type_by_id(d->btf, type_id)))
		return type_id;

	while (is_type_mapped(d, type_id) && d->map[type_id] != type_id)
		type_id = d->map[type_id];

	if (!btf_is_fwd(btf__type_by_id(d->btf, type_id)))
		return type_id;

	return orig_type_id;
}


static inline __u16 btf_fwd_kind(struct btf_type *t)
{
	return btf_kflag(t) ? BTF_KIND_UNION : BTF_KIND_STRUCT;
}

/* Check if given two types are identical ARRAY definitions */
static bool btf_dedup_identical_arrays(struct btf_dedup *d, __u32 id1, __u32 id2)
{
	struct btf_type *t1, *t2;

	t1 = btf_type_by_id(d->btf, id1);
	t2 = btf_type_by_id(d->btf, id2);
	if (!btf_is_array(t1) || !btf_is_array(t2))
		return false;

	return btf_equal_array(t1, t2);
}

/* Check if given two types are identical STRUCT/UNION definitions */
static bool btf_dedup_identical_structs(struct btf_dedup *d, __u32 id1, __u32 id2)
{
	const struct btf_member *m1, *m2;
	struct btf_type *t1, *t2;
	int n, i;

	t1 = btf_type_by_id(d->btf, id1);
	t2 = btf_type_by_id(d->btf, id2);

	if (!btf_is_composite(t1) || btf_kind(t1) != btf_kind(t2))
		return false;

	if (!btf_shallow_equal_struct(t1, t2))
		return false;

	m1 = btf_members(t1);
	m2 = btf_members(t2);
	for (i = 0, n = btf_vlen(t1); i < n; i++, m1++, m2++) {
		if (m1->type != m2->type &&
		    !btf_dedup_identical_arrays(d, m1->type, m2->type) &&
		    !btf_dedup_identical_structs(d, m1->type, m2->type))
			return false;
	}
	return true;
}

/*
 * Check equivalence of BTF type graph formed by candidate struct/union (we'll
 * call it "candidate graph" in this description for brevity) to a type graph
 * formed by (potential) canonical struct/union ("canonical graph" for brevity
 * here, though keep in mind that not all types in canonical graph are
 * necessarily canonical representatives themselves, some of them might be
 * duplicates or its uniqueness might not have been established yet).
 * Returns:
 *  - >0, if type graphs are equivalent;
 *  -  0, if not equivalent;
 *  - <0, on error.
 *
 * Algorithm performs side-by-side DFS traversal of both type graphs and checks
 * equivalence of BTF types at each step. If at any point BTF types in candidate
 * and canonical graphs are not compatible structurally, whole graphs are
 * incompatible. If types are structurally equivalent (i.e., all information
 * except referenced type IDs is exactly the same), a mapping from `canon_id` to
 * a `cand_id` is recored in hypothetical mapping (`btf_dedup->hypot_map`).
 * If a type references other types, then those referenced types are checked
 * for equivalence recursively.
 *
 * During DFS traversal, if we find that for current `canon_id` type we
 * already have some mapping in hypothetical map, we check for two possible
 * situations:
 *   - `canon_id` is mapped to exactly the same type as `cand_id`. This will
 *     happen when type graphs have cycles. In this case we assume those two
 *     types are equivalent.
 *   - `canon_id` is mapped to different type. This is contradiction in our
 *     hypothetical mapping, because same graph in canonical graph corresponds
 *     to two different types in candidate graph, which for equivalent type
 *     graphs shouldn't happen. This condition terminates equivalence check
 *     with negative result.
 *
 * If type graphs traversal exhausts types to check and find no contradiction,
 * then type graphs are equivalent.
 *
 * When checking types for equivalence, there is one special case: FWD types.
 * If FWD type resolution is allowed and one of the types (either from canonical
 * or candidate graph) is FWD and other is STRUCT/UNION (depending on FWD's kind
 * flag) and their names match, hypothetical mapping is updated to point from
 * FWD to STRUCT/UNION. If graphs will be determined as equivalent successfully,
 * this mapping will be used to record FWD -> STRUCT/UNION mapping permanently.
 *
 * Technically, this could lead to incorrect FWD to STRUCT/UNION resolution,
 * if there are two exactly named (or anonymous) structs/unions that are
 * compatible structurally, one of which has FWD field, while other is concrete
 * STRUCT/UNION, but according to C sources they are different structs/unions
 * that are referencing different types with the same name. This is extremely
 * unlikely to happen, but btf_dedup API allows to disable FWD resolution if
 * this logic is causing problems.
 *
 * Doing FWD resolution means that both candidate and/or canonical graphs can
 * consists of portions of the graph that come from multiple compilation units.
 * This is due to the fact that types within single compilation unit are always
 * deduplicated and FWDs are already resolved, if referenced struct/union
 * definiton is available. So, if we had unresolved FWD and found corresponding
 * STRUCT/UNION, they will be from different compilation units. This
 * consequently means that when we "link" FWD to corresponding STRUCT/UNION,
 * type graph will likely have at least two different BTF types that describe
 * same type (e.g., most probably there will be two different BTF types for the
 * same 'int' primitive type) and could even have "overlapping" parts of type
 * graph that describe same subset of types.
 *
 * This in turn means that our assumption that each type in canonical graph
 * must correspond to exactly one type in candidate graph might not hold
 * anymore and will make it harder to detect contradictions using hypothetical
 * map. To handle this problem, we allow to follow FWD -> STRUCT/UNION
 * resolution only in canonical graph. FWDs in candidate graphs are never
 * resolved. To see why it's OK, let's check all possible situations w.r.t. FWDs
 * that can occur:
 *   - Both types in canonical and candidate graphs are FWDs. If they are
 *     structurally equivalent, then they can either be both resolved to the
 *     same STRUCT/UNION or not resolved at all. In both cases they are
 *     equivalent and there is no need to resolve FWD on candidate side.
 *   - Both types in canonical and candidate graphs are concrete STRUCT/UNION,
 *     so nothing to resolve as well, algorithm will check equivalence anyway.
 *   - Type in canonical graph is FWD, while type in candidate is concrete
 *     STRUCT/UNION. In this case candidate graph comes from single compilation
 *     unit, so there is exactly one BTF type for each unique C type. After
 *     resolving FWD into STRUCT/UNION, there might be more than one BTF type
 *     in canonical graph mapping to single BTF type in candidate graph, but
 *     because hypothetical mapping maps from canonical to candidate types, it's
 *     alright, and we still maintain the property of having single `canon_id`
 *     mapping to single `cand_id` (there could be two different `canon_id`
 *     mapped to the same `cand_id`, but it's not contradictory).
 *   - Type in canonical graph is concrete STRUCT/UNION, while type in candidate
 *     graph is FWD. In this case we are just going to check compatibility of
 *     STRUCT/UNION and corresponding FWD, and if they are compatible, we'll
 *     assume that whatever STRUCT/UNION FWD resolves to must be equivalent to
 *     a concrete STRUCT/UNION from canonical graph. If the rest of type graphs
 *     turn out equivalent, we'll re-resolve FWD to concrete STRUCT/UNION from
 *     canonical graph.
 */
static int btf_dedup_is_equiv(struct btf_dedup *d, __u32 cand_id,
			      __u32 canon_id)
{
	struct btf_type *cand_type;
	struct btf_type *canon_type;
	__u32 hypot_type_id;
	__u16 cand_kind;
	__u16 canon_kind;
	int i, eq;

	/* if both resolve to the same canonical, they must be equivalent */
	if (resolve_type_id(d, cand_id) == resolve_type_id(d, canon_id))
		return 1;

	canon_id = resolve_fwd_id(d, canon_id);

	hypot_type_id = d->hypot_map[canon_id];
	if (hypot_type_id <= BTF_MAX_NR_TYPES) {
		if (hypot_type_id == cand_id)
			return 1;
		/* In some cases compiler will generate different DWARF types
		 * for *identical* array type definitions and use them for
		 * different fields within the *same* struct. This breaks type
		 * equivalence check, which makes an assumption that candidate
		 * types sub-graph has a consistent and deduped-by-compiler
		 * types within a single CU. So work around that by explicitly
		 * allowing identical array types here.
		 */
		if (btf_dedup_identical_arrays(d, hypot_type_id, cand_id))
			return 1;
		/* It turns out that similar situation can happen with
		 * struct/union sometimes, sigh... Handle the case where
		 * structs/unions are exactly the same, down to the referenced
		 * type IDs. Anything more complicated (e.g., if referenced
		 * types are different, but equivalent) is *way more*
		 * complicated and requires a many-to-many equivalence mapping.
		 */
		if (btf_dedup_identical_structs(d, hypot_type_id, cand_id))
			return 1;
		return 0;
	}

	if (btf_dedup_hypot_map_add(d, canon_id, cand_id))
		return -ENOMEM;

	cand_type = btf_type_by_id(d->btf, cand_id);
	canon_type = btf_type_by_id(d->btf, canon_id);
	cand_kind = btf_kind(cand_type);
	canon_kind = btf_kind(canon_type);

	if (cand_type->name_off != canon_type->name_off)
		return 0;

	/* FWD <--> STRUCT/UNION equivalence check, if enabled */
	if ((cand_kind == BTF_KIND_FWD || canon_kind == BTF_KIND_FWD)
	    && cand_kind != canon_kind) {
		__u16 real_kind;
		__u16 fwd_kind;

		if (cand_kind == BTF_KIND_FWD) {
			real_kind = canon_kind;
			fwd_kind = btf_fwd_kind(cand_type);
		} else {
			real_kind = cand_kind;
			fwd_kind = btf_fwd_kind(canon_type);
			/* we'd need to resolve base FWD to STRUCT/UNION */
			if (fwd_kind == real_kind && canon_id < d->btf->start_id)
				d->hypot_adjust_canon = true;
		}
		return fwd_kind == real_kind;
	}

	if (cand_kind != canon_kind)
		return 0;

	switch (cand_kind) {
	case BTF_KIND_INT:
		return btf_equal_int_tag(cand_type, canon_type);

	case BTF_KIND_ENUM:
	case BTF_KIND_ENUM64:
		return btf_compat_enum(cand_type, canon_type);

	case BTF_KIND_FWD:
	case BTF_KIND_FLOAT:
		return btf_equal_common(cand_type, canon_type);

	case BTF_KIND_CONST:
	case BTF_KIND_VOLATILE:
	case BTF_KIND_RESTRICT:
	case BTF_KIND_PTR:
	case BTF_KIND_TYPEDEF:
	case BTF_KIND_FUNC:
	case BTF_KIND_TYPE_TAG:
		if (cand_type->info != canon_type->info)
			return 0;
		return btf_dedup_is_equiv(d, cand_type->type, canon_type->type);

	case BTF_KIND_ARRAY: {
		const struct btf_array *cand_arr, *canon_arr;

		if (!btf_compat_array(cand_type, canon_type))
			return 0;
		cand_arr = btf_array(cand_type);
		canon_arr = btf_array(canon_type);
		eq = btf_dedup_is_equiv(d, cand_arr->index_type, canon_arr->index_type);
		if (eq <= 0)
			return eq;
		return btf_dedup_is_equiv(d, cand_arr->type, canon_arr->type);
	}

	case BTF_KIND_STRUCT:
	case BTF_KIND_UNION: {
		const struct btf_member *cand_m, *canon_m;
		__u16 vlen;

		if (!btf_shallow_equal_struct(cand_type, canon_type))
			return 0;
		vlen = btf_vlen(cand_type);
		cand_m = btf_members(cand_type);
		canon_m = btf_members(canon_type);
		for (i = 0; i < vlen; i++) {
			eq = btf_dedup_is_equiv(d, cand_m->type, canon_m->type);
			if (eq <= 0)
				return eq;
			cand_m++;
			canon_m++;
		}

		return 1;
	}

	case BTF_KIND_FUNC_PROTO: {
		const struct btf_param *cand_p, *canon_p;
		__u16 vlen;

		if (!btf_compat_fnproto(cand_type, canon_type))
			return 0;
		eq = btf_dedup_is_equiv(d, cand_type->type, canon_type->type);
		if (eq <= 0)
			return eq;
		vlen = btf_vlen(cand_type);
		cand_p = btf_params(cand_type);
		canon_p = btf_params(canon_type);
		for (i = 0; i < vlen; i++) {
			eq = btf_dedup_is_equiv(d, cand_p->type, canon_p->type);
			if (eq <= 0)
				return eq;
			cand_p++;
			canon_p++;
		}
		return 1;
	}

	default:
		return -EINVAL;
	}
	return 0;
}

/*
 * Use hypothetical mapping, produced by successful type graph equivalence
 * check, to augment existing struct/union canonical mapping, where possible.
 *
 * If BTF_KIND_FWD resolution is allowed, this mapping is also used to record
 * FWD -> STRUCT/UNION correspondence as well. FWD resolution is bidirectional:
 * it doesn't matter if FWD type was part of canonical graph or candidate one,
 * we are recording the mapping anyway. As opposed to carefulness required
 * for struct/union correspondence mapping (described below), for FWD resolution
 * it's not important, as by the time that FWD type (reference type) will be
 * deduplicated all structs/unions will be deduped already anyway.
 *
 * Recording STRUCT/UNION mapping is purely a performance optimization and is
 * not required for correctness. It needs to be done carefully to ensure that
 * struct/union from candidate's type graph is not mapped into corresponding
 * struct/union from canonical type graph that itself hasn't been resolved into
 * canonical representative. The only guarantee we have is that canonical
 * struct/union was determined as canonical and that won't change. But any
 * types referenced through that struct/union fields could have been not yet
 * resolved, so in case like that it's too early to establish any kind of
 * correspondence between structs/unions.
 *
 * No canonical correspondence is derived for primitive types (they are already
 * deduplicated completely already anyway) or reference types (they rely on
 * stability of struct/union canonical relationship for equivalence checks).
 */
static void btf_dedup_merge_hypot_map(struct btf_dedup *d)
{
	__u32 canon_type_id, targ_type_id;
	__u16 t_kind, c_kind;
	__u32 t_id, c_id;
	int i;

	for (i = 0; i < d->hypot_cnt; i++) {
		canon_type_id = d->hypot_list[i];
		targ_type_id = d->hypot_map[canon_type_id];
		t_id = resolve_type_id(d, targ_type_id);
		c_id = resolve_type_id(d, canon_type_id);
		t_kind = btf_kind(btf__type_by_id(d->btf, t_id));
		c_kind = btf_kind(btf__type_by_id(d->btf, c_id));
		/*
		 * Resolve FWD into STRUCT/UNION.
		 * It's ok to resolve FWD into STRUCT/UNION that's not yet
		 * mapped to canonical representative (as opposed to
		 * STRUCT/UNION <--> STRUCT/UNION mapping logic below), because
		 * eventually that struct is going to be mapped and all resolved
		 * FWDs will automatically resolve to correct canonical
		 * representative. This will happen before ref type deduping,
		 * which critically depends on stability of these mapping. This
		 * stability is not a requirement for STRUCT/UNION equivalence
		 * checks, though.
		 */

		/* if it's the split BTF case, we still need to point base FWD
		 * to STRUCT/UNION in a split BTF, because FWDs from split BTF
		 * will be resolved against base FWD. If we don't point base
		 * canonical FWD to the resolved STRUCT/UNION, then all the
		 * FWDs in split BTF won't be correctly resolved to a proper
		 * STRUCT/UNION.
		 */
		if (t_kind != BTF_KIND_FWD && c_kind == BTF_KIND_FWD)
			d->map[c_id] = t_id;

		/* if graph equivalence determined that we'd need to adjust
		 * base canonical types, then we need to only point base FWDs
		 * to STRUCTs/UNIONs and do no more modifications. For all
		 * other purposes the type graphs were not equivalent.
		 */
		if (d->hypot_adjust_canon)
			continue;

		if (t_kind == BTF_KIND_FWD && c_kind != BTF_KIND_FWD)
			d->map[t_id] = c_id;

		if ((t_kind == BTF_KIND_STRUCT || t_kind == BTF_KIND_UNION) &&
		    c_kind != BTF_KIND_FWD &&
		    is_type_mapped(d, c_id) &&
		    !is_type_mapped(d, t_id)) {
			/*
			 * as a perf optimization, we can map struct/union
			 * that's part of type graph we just verified for
			 * equivalence. We can do that for struct/union that has
			 * canonical representative only, though.
			 */
			d->map[t_id] = c_id;
		}
	}
}

/*
 * Deduplicate struct/union types.
 *
 * For each struct/union type its type signature hash is calculated, taking
 * into account type's name, size, number, order and names of fields, but
 * ignoring type ID's referenced from fields, because they might not be deduped
 * completely until after reference types deduplication phase. This type hash
 * is used to iterate over all potential canonical types, sharing same hash.
 * For each canonical candidate we check whether type graphs that they form
 * (through referenced types in fields and so on) are equivalent using algorithm
 * implemented in `btf_dedup_is_equiv`. If such equivalence is found and
 * BTF_KIND_FWD resolution is allowed, then hypothetical mapping
 * (btf_dedup->hypot_map) produced by aforementioned type graph equivalence
 * algorithm is used to record FWD -> STRUCT/UNION mapping. It's also used to
 * potentially map other structs/unions to their canonical representatives,
 * if such relationship hasn't yet been established. This speeds up algorithm
 * by eliminating some of the duplicate work.
 *
 * If no matching canonical representative was found, struct/union is marked
 * as canonical for itself and is added into btf_dedup->dedup_table hash map
 * for further look ups.
 */
static int btf_dedup_struct_type(struct btf_dedup *d, __u32 type_id)
{
	struct btf_type *cand_type, *t;
	struct hashmap_entry *hash_entry;
	/* if we don't find equivalent type, then we are canonical */
	__u32 new_id = type_id;
	__u16 kind;
	long h;

	/* already deduped or is in process of deduping (loop detected) */
	if (d->map[type_id] <= BTF_MAX_NR_TYPES)
		return 0;

	t = btf_type_by_id(d->btf, type_id);
	kind = btf_kind(t);

	if (kind != BTF_KIND_STRUCT && kind != BTF_KIND_UNION)
		return 0;

	h = btf_hash_struct(t);
	for_each_dedup_cand(d, hash_entry, h) {
		__u32 cand_id = hash_entry->value;
		int eq;

		/*
		 * Even though btf_dedup_is_equiv() checks for
		 * btf_shallow_equal_struct() internally when checking two
		 * structs (unions) for equivalence, we need to guard here
		 * from picking matching FWD type as a dedup candidate.
		 * This can happen due to hash collision. In such case just
		 * relying on btf_dedup_is_equiv() would lead to potentially
		 * creating a loop (FWD -> STRUCT and STRUCT -> FWD), because
		 * FWD and compatible STRUCT/UNION are considered equivalent.
		 */
		cand_type = btf_type_by_id(d->btf, cand_id);
		if (!btf_shallow_equal_struct(t, cand_type))
			continue;

		btf_dedup_clear_hypot_map(d);
		eq = btf_dedup_is_equiv(d, type_id, cand_id);
		if (eq < 0)
			return eq;
		if (!eq)
			continue;
		btf_dedup_merge_hypot_map(d);
		if (d->hypot_adjust_canon) /* not really equivalent */
			continue;
		new_id = cand_id;
		break;
	}

	d->map[type_id] = new_id;
	if (type_id == new_id && btf_dedup_table_add(d, h, type_id))
		return -ENOMEM;

	return 0;
}

static int btf_dedup_struct_types(struct btf_dedup *d)
{
	int i, err;

	for (i = 0; i < d->btf->nr_types; i++) {
		err = btf_dedup_struct_type(d, d->btf->start_id + i);
		if (err)
			return err;
	}
	return 0;
}

/*
 * Deduplicate reference type.
 *
 * Once all primitive and struct/union types got deduplicated, we can easily
 * deduplicate all other (reference) BTF types. This is done in two steps:
 *
 * 1. Resolve all referenced type IDs into their canonical type IDs. This
 * resolution can be done either immediately for primitive or struct/union types
 * (because they were deduped in previous two phases) or recursively for
 * reference types. Recursion will always terminate at either primitive or
 * struct/union type, at which point we can "unwind" chain of reference types
 * one by one. There is no danger of encountering cycles because in C type
 * system the only way to form type cycle is through struct/union, so any chain
 * of reference types, even those taking part in a type cycle, will inevitably
 * reach struct/union at some point.
 *
 * 2. Once all referenced type IDs are resolved into canonical ones, BTF type
 * becomes "stable", in the sense that no further deduplication will cause
 * any changes to it. With that, it's now possible to calculate type's signature
 * hash (this time taking into account referenced type IDs) and loop over all
 * potential canonical representatives. If no match was found, current type
 * will become canonical representative of itself and will be added into
 * btf_dedup->dedup_table as another possible canonical representative.
 */
static int btf_dedup_ref_type(struct btf_dedup *d, __u32 type_id)
{
	struct hashmap_entry *hash_entry;
	__u32 new_id = type_id, cand_id;
	struct btf_type *t, *cand;
	/* if we don't find equivalent type, then we are representative type */
	int ref_type_id;
	long h;

	if (d->map[type_id] == BTF_IN_PROGRESS_ID)
		return -ELOOP;
	if (d->map[type_id] <= BTF_MAX_NR_TYPES)
		return resolve_type_id(d, type_id);

	t = btf_type_by_id(d->btf, type_id);
	d->map[type_id] = BTF_IN_PROGRESS_ID;

	switch (btf_kind(t)) {
	case BTF_KIND_CONST:
	case BTF_KIND_VOLATILE:
	case BTF_KIND_RESTRICT:
	case BTF_KIND_PTR:
	case BTF_KIND_TYPEDEF:
	case BTF_KIND_FUNC:
	case BTF_KIND_TYPE_TAG:
		ref_type_id = btf_dedup_ref_type(d, t->type);
		if (ref_type_id < 0)
			return ref_type_id;
		t->type = ref_type_id;

		h = btf_hash_common(t);
		for_each_dedup_cand(d, hash_entry, h) {
			cand_id = hash_entry->value;
			cand = btf_type_by_id(d->btf, cand_id);
			if (btf_equal_common(t, cand)) {
				new_id = cand_id;
				break;
			}
		}
		break;

	case BTF_KIND_DECL_TAG:
		ref_type_id = btf_dedup_ref_type(d, t->type);
		if (ref_type_id < 0)
			return ref_type_id;
		t->type = ref_type_id;

		h = btf_hash_int_decl_tag(t);
		for_each_dedup_cand(d, hash_entry, h) {
			cand_id = hash_entry->value;
			cand = btf_type_by_id(d->btf, cand_id);
			if (btf_equal_int_tag(t, cand)) {
				new_id = cand_id;
				break;
			}
		}
		break;

	case BTF_KIND_ARRAY: {
		struct btf_array *info = btf_array(t);

		ref_type_id = btf_dedup_ref_type(d, info->type);
		if (ref_type_id < 0)
			return ref_type_id;
		info->type = ref_type_id;

		ref_type_id = btf_dedup_ref_type(d, info->index_type);
		if (ref_type_id < 0)
			return ref_type_id;
		info->index_type = ref_type_id;

		h = btf_hash_array(t);
		for_each_dedup_cand(d, hash_entry, h) {
			cand_id = hash_entry->value;
			cand = btf_type_by_id(d->btf, cand_id);
			if (btf_equal_array(t, cand)) {
				new_id = cand_id;
				break;
			}
		}
		break;
	}

	case BTF_KIND_FUNC_PROTO: {
		struct btf_param *param;
		__u16 vlen;
		int i;

		ref_type_id = btf_dedup_ref_type(d, t->type);
		if (ref_type_id < 0)
			return ref_type_id;
		t->type = ref_type_id;

		vlen = btf_vlen(t);
		param = btf_params(t);
		for (i = 0; i < vlen; i++) {
			ref_type_id = btf_dedup_ref_type(d, param->type);
			if (ref_type_id < 0)
				return ref_type_id;
			param->type = ref_type_id;
			param++;
		}

		h = btf_hash_fnproto(t);
		for_each_dedup_cand(d, hash_entry, h) {
			cand_id = hash_entry->value;
			cand = btf_type_by_id(d->btf, cand_id);
			if (btf_equal_fnproto(t, cand)) {
				new_id = cand_id;
				break;
			}
		}
		break;
	}

	default:
		return -EINVAL;
	}

	d->map[type_id] = new_id;
	if (type_id == new_id && btf_dedup_table_add(d, h, type_id))
		return -ENOMEM;

	return new_id;
}

static int btf_dedup_ref_types(struct btf_dedup *d)
{
	int i, err;

	for (i = 0; i < d->btf->nr_types; i++) {
		err = btf_dedup_ref_type(d, d->btf->start_id + i);
		if (err < 0)
			return err;
	}
	/* we won't need d->dedup_table anymore */
	hashmap__free(d->dedup_table);
	d->dedup_table = NULL;
	return 0;
}

/*
 * Collect a map from type names to type ids for all canonical structs
 * and unions. If the same name is shared by several canonical types
 * use a special value 0 to indicate this fact.
 */
static int btf_dedup_fill_unique_names_map(struct btf_dedup *d, struct hashmap *names_map)
{
	__u32 nr_types = btf__type_cnt(d->btf);
	struct btf_type *t;
	__u32 type_id;
	__u16 kind;
	int err;

	/*
	 * Iterate over base and split module ids in order to get all
	 * available structs in the map.
	 */
	for (type_id = 1; type_id < nr_types; ++type_id) {
		t = btf_type_by_id(d->btf, type_id);
		kind = btf_kind(t);

		if (kind != BTF_KIND_STRUCT && kind != BTF_KIND_UNION)
			continue;

		/* Skip non-canonical types */
		if (type_id != d->map[type_id])
			continue;

		err = hashmap__add(names_map, t->name_off, type_id);
		if (err == -EEXIST)
			err = hashmap__set(names_map, t->name_off, 0, NULL, NULL);

		if (err)
			return err;
	}

	return 0;
}

static int btf_dedup_resolve_fwd(struct btf_dedup *d, struct hashmap *names_map, __u32 type_id)
{
	struct btf_type *t = btf_type_by_id(d->btf, type_id);
	enum btf_fwd_kind fwd_kind = btf_kflag(t);
	__u16 cand_kind, kind = btf_kind(t);
	struct btf_type *cand_t;
	uintptr_t cand_id;

	if (kind != BTF_KIND_FWD)
		return 0;

	/* Skip if this FWD already has a mapping */
	if (type_id != d->map[type_id])
		return 0;

	if (!hashmap__find(names_map, t->name_off, &cand_id))
		return 0;

	/* Zero is a special value indicating that name is not unique */
	if (!cand_id)
		return 0;

	cand_t = btf_type_by_id(d->btf, cand_id);
	cand_kind = btf_kind(cand_t);
	if ((cand_kind == BTF_KIND_STRUCT && fwd_kind != BTF_FWD_STRUCT) ||
	    (cand_kind == BTF_KIND_UNION && fwd_kind != BTF_FWD_UNION))
		return 0;

	d->map[type_id] = cand_id;

	return 0;
}

/*
 * Resolve unambiguous forward declarations.
 *
 * The lion's share of all FWD declarations is resolved during
 * `btf_dedup_struct_types` phase when different type graphs are
 * compared against each other. However, if in some compilation unit a
 * FWD declaration is not a part of a type graph compared against
 * another type graph that declaration's canonical type would not be
 * changed. Example:
 *
 * CU #1:
 *
 * struct foo;
 * struct foo *some_global;
 *
 * CU #2:
 *
 * struct foo { int u; };
 * struct foo *another_global;
 *
 * After `btf_dedup_struct_types` the BTF looks as follows:
 *
 * [1] STRUCT 'foo' size=4 vlen=1 ...
 * [2] INT 'int' size=4 ...
 * [3] PTR '(anon)' type_id=1
 * [4] FWD 'foo' fwd_kind=struct
 * [5] PTR '(anon)' type_id=4
 *
 * This pass assumes that such FWD declarations should be mapped to
 * structs or unions with identical name in case if the name is not
 * ambiguous.
 */
static int btf_dedup_resolve_fwds(struct btf_dedup *d)
{
	int i, err;
	struct hashmap *names_map;

	names_map = hashmap__new(btf_dedup_identity_hash_fn, btf_dedup_equal_fn, NULL);
	if (IS_ERR(names_map))
		return PTR_ERR(names_map);

	err = btf_dedup_fill_unique_names_map(d, names_map);
	if (err < 0)
		goto exit;

	for (i = 0; i < d->btf->nr_types; i++) {
		err = btf_dedup_resolve_fwd(d, names_map, d->btf->start_id + i);
		if (err < 0)
			break;
	}

exit:
	hashmap__free(names_map);
	return err;
}

/*
 * Compact types.
 *
 * After we established for each type its corresponding canonical representative
 * type, we now can eliminate types that are not canonical and leave only
 * canonical ones layed out sequentially in memory by copying them over
 * duplicates. During compaction btf_dedup->hypot_map array is reused to store
 * a map from original type ID to a new compacted type ID, which will be used
 * during next phase to "fix up" type IDs, referenced from struct/union and
 * reference types.
 */
static int btf_dedup_compact_types(struct btf_dedup *d)
{
	__u32 *new_offs;
	__u32 next_type_id = d->btf->start_id;
	const struct btf_type *t;
	void *p;
	int i, id, len;

	/* we are going to reuse hypot_map to store compaction remapping */
	d->hypot_map[0] = 0;
	/* base BTF types are not renumbered */
	for (id = 1; id < d->btf->start_id; id++)
		d->hypot_map[id] = id;
	for (i = 0, id = d->btf->start_id; i < d->btf->nr_types; i++, id++)
		d->hypot_map[id] = BTF_UNPROCESSED_ID;

	p = d->btf->types_data;

	for (i = 0, id = d->btf->start_id; i < d->btf->nr_types; i++, id++) {
		if (d->map[id] != id)
			continue;

		t = btf__type_by_id(d->btf, id);
		len = btf_type_size(t);
		if (len < 0)
			return len;

		memmove(p, t, len);
		d->hypot_map[id] = next_type_id;
		d->btf->type_offs[next_type_id - d->btf->start_id] = p - d->btf->types_data;
		p += len;
		next_type_id++;
	}

	/* shrink struct btf's internal types index and update btf_header */
	d->btf->nr_types = next_type_id - d->btf->start_id;
	d->btf->type_offs_cap = d->btf->nr_types;
	d->btf->hdr->type_len = p - d->btf->types_data;
	new_offs = libbpf_reallocarray(d->btf->type_offs, d->btf->type_offs_cap,
				       sizeof(*new_offs));
	if (d->btf->type_offs_cap && !new_offs)
		return -ENOMEM;
	d->btf->type_offs = new_offs;
	d->btf->hdr->str_off = d->btf->hdr->type_len;
	d->btf->raw_size = d->btf->hdr->hdr_len + d->btf->hdr->type_len + d->btf->hdr->str_len;
	return 0;
}

/*
 * Figure out final (deduplicated and compacted) type ID for provided original
 * `type_id` by first resolving it into corresponding canonical type ID and
 * then mapping it to a deduplicated type ID, stored in btf_dedup->hypot_map,
 * which is populated during compaction phase.
 */
static int btf_dedup_remap_type_id(__u32 *type_id, void *ctx)
{
	struct btf_dedup *d = ctx;
	__u32 resolved_type_id, new_type_id;

	resolved_type_id = resolve_type_id(d, *type_id);
	new_type_id = d->hypot_map[resolved_type_id];
	if (new_type_id > BTF_MAX_NR_TYPES)
		return -EINVAL;

	*type_id = new_type_id;
	return 0;
}

/*
 * Remap referenced type IDs into deduped type IDs.
 *
 * After BTF types are deduplicated and compacted, their final type IDs may
 * differ from original ones. The map from original to a corresponding
 * deduped type ID is stored in btf_dedup->hypot_map and is populated during
 * compaction phase. During remapping phase we are rewriting all type IDs
 * referenced from any BTF type (e.g., struct fields, func proto args, etc) to
 * their final deduped type IDs.
 */
static int btf_dedup_remap_types(struct btf_dedup *d)
{
	int i, r;

	for (i = 0; i < d->btf->nr_types; i++) {
		struct btf_type *t = btf_type_by_id(d->btf, d->btf->start_id + i);

		r = btf_type_visit_type_ids(t, btf_dedup_remap_type_id, d);
		if (r)
			return r;
	}

	if (!d->btf_ext)
		return 0;

	r = btf_ext_visit_type_ids(d->btf_ext, btf_dedup_remap_type_id, d);
	if (r)
		return r;

	return 0;
}

/*
 * Probe few well-known locations for vmlinux kernel image and try to load BTF
 * data out of it to use for target BTF.
 */
struct btf *btf__load_vmlinux_btf(void)
{
	const char *sysfs_btf_path = "/sys/kernel/btf/vmlinux";
	/* fall back locations, trying to find vmlinux on disk */
	const char *locations[] = {
		"/boot/vmlinux-%1$s",
		"/lib/modules/%1$s/vmlinux-%1$s",
		"/lib/modules/%1$s/build/vmlinux",
		"/usr/lib/modules/%1$s/kernel/vmlinux",
		"/usr/lib/debug/boot/vmlinux-%1$s",
		"/usr/lib/debug/boot/vmlinux-%1$s.debug",
		"/usr/lib/debug/lib/modules/%1$s/vmlinux",
	};
	char path[PATH_MAX + 1];
	struct utsname buf;
	struct btf *btf;
	int i, err;

	/* is canonical sysfs location accessible? */
	if (faccessat(AT_FDCWD, sysfs_btf_path, F_OK, AT_EACCESS) < 0) {
		pr_warn("kernel BTF is missing at '%s', was CONFIG_DEBUG_INFO_BTF enabled?\n",
			sysfs_btf_path);
	} else {
		btf = btf__parse(sysfs_btf_path, NULL);
		if (!btf) {
			err = -errno;
			pr_warn("failed to read kernel BTF from '%s': %d\n", sysfs_btf_path, err);
			return libbpf_err_ptr(err);
		}
<<<<<<< HEAD
		pr_debug("loaded kernel BTF from '%s'\n", path);
=======
		pr_debug("loaded kernel BTF from '%s'\n", sysfs_btf_path);
>>>>>>> 8f50d5c4
		return btf;
	}

	/* try fallback locations */
	uname(&buf);
	for (i = 0; i < ARRAY_SIZE(locations); i++) {
		snprintf(path, PATH_MAX, locations[i], buf.release);

		if (faccessat(AT_FDCWD, path, R_OK, AT_EACCESS))
			continue;

		btf = btf__parse(path, NULL);
		err = libbpf_get_error(btf);
		pr_debug("loading kernel BTF '%s': %d\n", path, err);
		if (err)
			continue;

		return btf;
	}

	pr_warn("failed to find valid kernel BTF\n");
	return libbpf_err_ptr(-ESRCH);
}

struct btf *libbpf_find_kernel_btf(void) __attribute__((alias("btf__load_vmlinux_btf")));

struct btf *btf__load_module_btf(const char *module_name, struct btf *vmlinux_btf)
{
	char path[80];

	snprintf(path, sizeof(path), "/sys/kernel/btf/%s", module_name);
	return btf__parse_split(path, vmlinux_btf);
}

int btf_type_visit_type_ids(struct btf_type *t, type_id_visit_fn visit, void *ctx)
{
	int i, n, err;

	switch (btf_kind(t)) {
	case BTF_KIND_INT:
	case BTF_KIND_FLOAT:
	case BTF_KIND_ENUM:
	case BTF_KIND_ENUM64:
		return 0;

	case BTF_KIND_FWD:
	case BTF_KIND_CONST:
	case BTF_KIND_VOLATILE:
	case BTF_KIND_RESTRICT:
	case BTF_KIND_PTR:
	case BTF_KIND_TYPEDEF:
	case BTF_KIND_FUNC:
	case BTF_KIND_VAR:
	case BTF_KIND_DECL_TAG:
	case BTF_KIND_TYPE_TAG:
		return visit(&t->type, ctx);

	case BTF_KIND_ARRAY: {
		struct btf_array *a = btf_array(t);

		err = visit(&a->type, ctx);
		err = err ?: visit(&a->index_type, ctx);
		return err;
	}

	case BTF_KIND_STRUCT:
	case BTF_KIND_UNION: {
		struct btf_member *m = btf_members(t);

		for (i = 0, n = btf_vlen(t); i < n; i++, m++) {
			err = visit(&m->type, ctx);
			if (err)
				return err;
		}
		return 0;
	}

	case BTF_KIND_FUNC_PROTO: {
		struct btf_param *m = btf_params(t);

		err = visit(&t->type, ctx);
		if (err)
			return err;
		for (i = 0, n = btf_vlen(t); i < n; i++, m++) {
			err = visit(&m->type, ctx);
			if (err)
				return err;
		}
		return 0;
	}

	case BTF_KIND_DATASEC: {
		struct btf_var_secinfo *m = btf_var_secinfos(t);

		for (i = 0, n = btf_vlen(t); i < n; i++, m++) {
			err = visit(&m->type, ctx);
			if (err)
				return err;
		}
		return 0;
	}

	default:
		return -EINVAL;
	}
}

int btf_type_visit_str_offs(struct btf_type *t, str_off_visit_fn visit, void *ctx)
{
	int i, n, err;

	err = visit(&t->name_off, ctx);
	if (err)
		return err;

	switch (btf_kind(t)) {
	case BTF_KIND_STRUCT:
	case BTF_KIND_UNION: {
		struct btf_member *m = btf_members(t);

		for (i = 0, n = btf_vlen(t); i < n; i++, m++) {
			err = visit(&m->name_off, ctx);
			if (err)
				return err;
		}
		break;
	}
	case BTF_KIND_ENUM: {
		struct btf_enum *m = btf_enum(t);

		for (i = 0, n = btf_vlen(t); i < n; i++, m++) {
			err = visit(&m->name_off, ctx);
			if (err)
				return err;
		}
		break;
	}
	case BTF_KIND_ENUM64: {
		struct btf_enum64 *m = btf_enum64(t);

		for (i = 0, n = btf_vlen(t); i < n; i++, m++) {
			err = visit(&m->name_off, ctx);
			if (err)
				return err;
		}
		break;
	}
	case BTF_KIND_FUNC_PROTO: {
		struct btf_param *m = btf_params(t);

		for (i = 0, n = btf_vlen(t); i < n; i++, m++) {
			err = visit(&m->name_off, ctx);
			if (err)
				return err;
		}
		break;
	}
	default:
		break;
	}

	return 0;
}

int btf_ext_visit_type_ids(struct btf_ext *btf_ext, type_id_visit_fn visit, void *ctx)
{
	const struct btf_ext_info *seg;
	struct btf_ext_info_sec *sec;
	int i, err;

	seg = &btf_ext->func_info;
	for_each_btf_ext_sec(seg, sec) {
		struct bpf_func_info_min *rec;

		for_each_btf_ext_rec(seg, sec, i, rec) {
			err = visit(&rec->type_id, ctx);
			if (err < 0)
				return err;
		}
	}

	seg = &btf_ext->core_relo_info;
	for_each_btf_ext_sec(seg, sec) {
		struct bpf_core_relo *rec;

		for_each_btf_ext_rec(seg, sec, i, rec) {
			err = visit(&rec->type_id, ctx);
			if (err < 0)
				return err;
		}
	}

	return 0;
}

int btf_ext_visit_str_offs(struct btf_ext *btf_ext, str_off_visit_fn visit, void *ctx)
{
	const struct btf_ext_info *seg;
	struct btf_ext_info_sec *sec;
	int i, err;

	seg = &btf_ext->func_info;
	for_each_btf_ext_sec(seg, sec) {
		err = visit(&sec->sec_name_off, ctx);
		if (err)
			return err;
	}

	seg = &btf_ext->line_info;
	for_each_btf_ext_sec(seg, sec) {
		struct bpf_line_info_min *rec;

		err = visit(&sec->sec_name_off, ctx);
		if (err)
			return err;

		for_each_btf_ext_rec(seg, sec, i, rec) {
			err = visit(&rec->file_name_off, ctx);
			if (err)
				return err;
			err = visit(&rec->line_off, ctx);
			if (err)
				return err;
		}
	}

	seg = &btf_ext->core_relo_info;
	for_each_btf_ext_sec(seg, sec) {
		struct bpf_core_relo *rec;

		err = visit(&sec->sec_name_off, ctx);
		if (err)
			return err;

		for_each_btf_ext_rec(seg, sec, i, rec) {
			err = visit(&rec->access_str_off, ctx);
			if (err)
				return err;
		}
	}

	return 0;
}<|MERGE_RESOLUTION|>--- conflicted
+++ resolved
@@ -4968,11 +4968,7 @@
 			pr_warn("failed to read kernel BTF from '%s': %d\n", sysfs_btf_path, err);
 			return libbpf_err_ptr(err);
 		}
-<<<<<<< HEAD
-		pr_debug("loaded kernel BTF from '%s'\n", path);
-=======
 		pr_debug("loaded kernel BTF from '%s'\n", sysfs_btf_path);
->>>>>>> 8f50d5c4
 		return btf;
 	}
 
