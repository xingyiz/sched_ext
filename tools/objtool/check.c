// SPDX-License-Identifier: GPL-2.0-or-later
/*
 * Copyright (C) 2015-2017 Josh Poimboeuf <jpoimboe@redhat.com>
 */

#include <string.h>
#include <stdlib.h>

#include "builtin.h"
#include "cfi.h"
#include "arch.h"
#include "check.h"
#include "special.h"
#include "warn.h"
#include "arch_elf.h"

#include <linux/hashtable.h>
#include <linux/kernel.h>

#define FAKE_JUMP_OFFSET -1

#define C_JUMP_TABLE_SECTION ".rodata..c_jump_table"

struct alternative {
	struct list_head list;
	struct instruction *insn;
	bool skip_orig;
};

const char *objname;
struct cfi_init_state initial_func_cfi;

struct instruction *find_insn(struct objtool_file *file,
			      struct section *sec, unsigned long offset)
{
	struct instruction *insn;

	hash_for_each_possible(file->insn_hash, insn, hash, sec_offset_hash(sec, offset)) {
		if (insn->sec == sec && insn->offset == offset)
			return insn;
	}

	return NULL;
}

static struct instruction *next_insn_same_sec(struct objtool_file *file,
					      struct instruction *insn)
{
	struct instruction *next = list_next_entry(insn, list);

	if (!next || &next->list == &file->insn_list || next->sec != insn->sec)
		return NULL;

	return next;
}

static struct instruction *next_insn_same_func(struct objtool_file *file,
					       struct instruction *insn)
{
	struct instruction *next = list_next_entry(insn, list);
	struct symbol *func = insn->func;

	if (!func)
		return NULL;

	if (&next->list != &file->insn_list && next->func == func)
		return next;

	/* Check if we're already in the subfunction: */
	if (func == func->cfunc)
		return NULL;

	/* Move to the subfunction: */
	return find_insn(file, func->cfunc->sec, func->cfunc->offset);
}

static struct instruction *prev_insn_same_sym(struct objtool_file *file,
					       struct instruction *insn)
{
	struct instruction *prev = list_prev_entry(insn, list);

	if (&prev->list != &file->insn_list && prev->func == insn->func)
		return prev;

	return NULL;
}

#define func_for_each_insn(file, func, insn)				\
	for (insn = find_insn(file, func->sec, func->offset);		\
	     insn;							\
	     insn = next_insn_same_func(file, insn))

#define sym_for_each_insn(file, sym, insn)				\
	for (insn = find_insn(file, sym->sec, sym->offset);		\
	     insn && &insn->list != &file->insn_list &&			\
		insn->sec == sym->sec &&				\
		insn->offset < sym->offset + sym->len;			\
	     insn = list_next_entry(insn, list))

#define sym_for_each_insn_continue_reverse(file, sym, insn)		\
	for (insn = list_prev_entry(insn, list);			\
	     &insn->list != &file->insn_list &&				\
		insn->sec == sym->sec && insn->offset >= sym->offset;	\
	     insn = list_prev_entry(insn, list))

#define sec_for_each_insn_from(file, insn)				\
	for (; insn; insn = next_insn_same_sec(file, insn))

#define sec_for_each_insn_continue(file, insn)				\
	for (insn = next_insn_same_sec(file, insn); insn;		\
	     insn = next_insn_same_sec(file, insn))

static bool is_static_jump(struct instruction *insn)
{
	return insn->type == INSN_JUMP_CONDITIONAL ||
	       insn->type == INSN_JUMP_UNCONDITIONAL;
}

static bool is_sibling_call(struct instruction *insn)
{
	/* An indirect jump is either a sibling call or a jump to a table. */
	if (insn->type == INSN_JUMP_DYNAMIC)
		return list_empty(&insn->alts);

	if (!is_static_jump(insn))
		return false;

	/* add_jump_destinations() sets insn->call_dest for sibling calls. */
	return !!insn->call_dest;
}

/*
 * This checks to see if the given function is a "noreturn" function.
 *
 * For global functions which are outside the scope of this object file, we
 * have to keep a manual list of them.
 *
 * For local functions, we have to detect them manually by simply looking for
 * the lack of a return instruction.
 */
static bool __dead_end_function(struct objtool_file *file, struct symbol *func,
				int recursion)
{
	int i;
	struct instruction *insn;
	bool empty = true;

	/*
	 * Unfortunately these have to be hard coded because the noreturn
	 * attribute isn't provided in ELF data.
	 */
	static const char * const global_noreturns[] = {
		"__stack_chk_fail",
		"panic",
		"do_exit",
		"do_task_dead",
		"__module_put_and_exit",
		"complete_and_exit",
		"__reiserfs_panic",
		"lbug_with_loc",
		"fortify_panic",
		"usercopy_abort",
		"machine_real_restart",
		"rewind_stack_do_exit",
		"kunit_try_catch_throw",
	};

	if (!func)
		return false;

	if (func->bind == STB_WEAK)
		return false;

	if (func->bind == STB_GLOBAL)
		for (i = 0; i < ARRAY_SIZE(global_noreturns); i++)
			if (!strcmp(func->name, global_noreturns[i]))
				return true;

	if (!func->len)
		return false;

	insn = find_insn(file, func->sec, func->offset);
	if (!insn->func)
		return false;

	func_for_each_insn(file, func, insn) {
		empty = false;

		if (insn->type == INSN_RETURN)
			return false;
	}

	if (empty)
		return false;

	/*
	 * A function can have a sibling call instead of a return.  In that
	 * case, the function's dead-end status depends on whether the target
	 * of the sibling call returns.
	 */
	func_for_each_insn(file, func, insn) {
		if (is_sibling_call(insn)) {
			struct instruction *dest = insn->jump_dest;

			if (!dest)
				/* sibling call to another file */
				return false;

			/* local sibling call */
			if (recursion == 5) {
				/*
				 * Infinite recursion: two functions have
				 * sibling calls to each other.  This is a very
				 * rare case.  It means they aren't dead ends.
				 */
				return false;
			}

			return __dead_end_function(file, dest->func, recursion+1);
		}
	}

	return true;
}

static bool dead_end_function(struct objtool_file *file, struct symbol *func)
{
	return __dead_end_function(file, func, 0);
}

static void init_cfi_state(struct cfi_state *cfi)
{
	int i;

	for (i = 0; i < CFI_NUM_REGS; i++) {
		cfi->regs[i].base = CFI_UNDEFINED;
		cfi->vals[i].base = CFI_UNDEFINED;
	}
	cfi->cfa.base = CFI_UNDEFINED;
	cfi->drap_reg = CFI_UNDEFINED;
	cfi->drap_offset = -1;
}

static void init_insn_state(struct insn_state *state, struct section *sec)
{
	memset(state, 0, sizeof(*state));
	init_cfi_state(&state->cfi);

	/*
	 * We need the full vmlinux for noinstr validation, otherwise we can
	 * not correctly determine insn->call_dest->sec (external symbols do
	 * not have a section).
	 */
	if (vmlinux && sec)
		state->noinstr = sec->noinstr;
}

/*
 * Call the arch-specific instruction decoder for all the instructions and add
 * them to the global instruction list.
 */
static int decode_instructions(struct objtool_file *file)
{
	struct section *sec;
	struct symbol *func;
	unsigned long offset;
	struct instruction *insn;
	unsigned long nr_insns = 0;
	int ret;

	for_each_sec(file, sec) {

		if (!(sec->sh.sh_flags & SHF_EXECINSTR))
			continue;

		if (strcmp(sec->name, ".altinstr_replacement") &&
		    strcmp(sec->name, ".altinstr_aux") &&
		    strncmp(sec->name, ".discard.", 9))
			sec->text = true;

		if (!strcmp(sec->name, ".noinstr.text") ||
		    !strcmp(sec->name, ".entry.text"))
			sec->noinstr = true;

		for (offset = 0; offset < sec->len; offset += insn->len) {
			insn = malloc(sizeof(*insn));
			if (!insn) {
				WARN("malloc failed");
				return -1;
			}
			memset(insn, 0, sizeof(*insn));
			INIT_LIST_HEAD(&insn->alts);
			INIT_LIST_HEAD(&insn->stack_ops);
			init_cfi_state(&insn->cfi);

			insn->sec = sec;
			insn->offset = offset;

			ret = arch_decode_instruction(file->elf, sec, offset,
						      sec->len - offset,
						      &insn->len, &insn->type,
						      &insn->immediate,
						      &insn->stack_ops);
			if (ret)
				goto err;

			hash_add(file->insn_hash, &insn->hash, sec_offset_hash(sec, insn->offset));
			list_add_tail(&insn->list, &file->insn_list);
			nr_insns++;
		}

		list_for_each_entry(func, &sec->symbol_list, list) {
			if (func->type != STT_FUNC || func->alias != func)
				continue;

			if (!find_insn(file, sec, func->offset)) {
				WARN("%s(): can't find starting instruction",
				     func->name);
				return -1;
			}

			sym_for_each_insn(file, func, insn)
				insn->func = func;
		}
	}

	if (stats)
		printf("nr_insns: %lu\n", nr_insns);

	return 0;

err:
	free(insn);
	return ret;
}

static struct instruction *find_last_insn(struct objtool_file *file,
					  struct section *sec)
{
	struct instruction *insn = NULL;
	unsigned int offset;
	unsigned int end = (sec->len > 10) ? sec->len - 10 : 0;

	for (offset = sec->len - 1; offset >= end && !insn; offset--)
		insn = find_insn(file, sec, offset);

	return insn;
}

/*
 * Mark "ud2" instructions and manually annotated dead ends.
 */
static int add_dead_ends(struct objtool_file *file)
{
	struct section *sec;
	struct rela *rela;
	struct instruction *insn;

	/*
	 * By default, "ud2" is a dead end unless otherwise annotated, because
	 * GCC 7 inserts it for certain divide-by-zero cases.
	 */
	for_each_insn(file, insn)
		if (insn->type == INSN_BUG)
			insn->dead_end = true;

	/*
	 * Check for manually annotated dead ends.
	 */
	sec = find_section_by_name(file->elf, ".rela.discard.unreachable");
	if (!sec)
		goto reachable;

	list_for_each_entry(rela, &sec->rela_list, list) {
		if (rela->sym->type != STT_SECTION) {
			WARN("unexpected relocation symbol type in %s", sec->name);
			return -1;
		}
		insn = find_insn(file, rela->sym->sec, rela->addend);
		if (insn)
			insn = list_prev_entry(insn, list);
		else if (rela->addend == rela->sym->sec->len) {
			insn = find_last_insn(file, rela->sym->sec);
			if (!insn) {
				WARN("can't find unreachable insn at %s+0x%x",
				     rela->sym->sec->name, rela->addend);
				return -1;
			}
		} else {
			WARN("can't find unreachable insn at %s+0x%x",
			     rela->sym->sec->name, rela->addend);
			return -1;
		}

		insn->dead_end = true;
	}

reachable:
	/*
	 * These manually annotated reachable checks are needed for GCC 4.4,
	 * where the Linux unreachable() macro isn't supported.  In that case
	 * GCC doesn't know the "ud2" is fatal, so it generates code as if it's
	 * not a dead end.
	 */
	sec = find_section_by_name(file->elf, ".rela.discard.reachable");
	if (!sec)
		return 0;

	list_for_each_entry(rela, &sec->rela_list, list) {
		if (rela->sym->type != STT_SECTION) {
			WARN("unexpected relocation symbol type in %s", sec->name);
			return -1;
		}
		insn = find_insn(file, rela->sym->sec, rela->addend);
		if (insn)
			insn = list_prev_entry(insn, list);
		else if (rela->addend == rela->sym->sec->len) {
			insn = find_last_insn(file, rela->sym->sec);
			if (!insn) {
				WARN("can't find reachable insn at %s+0x%x",
				     rela->sym->sec->name, rela->addend);
				return -1;
			}
		} else {
			WARN("can't find reachable insn at %s+0x%x",
			     rela->sym->sec->name, rela->addend);
			return -1;
		}

		insn->dead_end = false;
	}

	return 0;
}

/*
 * Warnings shouldn't be reported for ignored functions.
 */
static void add_ignores(struct objtool_file *file)
{
	struct instruction *insn;
	struct section *sec;
	struct symbol *func;
	struct rela *rela;

	sec = find_section_by_name(file->elf, ".rela.discard.func_stack_frame_non_standard");
	if (!sec)
		return;

	list_for_each_entry(rela, &sec->rela_list, list) {
		switch (rela->sym->type) {
		case STT_FUNC:
			func = rela->sym;
			break;

		case STT_SECTION:
			func = find_func_by_offset(rela->sym->sec, rela->addend);
			if (!func)
				continue;
			break;

		default:
			WARN("unexpected relocation symbol type in %s: %d", sec->name, rela->sym->type);
			continue;
		}

		func_for_each_insn(file, func, insn)
			insn->ignore = true;
	}
}

/*
 * This is a whitelist of functions that is allowed to be called with AC set.
 * The list is meant to be minimal and only contains compiler instrumentation
 * ABI and a few functions used to implement *_{to,from}_user() functions.
 *
 * These functions must not directly change AC, but may PUSHF/POPF.
 */
static const char *uaccess_safe_builtin[] = {
	/* KASAN */
	"kasan_report",
	"check_memory_region",
	/* KASAN out-of-line */
	"__asan_loadN_noabort",
	"__asan_load1_noabort",
	"__asan_load2_noabort",
	"__asan_load4_noabort",
	"__asan_load8_noabort",
	"__asan_load16_noabort",
	"__asan_storeN_noabort",
	"__asan_store1_noabort",
	"__asan_store2_noabort",
	"__asan_store4_noabort",
	"__asan_store8_noabort",
	"__asan_store16_noabort",
	/* KASAN in-line */
	"__asan_report_load_n_noabort",
	"__asan_report_load1_noabort",
	"__asan_report_load2_noabort",
	"__asan_report_load4_noabort",
	"__asan_report_load8_noabort",
	"__asan_report_load16_noabort",
	"__asan_report_store_n_noabort",
	"__asan_report_store1_noabort",
	"__asan_report_store2_noabort",
	"__asan_report_store4_noabort",
	"__asan_report_store8_noabort",
	"__asan_report_store16_noabort",
	/* KCSAN */
	"__kcsan_check_access",
	"kcsan_found_watchpoint",
	"kcsan_setup_watchpoint",
	"kcsan_check_scoped_accesses",
	"kcsan_disable_current",
	"kcsan_enable_current_nowarn",
	/* KCSAN/TSAN */
	"__tsan_func_entry",
	"__tsan_func_exit",
	"__tsan_read_range",
	"__tsan_write_range",
	"__tsan_read1",
	"__tsan_read2",
	"__tsan_read4",
	"__tsan_read8",
	"__tsan_read16",
	"__tsan_write1",
	"__tsan_write2",
	"__tsan_write4",
	"__tsan_write8",
	"__tsan_write16",
	/* KCOV */
	"write_comp_data",
	"check_kcov_mode",
	"__sanitizer_cov_trace_pc",
	"__sanitizer_cov_trace_const_cmp1",
	"__sanitizer_cov_trace_const_cmp2",
	"__sanitizer_cov_trace_const_cmp4",
	"__sanitizer_cov_trace_const_cmp8",
	"__sanitizer_cov_trace_cmp1",
	"__sanitizer_cov_trace_cmp2",
	"__sanitizer_cov_trace_cmp4",
	"__sanitizer_cov_trace_cmp8",
	"__sanitizer_cov_trace_switch",
	/* UBSAN */
	"ubsan_type_mismatch_common",
	"__ubsan_handle_type_mismatch",
	"__ubsan_handle_type_mismatch_v1",
	"__ubsan_handle_shift_out_of_bounds",
	/* misc */
	"csum_partial_copy_generic",
	"__memcpy_mcsafe",
	"mcsafe_handle_tail",
	"ftrace_likely_update", /* CONFIG_TRACE_BRANCH_PROFILING */
	NULL
};

static void add_uaccess_safe(struct objtool_file *file)
{
	struct symbol *func;
	const char **name;

	if (!uaccess)
		return;

	for (name = uaccess_safe_builtin; *name; name++) {
		func = find_symbol_by_name(file->elf, *name);
		if (!func)
			continue;

		func->uaccess_safe = true;
	}
}

/*
 * FIXME: For now, just ignore any alternatives which add retpolines.  This is
 * a temporary hack, as it doesn't allow ORC to unwind from inside a retpoline.
 * But it at least allows objtool to understand the control flow *around* the
 * retpoline.
 */
static int add_ignore_alternatives(struct objtool_file *file)
{
	struct section *sec;
	struct rela *rela;
	struct instruction *insn;

	sec = find_section_by_name(file->elf, ".rela.discard.ignore_alts");
	if (!sec)
		return 0;

	list_for_each_entry(rela, &sec->rela_list, list) {
		if (rela->sym->type != STT_SECTION) {
			WARN("unexpected relocation symbol type in %s", sec->name);
			return -1;
		}

		insn = find_insn(file, rela->sym->sec, rela->addend);
		if (!insn) {
			WARN("bad .discard.ignore_alts entry");
			return -1;
		}

		insn->ignore_alts = true;
	}

	return 0;
}

/*
 * Find the destination instructions for all jumps.
 */
static int add_jump_destinations(struct objtool_file *file)
{
	struct instruction *insn;
	struct rela *rela;
	struct section *dest_sec;
	unsigned long dest_off;

	for_each_insn(file, insn) {
		if (!is_static_jump(insn))
			continue;

		if (insn->ignore || insn->offset == FAKE_JUMP_OFFSET)
			continue;

		rela = find_rela_by_dest_range(file->elf, insn->sec,
					       insn->offset, insn->len);
		if (!rela) {
			dest_sec = insn->sec;
			dest_off = arch_jump_destination(insn);
		} else if (rela->sym->type == STT_SECTION) {
			dest_sec = rela->sym->sec;
			dest_off = arch_dest_rela_offset(rela->addend);
		} else if (rela->sym->sec->idx) {
			dest_sec = rela->sym->sec;
			dest_off = rela->sym->sym.st_value +
				   arch_dest_rela_offset(rela->addend);
		} else if (strstr(rela->sym->name, "_indirect_thunk_")) {
			/*
			 * Retpoline jumps are really dynamic jumps in
			 * disguise, so convert them accordingly.
			 */
			if (insn->type == INSN_JUMP_UNCONDITIONAL)
				insn->type = INSN_JUMP_DYNAMIC;
			else
				insn->type = INSN_JUMP_DYNAMIC_CONDITIONAL;

			insn->retpoline_safe = true;
			continue;
		} else {
			/* external sibling call */
			insn->call_dest = rela->sym;
			continue;
		}

		insn->jump_dest = find_insn(file, dest_sec, dest_off);
		if (!insn->jump_dest) {

			/*
			 * This is a special case where an alt instruction
			 * jumps past the end of the section.  These are
			 * handled later in handle_group_alt().
			 */
			if (!strcmp(insn->sec->name, ".altinstr_replacement"))
				continue;

			WARN_FUNC("can't find jump dest instruction at %s+0x%lx",
				  insn->sec, insn->offset, dest_sec->name,
				  dest_off);
			return -1;
		}

		/*
		 * Cross-function jump.
		 */
		if (insn->func && insn->jump_dest->func &&
		    insn->func != insn->jump_dest->func) {

			/*
			 * For GCC 8+, create parent/child links for any cold
			 * subfunctions.  This is _mostly_ redundant with a
			 * similar initialization in read_symbols().
			 *
			 * If a function has aliases, we want the *first* such
			 * function in the symbol table to be the subfunction's
			 * parent.  In that case we overwrite the
			 * initialization done in read_symbols().
			 *
			 * However this code can't completely replace the
			 * read_symbols() code because this doesn't detect the
			 * case where the parent function's only reference to a
			 * subfunction is through a jump table.
			 */
			if (!strstr(insn->func->name, ".cold.") &&
			    strstr(insn->jump_dest->func->name, ".cold.")) {
				insn->func->cfunc = insn->jump_dest->func;
				insn->jump_dest->func->pfunc = insn->func;

			} else if (insn->jump_dest->func->pfunc != insn->func->pfunc &&
				   insn->jump_dest->offset == insn->jump_dest->func->offset) {

				/* internal sibling call */
				insn->call_dest = insn->jump_dest->func;
			}
		}
	}

	return 0;
}

static void remove_insn_ops(struct instruction *insn)
{
	struct stack_op *op, *tmp;

	list_for_each_entry_safe(op, tmp, &insn->stack_ops, list) {
		list_del(&op->list);
		free(op);
	}
}

/*
 * Find the destination instructions for all calls.
 */
static int add_call_destinations(struct objtool_file *file)
{
	struct instruction *insn;
	unsigned long dest_off;
	struct rela *rela;

	for_each_insn(file, insn) {
		if (insn->type != INSN_CALL)
			continue;

		rela = find_rela_by_dest_range(file->elf, insn->sec,
					       insn->offset, insn->len);
		if (!rela) {
			dest_off = arch_jump_destination(insn);
			insn->call_dest = find_func_by_offset(insn->sec, dest_off);
			if (!insn->call_dest)
				insn->call_dest = find_symbol_by_offset(insn->sec, dest_off);

			if (insn->ignore)
				continue;

			if (!insn->call_dest) {
				WARN_FUNC("unannotated intra-function call", insn->sec, insn->offset);
				return -1;
			}

			if (insn->func && insn->call_dest->type != STT_FUNC) {
				WARN_FUNC("unsupported call to non-function",
					  insn->sec, insn->offset);
				return -1;
			}

		} else if (rela->sym->type == STT_SECTION) {
			dest_off = arch_dest_rela_offset(rela->addend);
			insn->call_dest = find_func_by_offset(rela->sym->sec,
							      dest_off);
			if (!insn->call_dest) {
				WARN_FUNC("can't find call dest symbol at %s+0x%lx",
					  insn->sec, insn->offset,
					  rela->sym->sec->name,
					  dest_off);
				return -1;
			}
		} else
			insn->call_dest = rela->sym;

		/*
<<<<<<< HEAD
=======
		 * Many compilers cannot disable KCOV with a function attribute
		 * so they need a little help, NOP out any KCOV calls from noinstr
		 * text.
		 */
		if (insn->sec->noinstr &&
		    !strncmp(insn->call_dest->name, "__sanitizer_cov_", 16)) {
			if (rela) {
				rela->type = R_NONE;
				elf_write_rela(file->elf, rela);
			}

			elf_write_insn(file->elf, insn->sec,
				       insn->offset, insn->len,
				       arch_nop_insn(insn->len));
			insn->type = INSN_NOP;
		}

		/*
>>>>>>> 84569f32
		 * Whatever stack impact regular CALLs have, should be undone
		 * by the RETURN of the called function.
		 *
		 * Annotated intra-function calls retain the stack_ops but
		 * are converted to JUMP, see read_intra_function_calls().
		 */
		remove_insn_ops(insn);
	}

	return 0;
}

/*
 * The .alternatives section requires some extra special care, over and above
 * what other special sections require:
 *
 * 1. Because alternatives are patched in-place, we need to insert a fake jump
 *    instruction at the end so that validate_branch() skips all the original
 *    replaced instructions when validating the new instruction path.
 *
 * 2. An added wrinkle is that the new instruction length might be zero.  In
 *    that case the old instructions are replaced with noops.  We simulate that
 *    by creating a fake jump as the only new instruction.
 *
 * 3. In some cases, the alternative section includes an instruction which
 *    conditionally jumps to the _end_ of the entry.  We have to modify these
 *    jumps' destinations to point back to .text rather than the end of the
 *    entry in .altinstr_replacement.
 */
static int handle_group_alt(struct objtool_file *file,
			    struct special_alt *special_alt,
			    struct instruction *orig_insn,
			    struct instruction **new_insn)
{
	static unsigned int alt_group_next_index = 1;
	struct instruction *last_orig_insn, *last_new_insn, *insn, *fake_jump = NULL;
	unsigned int alt_group = alt_group_next_index++;
	unsigned long dest_off;

	last_orig_insn = NULL;
	insn = orig_insn;
	sec_for_each_insn_from(file, insn) {
		if (insn->offset >= special_alt->orig_off + special_alt->orig_len)
			break;

		insn->alt_group = alt_group;
		last_orig_insn = insn;
	}

	if (next_insn_same_sec(file, last_orig_insn)) {
		fake_jump = malloc(sizeof(*fake_jump));
		if (!fake_jump) {
			WARN("malloc failed");
			return -1;
		}
		memset(fake_jump, 0, sizeof(*fake_jump));
		INIT_LIST_HEAD(&fake_jump->alts);
		INIT_LIST_HEAD(&fake_jump->stack_ops);
		init_cfi_state(&fake_jump->cfi);

		fake_jump->sec = special_alt->new_sec;
		fake_jump->offset = FAKE_JUMP_OFFSET;
		fake_jump->type = INSN_JUMP_UNCONDITIONAL;
		fake_jump->jump_dest = list_next_entry(last_orig_insn, list);
		fake_jump->func = orig_insn->func;
	}

	if (!special_alt->new_len) {
		if (!fake_jump) {
			WARN("%s: empty alternative at end of section",
			     special_alt->orig_sec->name);
			return -1;
		}

		*new_insn = fake_jump;
		return 0;
	}

	last_new_insn = NULL;
	alt_group = alt_group_next_index++;
	insn = *new_insn;
	sec_for_each_insn_from(file, insn) {
		if (insn->offset >= special_alt->new_off + special_alt->new_len)
			break;

		last_new_insn = insn;

		insn->ignore = orig_insn->ignore_alts;
		insn->func = orig_insn->func;
		insn->alt_group = alt_group;

		/*
		 * Since alternative replacement code is copy/pasted by the
		 * kernel after applying relocations, generally such code can't
		 * have relative-address relocation references to outside the
		 * .altinstr_replacement section, unless the arch's
		 * alternatives code can adjust the relative offsets
		 * accordingly.
		 *
		 * The x86 alternatives code adjusts the offsets only when it
		 * encounters a branch instruction at the very beginning of the
		 * replacement group.
		 */
		if ((insn->offset != special_alt->new_off ||
		    (insn->type != INSN_CALL && !is_static_jump(insn))) &&
		    find_rela_by_dest_range(file->elf, insn->sec, insn->offset, insn->len)) {

			WARN_FUNC("unsupported relocation in alternatives section",
				  insn->sec, insn->offset);
			return -1;
		}

		if (!is_static_jump(insn))
			continue;

		if (!insn->immediate)
			continue;

		dest_off = arch_jump_destination(insn);
		if (dest_off == special_alt->new_off + special_alt->new_len) {
			if (!fake_jump) {
				WARN("%s: alternative jump to end of section",
				     special_alt->orig_sec->name);
				return -1;
			}
			insn->jump_dest = fake_jump;
		}

		if (!insn->jump_dest) {
			WARN_FUNC("can't find alternative jump destination",
				  insn->sec, insn->offset);
			return -1;
		}
	}

	if (!last_new_insn) {
		WARN_FUNC("can't find last new alternative instruction",
			  special_alt->new_sec, special_alt->new_off);
		return -1;
	}

	if (fake_jump)
		list_add(&fake_jump->list, &last_new_insn->list);

	return 0;
}

/*
 * A jump table entry can either convert a nop to a jump or a jump to a nop.
 * If the original instruction is a jump, make the alt entry an effective nop
 * by just skipping the original instruction.
 */
static int handle_jump_alt(struct objtool_file *file,
			   struct special_alt *special_alt,
			   struct instruction *orig_insn,
			   struct instruction **new_insn)
{
	if (orig_insn->type == INSN_NOP)
		return 0;

	if (orig_insn->type != INSN_JUMP_UNCONDITIONAL) {
		WARN_FUNC("unsupported instruction at jump label",
			  orig_insn->sec, orig_insn->offset);
		return -1;
	}

	*new_insn = list_next_entry(orig_insn, list);
	return 0;
}

/*
 * Read all the special sections which have alternate instructions which can be
 * patched in or redirected to at runtime.  Each instruction having alternate
 * instruction(s) has them added to its insn->alts list, which will be
 * traversed in validate_branch().
 */
static int add_special_section_alts(struct objtool_file *file)
{
	struct list_head special_alts;
	struct instruction *orig_insn, *new_insn;
	struct special_alt *special_alt, *tmp;
	struct alternative *alt;
	int ret;

	ret = special_get_alts(file->elf, &special_alts);
	if (ret)
		return ret;

	list_for_each_entry_safe(special_alt, tmp, &special_alts, list) {

		orig_insn = find_insn(file, special_alt->orig_sec,
				      special_alt->orig_off);
		if (!orig_insn) {
			WARN_FUNC("special: can't find orig instruction",
				  special_alt->orig_sec, special_alt->orig_off);
			ret = -1;
			goto out;
		}

		new_insn = NULL;
		if (!special_alt->group || special_alt->new_len) {
			new_insn = find_insn(file, special_alt->new_sec,
					     special_alt->new_off);
			if (!new_insn) {
				WARN_FUNC("special: can't find new instruction",
					  special_alt->new_sec,
					  special_alt->new_off);
				ret = -1;
				goto out;
			}
		}

		if (special_alt->group) {
			if (!special_alt->orig_len) {
				WARN_FUNC("empty alternative entry",
					  orig_insn->sec, orig_insn->offset);
				continue;
			}

			ret = handle_group_alt(file, special_alt, orig_insn,
					       &new_insn);
			if (ret)
				goto out;
		} else if (special_alt->jump_or_nop) {
			ret = handle_jump_alt(file, special_alt, orig_insn,
					      &new_insn);
			if (ret)
				goto out;
		}

		alt = malloc(sizeof(*alt));
		if (!alt) {
			WARN("malloc failed");
			ret = -1;
			goto out;
		}

		alt->insn = new_insn;
		alt->skip_orig = special_alt->skip_orig;
		orig_insn->ignore_alts |= special_alt->skip_alt;
		list_add_tail(&alt->list, &orig_insn->alts);

		list_del(&special_alt->list);
		free(special_alt);
	}

out:
	return ret;
}

static int add_jump_table(struct objtool_file *file, struct instruction *insn,
			    struct rela *table)
{
	struct rela *rela = table;
	struct instruction *dest_insn;
	struct alternative *alt;
	struct symbol *pfunc = insn->func->pfunc;
	unsigned int prev_offset = 0;

	/*
	 * Each @rela is a switch table relocation which points to the target
	 * instruction.
	 */
	list_for_each_entry_from(rela, &table->sec->rela_list, list) {

		/* Check for the end of the table: */
		if (rela != table && rela->jump_table_start)
			break;

		/* Make sure the table entries are consecutive: */
		if (prev_offset && rela->offset != prev_offset + 8)
			break;

		/* Detect function pointers from contiguous objects: */
		if (rela->sym->sec == pfunc->sec &&
		    rela->addend == pfunc->offset)
			break;

		dest_insn = find_insn(file, rela->sym->sec, rela->addend);
		if (!dest_insn)
			break;

		/* Make sure the destination is in the same function: */
		if (!dest_insn->func || dest_insn->func->pfunc != pfunc)
			break;

		alt = malloc(sizeof(*alt));
		if (!alt) {
			WARN("malloc failed");
			return -1;
		}

		alt->insn = dest_insn;
		list_add_tail(&alt->list, &insn->alts);
		prev_offset = rela->offset;
	}

	if (!prev_offset) {
		WARN_FUNC("can't find switch jump table",
			  insn->sec, insn->offset);
		return -1;
	}

	return 0;
}

/*
 * find_jump_table() - Given a dynamic jump, find the switch jump table in
 * .rodata associated with it.
 *
 * There are 3 basic patterns:
 *
 * 1. jmpq *[rodata addr](,%reg,8)
 *
 *    This is the most common case by far.  It jumps to an address in a simple
 *    jump table which is stored in .rodata.
 *
 * 2. jmpq *[rodata addr](%rip)
 *
 *    This is caused by a rare GCC quirk, currently only seen in three driver
 *    functions in the kernel, only with certain obscure non-distro configs.
 *
 *    As part of an optimization, GCC makes a copy of an existing switch jump
 *    table, modifies it, and then hard-codes the jump (albeit with an indirect
 *    jump) to use a single entry in the table.  The rest of the jump table and
 *    some of its jump targets remain as dead code.
 *
 *    In such a case we can just crudely ignore all unreachable instruction
 *    warnings for the entire object file.  Ideally we would just ignore them
 *    for the function, but that would require redesigning the code quite a
 *    bit.  And honestly that's just not worth doing: unreachable instruction
 *    warnings are of questionable value anyway, and this is such a rare issue.
 *
 * 3. mov [rodata addr],%reg1
 *    ... some instructions ...
 *    jmpq *(%reg1,%reg2,8)
 *
 *    This is a fairly uncommon pattern which is new for GCC 6.  As of this
 *    writing, there are 11 occurrences of it in the allmodconfig kernel.
 *
 *    As of GCC 7 there are quite a few more of these and the 'in between' code
 *    is significant. Esp. with KASAN enabled some of the code between the mov
 *    and jmpq uses .rodata itself, which can confuse things.
 *
 *    TODO: Once we have DWARF CFI and smarter instruction decoding logic,
 *    ensure the same register is used in the mov and jump instructions.
 *
 *    NOTE: RETPOLINE made it harder still to decode dynamic jumps.
 */
static struct rela *find_jump_table(struct objtool_file *file,
				      struct symbol *func,
				      struct instruction *insn)
{
	struct rela *text_rela, *table_rela;
	struct instruction *dest_insn, *orig_insn = insn;
	struct section *table_sec;
	unsigned long table_offset;

	/*
	 * Backward search using the @first_jump_src links, these help avoid
	 * much of the 'in between' code. Which avoids us getting confused by
	 * it.
	 */
	for (;
	     insn && insn->func && insn->func->pfunc == func;
	     insn = insn->first_jump_src ?: prev_insn_same_sym(file, insn)) {

		if (insn != orig_insn && insn->type == INSN_JUMP_DYNAMIC)
			break;

		/* allow small jumps within the range */
		if (insn->type == INSN_JUMP_UNCONDITIONAL &&
		    insn->jump_dest &&
		    (insn->jump_dest->offset <= insn->offset ||
		     insn->jump_dest->offset > orig_insn->offset))
		    break;

		/* look for a relocation which references .rodata */
		text_rela = find_rela_by_dest_range(file->elf, insn->sec,
						    insn->offset, insn->len);
		if (!text_rela || text_rela->sym->type != STT_SECTION ||
		    !text_rela->sym->sec->rodata)
			continue;

		table_offset = text_rela->addend;
		table_sec = text_rela->sym->sec;

		if (text_rela->type == R_X86_64_PC32)
			table_offset += 4;

		/*
		 * Make sure the .rodata address isn't associated with a
		 * symbol.  GCC jump tables are anonymous data.
		 *
		 * Also support C jump tables which are in the same format as
		 * switch jump tables.  For objtool to recognize them, they
		 * need to be placed in the C_JUMP_TABLE_SECTION section.  They
		 * have symbols associated with them.
		 */
		if (find_symbol_containing(table_sec, table_offset) &&
		    strcmp(table_sec->name, C_JUMP_TABLE_SECTION))
			continue;

		/*
		 * Each table entry has a rela associated with it.  The rela
		 * should reference text in the same function as the original
		 * instruction.
		 */
		table_rela = find_rela_by_dest(file->elf, table_sec, table_offset);
		if (!table_rela)
			continue;
		dest_insn = find_insn(file, table_rela->sym->sec, table_rela->addend);
		if (!dest_insn || !dest_insn->func || dest_insn->func->pfunc != func)
			continue;

		/*
		 * Use of RIP-relative switch jumps is quite rare, and
		 * indicates a rare GCC quirk/bug which can leave dead code
		 * behind.
		 */
		if (text_rela->type == R_X86_64_PC32)
			file->ignore_unreachables = true;

		return table_rela;
	}

	return NULL;
}

/*
 * First pass: Mark the head of each jump table so that in the next pass,
 * we know when a given jump table ends and the next one starts.
 */
static void mark_func_jump_tables(struct objtool_file *file,
				    struct symbol *func)
{
	struct instruction *insn, *last = NULL;
	struct rela *rela;

	func_for_each_insn(file, func, insn) {
		if (!last)
			last = insn;

		/*
		 * Store back-pointers for unconditional forward jumps such
		 * that find_jump_table() can back-track using those and
		 * avoid some potentially confusing code.
		 */
		if (insn->type == INSN_JUMP_UNCONDITIONAL && insn->jump_dest &&
		    insn->offset > last->offset &&
		    insn->jump_dest->offset > insn->offset &&
		    !insn->jump_dest->first_jump_src) {

			insn->jump_dest->first_jump_src = insn;
			last = insn->jump_dest;
		}

		if (insn->type != INSN_JUMP_DYNAMIC)
			continue;

		rela = find_jump_table(file, func, insn);
		if (rela) {
			rela->jump_table_start = true;
			insn->jump_table = rela;
		}
	}
}

static int add_func_jump_tables(struct objtool_file *file,
				  struct symbol *func)
{
	struct instruction *insn;
	int ret;

	func_for_each_insn(file, func, insn) {
		if (!insn->jump_table)
			continue;

		ret = add_jump_table(file, insn, insn->jump_table);
		if (ret)
			return ret;
	}

	return 0;
}

/*
 * For some switch statements, gcc generates a jump table in the .rodata
 * section which contains a list of addresses within the function to jump to.
 * This finds these jump tables and adds them to the insn->alts lists.
 */
static int add_jump_table_alts(struct objtool_file *file)
{
	struct section *sec;
	struct symbol *func;
	int ret;

	if (!file->rodata)
		return 0;

	for_each_sec(file, sec) {
		list_for_each_entry(func, &sec->symbol_list, list) {
			if (func->type != STT_FUNC)
				continue;

			mark_func_jump_tables(file, func);
			ret = add_func_jump_tables(file, func);
			if (ret)
				return ret;
		}
	}

	return 0;
}

static int read_unwind_hints(struct objtool_file *file)
{
	struct section *sec, *relasec;
	struct rela *rela;
	struct unwind_hint *hint;
	struct instruction *insn;
	struct cfi_reg *cfa;
	int i;

	sec = find_section_by_name(file->elf, ".discard.unwind_hints");
	if (!sec)
		return 0;

	relasec = sec->rela;
	if (!relasec) {
		WARN("missing .rela.discard.unwind_hints section");
		return -1;
	}

	if (sec->len % sizeof(struct unwind_hint)) {
		WARN("struct unwind_hint size mismatch");
		return -1;
	}

	file->hints = true;

	for (i = 0; i < sec->len / sizeof(struct unwind_hint); i++) {
		hint = (struct unwind_hint *)sec->data->d_buf + i;

		rela = find_rela_by_dest(file->elf, sec, i * sizeof(*hint));
		if (!rela) {
			WARN("can't find rela for unwind_hints[%d]", i);
			return -1;
		}

		insn = find_insn(file, rela->sym->sec, rela->addend);
		if (!insn) {
			WARN("can't find insn for unwind_hints[%d]", i);
			return -1;
		}

		cfa = &insn->cfi.cfa;

		if (hint->type == UNWIND_HINT_TYPE_RET_OFFSET) {
			insn->ret_offset = hint->sp_offset;
			continue;
		}

		insn->hint = true;

		switch (hint->sp_reg) {
		case ORC_REG_UNDEFINED:
			cfa->base = CFI_UNDEFINED;
			break;
		case ORC_REG_SP:
			cfa->base = CFI_SP;
			break;
		case ORC_REG_BP:
			cfa->base = CFI_BP;
			break;
		case ORC_REG_SP_INDIRECT:
			cfa->base = CFI_SP_INDIRECT;
			break;
		case ORC_REG_R10:
			cfa->base = CFI_R10;
			break;
		case ORC_REG_R13:
			cfa->base = CFI_R13;
			break;
		case ORC_REG_DI:
			cfa->base = CFI_DI;
			break;
		case ORC_REG_DX:
			cfa->base = CFI_DX;
			break;
		default:
			WARN_FUNC("unsupported unwind_hint sp base reg %d",
				  insn->sec, insn->offset, hint->sp_reg);
			return -1;
		}

		cfa->offset = hint->sp_offset;
		insn->cfi.type = hint->type;
		insn->cfi.end = hint->end;
	}

	return 0;
}

static int read_retpoline_hints(struct objtool_file *file)
{
	struct section *sec;
	struct instruction *insn;
	struct rela *rela;

	sec = find_section_by_name(file->elf, ".rela.discard.retpoline_safe");
	if (!sec)
		return 0;

	list_for_each_entry(rela, &sec->rela_list, list) {
		if (rela->sym->type != STT_SECTION) {
			WARN("unexpected relocation symbol type in %s", sec->name);
			return -1;
		}

		insn = find_insn(file, rela->sym->sec, rela->addend);
		if (!insn) {
			WARN("bad .discard.retpoline_safe entry");
			return -1;
		}

		if (insn->type != INSN_JUMP_DYNAMIC &&
		    insn->type != INSN_CALL_DYNAMIC) {
			WARN_FUNC("retpoline_safe hint not an indirect jump/call",
				  insn->sec, insn->offset);
			return -1;
		}

		insn->retpoline_safe = true;
	}

	return 0;
}

static int read_instr_hints(struct objtool_file *file)
{
	struct section *sec;
	struct instruction *insn;
	struct rela *rela;

	sec = find_section_by_name(file->elf, ".rela.discard.instr_end");
	if (!sec)
		return 0;

	list_for_each_entry(rela, &sec->rela_list, list) {
		if (rela->sym->type != STT_SECTION) {
			WARN("unexpected relocation symbol type in %s", sec->name);
			return -1;
		}

		insn = find_insn(file, rela->sym->sec, rela->addend);
		if (!insn) {
			WARN("bad .discard.instr_end entry");
			return -1;
		}

		insn->instr--;
	}

	sec = find_section_by_name(file->elf, ".rela.discard.instr_begin");
	if (!sec)
		return 0;

	list_for_each_entry(rela, &sec->rela_list, list) {
		if (rela->sym->type != STT_SECTION) {
			WARN("unexpected relocation symbol type in %s", sec->name);
			return -1;
		}

		insn = find_insn(file, rela->sym->sec, rela->addend);
		if (!insn) {
			WARN("bad .discard.instr_begin entry");
			return -1;
		}

		insn->instr++;
	}

	return 0;
}

static int read_intra_function_calls(struct objtool_file *file)
{
	struct instruction *insn;
	struct section *sec;
	struct rela *rela;

	sec = find_section_by_name(file->elf, ".rela.discard.intra_function_calls");
	if (!sec)
		return 0;

	list_for_each_entry(rela, &sec->rela_list, list) {
		unsigned long dest_off;

		if (rela->sym->type != STT_SECTION) {
			WARN("unexpected relocation symbol type in %s",
			     sec->name);
			return -1;
		}

		insn = find_insn(file, rela->sym->sec, rela->addend);
		if (!insn) {
			WARN("bad .discard.intra_function_call entry");
			return -1;
		}

		if (insn->type != INSN_CALL) {
			WARN_FUNC("intra_function_call not a direct call",
				  insn->sec, insn->offset);
			return -1;
		}

		/*
		 * Treat intra-function CALLs as JMPs, but with a stack_op.
		 * See add_call_destinations(), which strips stack_ops from
		 * normal CALLs.
		 */
		insn->type = INSN_JUMP_UNCONDITIONAL;

		dest_off = insn->offset + insn->len + insn->immediate;
		insn->jump_dest = find_insn(file, insn->sec, dest_off);
		if (!insn->jump_dest) {
			WARN_FUNC("can't find call dest at %s+0x%lx",
				  insn->sec, insn->offset,
				  insn->sec->name, dest_off);
			return -1;
		}
	}

	return 0;
}

static void mark_rodata(struct objtool_file *file)
{
	struct section *sec;
	bool found = false;

	/*
	 * Search for the following rodata sections, each of which can
	 * potentially contain jump tables:
	 *
	 * - .rodata: can contain GCC switch tables
	 * - .rodata.<func>: same, if -fdata-sections is being used
	 * - .rodata..c_jump_table: contains C annotated jump tables
	 *
	 * .rodata.str1.* sections are ignored; they don't contain jump tables.
	 */
	for_each_sec(file, sec) {
		if (!strncmp(sec->name, ".rodata", 7) &&
		    !strstr(sec->name, ".str1.")) {
			sec->rodata = true;
			found = true;
		}
	}

	file->rodata = found;
}

static int decode_sections(struct objtool_file *file)
{
	int ret;

	mark_rodata(file);

	ret = decode_instructions(file);
	if (ret)
		return ret;

	ret = add_dead_ends(file);
	if (ret)
		return ret;

	add_ignores(file);
	add_uaccess_safe(file);

	ret = add_ignore_alternatives(file);
	if (ret)
		return ret;

	ret = add_jump_destinations(file);
	if (ret)
		return ret;

	ret = add_special_section_alts(file);
	if (ret)
		return ret;

	ret = read_intra_function_calls(file);
	if (ret)
		return ret;

	ret = add_call_destinations(file);
	if (ret)
		return ret;

	ret = add_jump_table_alts(file);
	if (ret)
		return ret;

	ret = read_unwind_hints(file);
	if (ret)
		return ret;

	ret = read_retpoline_hints(file);
	if (ret)
		return ret;

	ret = read_instr_hints(file);
	if (ret)
		return ret;

	return 0;
}

static bool is_fentry_call(struct instruction *insn)
{
	if (insn->type == INSN_CALL && insn->call_dest &&
	    insn->call_dest->type == STT_NOTYPE &&
	    !strcmp(insn->call_dest->name, "__fentry__"))
		return true;

	return false;
}

static bool has_modified_stack_frame(struct instruction *insn, struct insn_state *state)
{
	u8 ret_offset = insn->ret_offset;
	struct cfi_state *cfi = &state->cfi;
	int i;

	if (cfi->cfa.base != initial_func_cfi.cfa.base || cfi->drap)
		return true;

	if (cfi->cfa.offset != initial_func_cfi.cfa.offset + ret_offset)
<<<<<<< HEAD
		return true;

	if (cfi->stack_size != initial_func_cfi.cfa.offset + ret_offset)
		return true;

=======
		return true;

	if (cfi->stack_size != initial_func_cfi.cfa.offset + ret_offset)
		return true;

>>>>>>> 84569f32
	/*
	 * If there is a ret offset hint then don't check registers
	 * because a callee-saved register might have been pushed on
	 * the stack.
	 */
	if (ret_offset)
		return false;

	for (i = 0; i < CFI_NUM_REGS; i++) {
		if (cfi->regs[i].base != initial_func_cfi.regs[i].base ||
		    cfi->regs[i].offset != initial_func_cfi.regs[i].offset)
			return true;
	}

	return false;
}

static bool has_valid_stack_frame(struct insn_state *state)
{
	struct cfi_state *cfi = &state->cfi;

	if (cfi->cfa.base == CFI_BP && cfi->regs[CFI_BP].base == CFI_CFA &&
	    cfi->regs[CFI_BP].offset == -16)
		return true;

	if (cfi->drap && cfi->regs[CFI_BP].base == CFI_BP)
		return true;

	return false;
}

static int update_cfi_state_regs(struct instruction *insn,
				  struct cfi_state *cfi,
				  struct stack_op *op)
{
	struct cfi_reg *cfa = &cfi->cfa;

	if (cfa->base != CFI_SP && cfa->base != CFI_SP_INDIRECT)
		return 0;

	/* push */
	if (op->dest.type == OP_DEST_PUSH || op->dest.type == OP_DEST_PUSHF)
		cfa->offset += 8;

	/* pop */
	if (op->src.type == OP_SRC_POP || op->src.type == OP_SRC_POPF)
		cfa->offset -= 8;

	/* add immediate to sp */
	if (op->dest.type == OP_DEST_REG && op->src.type == OP_SRC_ADD &&
	    op->dest.reg == CFI_SP && op->src.reg == CFI_SP)
		cfa->offset -= op->src.offset;

	return 0;
}

static void save_reg(struct cfi_state *cfi, unsigned char reg, int base, int offset)
{
	if (arch_callee_saved_reg(reg) &&
	    cfi->regs[reg].base == CFI_UNDEFINED) {
		cfi->regs[reg].base = base;
		cfi->regs[reg].offset = offset;
	}
}

static void restore_reg(struct cfi_state *cfi, unsigned char reg)
{
	cfi->regs[reg].base = initial_func_cfi.regs[reg].base;
	cfi->regs[reg].offset = initial_func_cfi.regs[reg].offset;
}

/*
 * A note about DRAP stack alignment:
 *
 * GCC has the concept of a DRAP register, which is used to help keep track of
 * the stack pointer when aligning the stack.  r10 or r13 is used as the DRAP
 * register.  The typical DRAP pattern is:
 *
 *   4c 8d 54 24 08		lea    0x8(%rsp),%r10
 *   48 83 e4 c0		and    $0xffffffffffffffc0,%rsp
 *   41 ff 72 f8		pushq  -0x8(%r10)
 *   55				push   %rbp
 *   48 89 e5			mov    %rsp,%rbp
 *				(more pushes)
 *   41 52			push   %r10
 *				...
 *   41 5a			pop    %r10
 *				(more pops)
 *   5d				pop    %rbp
 *   49 8d 62 f8		lea    -0x8(%r10),%rsp
 *   c3				retq
 *
 * There are some variations in the epilogues, like:
 *
 *   5b				pop    %rbx
 *   41 5a			pop    %r10
 *   41 5c			pop    %r12
 *   41 5d			pop    %r13
 *   41 5e			pop    %r14
 *   c9				leaveq
 *   49 8d 62 f8		lea    -0x8(%r10),%rsp
 *   c3				retq
 *
 * and:
 *
 *   4c 8b 55 e8		mov    -0x18(%rbp),%r10
 *   48 8b 5d e0		mov    -0x20(%rbp),%rbx
 *   4c 8b 65 f0		mov    -0x10(%rbp),%r12
 *   4c 8b 6d f8		mov    -0x8(%rbp),%r13
 *   c9				leaveq
 *   49 8d 62 f8		lea    -0x8(%r10),%rsp
 *   c3				retq
 *
 * Sometimes r13 is used as the DRAP register, in which case it's saved and
 * restored beforehand:
 *
 *   41 55			push   %r13
 *   4c 8d 6c 24 10		lea    0x10(%rsp),%r13
 *   48 83 e4 f0		and    $0xfffffffffffffff0,%rsp
 *				...
 *   49 8d 65 f0		lea    -0x10(%r13),%rsp
 *   41 5d			pop    %r13
 *   c3				retq
 */
static int update_cfi_state(struct instruction *insn, struct cfi_state *cfi,
			     struct stack_op *op)
{
	struct cfi_reg *cfa = &cfi->cfa;
	struct cfi_reg *regs = cfi->regs;

	/* stack operations don't make sense with an undefined CFA */
	if (cfa->base == CFI_UNDEFINED) {
		if (insn->func) {
			WARN_FUNC("undefined stack state", insn->sec, insn->offset);
			return -1;
		}
		return 0;
	}

	if (cfi->type == ORC_TYPE_REGS || cfi->type == ORC_TYPE_REGS_IRET)
		return update_cfi_state_regs(insn, cfi, op);

	switch (op->dest.type) {

	case OP_DEST_REG:
		switch (op->src.type) {

		case OP_SRC_REG:
			if (op->src.reg == CFI_SP && op->dest.reg == CFI_BP &&
			    cfa->base == CFI_SP &&
			    regs[CFI_BP].base == CFI_CFA &&
			    regs[CFI_BP].offset == -cfa->offset) {

				/* mov %rsp, %rbp */
				cfa->base = op->dest.reg;
				cfi->bp_scratch = false;
			}

			else if (op->src.reg == CFI_SP &&
				 op->dest.reg == CFI_BP && cfi->drap) {

				/* drap: mov %rsp, %rbp */
				regs[CFI_BP].base = CFI_BP;
				regs[CFI_BP].offset = -cfi->stack_size;
				cfi->bp_scratch = false;
			}

			else if (op->src.reg == CFI_SP && cfa->base == CFI_SP) {

				/*
				 * mov %rsp, %reg
				 *
				 * This is needed for the rare case where GCC
				 * does:
				 *
				 *   mov    %rsp, %rax
				 *   ...
				 *   mov    %rax, %rsp
				 */
				cfi->vals[op->dest.reg].base = CFI_CFA;
				cfi->vals[op->dest.reg].offset = -cfi->stack_size;
			}

			else if (op->src.reg == CFI_BP && op->dest.reg == CFI_SP &&
				 cfa->base == CFI_BP) {

				/*
				 * mov %rbp, %rsp
				 *
				 * Restore the original stack pointer (Clang).
				 */
				cfi->stack_size = -cfi->regs[CFI_BP].offset;
			}

			else if (op->dest.reg == cfa->base) {

				/* mov %reg, %rsp */
				if (cfa->base == CFI_SP &&
				    cfi->vals[op->src.reg].base == CFI_CFA) {

					/*
					 * This is needed for the rare case
					 * where GCC does something dumb like:
					 *
					 *   lea    0x8(%rsp), %rcx
					 *   ...
					 *   mov    %rcx, %rsp
					 */
					cfa->offset = -cfi->vals[op->src.reg].offset;
					cfi->stack_size = cfa->offset;

				} else {
					cfa->base = CFI_UNDEFINED;
					cfa->offset = 0;
				}
			}

			break;

		case OP_SRC_ADD:
			if (op->dest.reg == CFI_SP && op->src.reg == CFI_SP) {

				/* add imm, %rsp */
				cfi->stack_size -= op->src.offset;
				if (cfa->base == CFI_SP)
					cfa->offset -= op->src.offset;
				break;
			}

			if (op->dest.reg == CFI_SP && op->src.reg == CFI_BP) {

				/* lea disp(%rbp), %rsp */
				cfi->stack_size = -(op->src.offset + regs[CFI_BP].offset);
				break;
			}

			if (op->src.reg == CFI_SP && cfa->base == CFI_SP) {

				/* drap: lea disp(%rsp), %drap */
				cfi->drap_reg = op->dest.reg;

				/*
				 * lea disp(%rsp), %reg
				 *
				 * This is needed for the rare case where GCC
				 * does something dumb like:
				 *
				 *   lea    0x8(%rsp), %rcx
				 *   ...
				 *   mov    %rcx, %rsp
				 */
				cfi->vals[op->dest.reg].base = CFI_CFA;
				cfi->vals[op->dest.reg].offset = \
					-cfi->stack_size + op->src.offset;

				break;
			}

			if (cfi->drap && op->dest.reg == CFI_SP &&
			    op->src.reg == cfi->drap_reg) {

				 /* drap: lea disp(%drap), %rsp */
				cfa->base = CFI_SP;
				cfa->offset = cfi->stack_size = -op->src.offset;
				cfi->drap_reg = CFI_UNDEFINED;
				cfi->drap = false;
				break;
			}

			if (op->dest.reg == cfi->cfa.base) {
				WARN_FUNC("unsupported stack register modification",
					  insn->sec, insn->offset);
				return -1;
			}

			break;

		case OP_SRC_AND:
			if (op->dest.reg != CFI_SP ||
			    (cfi->drap_reg != CFI_UNDEFINED && cfa->base != CFI_SP) ||
			    (cfi->drap_reg == CFI_UNDEFINED && cfa->base != CFI_BP)) {
				WARN_FUNC("unsupported stack pointer realignment",
					  insn->sec, insn->offset);
				return -1;
			}

			if (cfi->drap_reg != CFI_UNDEFINED) {
				/* drap: and imm, %rsp */
				cfa->base = cfi->drap_reg;
				cfa->offset = cfi->stack_size = 0;
				cfi->drap = true;
			}

			/*
			 * Older versions of GCC (4.8ish) realign the stack
			 * without DRAP, with a frame pointer.
			 */

			break;

		case OP_SRC_POP:
		case OP_SRC_POPF:
			if (!cfi->drap && op->dest.reg == cfa->base) {

				/* pop %rbp */
				cfa->base = CFI_SP;
			}

			if (cfi->drap && cfa->base == CFI_BP_INDIRECT &&
			    op->dest.reg == cfi->drap_reg &&
			    cfi->drap_offset == -cfi->stack_size) {

				/* drap: pop %drap */
				cfa->base = cfi->drap_reg;
				cfa->offset = 0;
				cfi->drap_offset = -1;

			} else if (regs[op->dest.reg].offset == -cfi->stack_size) {

				/* pop %reg */
				restore_reg(cfi, op->dest.reg);
			}

			cfi->stack_size -= 8;
			if (cfa->base == CFI_SP)
				cfa->offset -= 8;

			break;

		case OP_SRC_REG_INDIRECT:
			if (cfi->drap && op->src.reg == CFI_BP &&
			    op->src.offset == cfi->drap_offset) {

				/* drap: mov disp(%rbp), %drap */
				cfa->base = cfi->drap_reg;
				cfa->offset = 0;
				cfi->drap_offset = -1;
			}

			if (cfi->drap && op->src.reg == CFI_BP &&
			    op->src.offset == regs[op->dest.reg].offset) {

				/* drap: mov disp(%rbp), %reg */
				restore_reg(cfi, op->dest.reg);

			} else if (op->src.reg == cfa->base &&
			    op->src.offset == regs[op->dest.reg].offset + cfa->offset) {

				/* mov disp(%rbp), %reg */
				/* mov disp(%rsp), %reg */
				restore_reg(cfi, op->dest.reg);
			}

			break;

		default:
			WARN_FUNC("unknown stack-related instruction",
				  insn->sec, insn->offset);
			return -1;
		}

		break;

	case OP_DEST_PUSH:
	case OP_DEST_PUSHF:
		cfi->stack_size += 8;
		if (cfa->base == CFI_SP)
			cfa->offset += 8;

		if (op->src.type != OP_SRC_REG)
			break;

		if (cfi->drap) {
			if (op->src.reg == cfa->base && op->src.reg == cfi->drap_reg) {

				/* drap: push %drap */
				cfa->base = CFI_BP_INDIRECT;
				cfa->offset = -cfi->stack_size;

				/* save drap so we know when to restore it */
				cfi->drap_offset = -cfi->stack_size;

			} else if (op->src.reg == CFI_BP && cfa->base == cfi->drap_reg) {

				/* drap: push %rbp */
				cfi->stack_size = 0;

			} else if (regs[op->src.reg].base == CFI_UNDEFINED) {

				/* drap: push %reg */
				save_reg(cfi, op->src.reg, CFI_BP, -cfi->stack_size);
			}

		} else {

			/* push %reg */
			save_reg(cfi, op->src.reg, CFI_CFA, -cfi->stack_size);
		}

		/* detect when asm code uses rbp as a scratch register */
		if (!no_fp && insn->func && op->src.reg == CFI_BP &&
		    cfa->base != CFI_BP)
			cfi->bp_scratch = true;
		break;

	case OP_DEST_REG_INDIRECT:

		if (cfi->drap) {
			if (op->src.reg == cfa->base && op->src.reg == cfi->drap_reg) {

				/* drap: mov %drap, disp(%rbp) */
				cfa->base = CFI_BP_INDIRECT;
				cfa->offset = op->dest.offset;

				/* save drap offset so we know when to restore it */
				cfi->drap_offset = op->dest.offset;
			}

			else if (regs[op->src.reg].base == CFI_UNDEFINED) {

				/* drap: mov reg, disp(%rbp) */
				save_reg(cfi, op->src.reg, CFI_BP, op->dest.offset);
			}

		} else if (op->dest.reg == cfa->base) {

			/* mov reg, disp(%rbp) */
			/* mov reg, disp(%rsp) */
			save_reg(cfi, op->src.reg, CFI_CFA,
				 op->dest.offset - cfi->cfa.offset);
		}

		break;

	case OP_DEST_LEAVE:
		if ((!cfi->drap && cfa->base != CFI_BP) ||
		    (cfi->drap && cfa->base != cfi->drap_reg)) {
			WARN_FUNC("leave instruction with modified stack frame",
				  insn->sec, insn->offset);
			return -1;
		}

		/* leave (mov %rbp, %rsp; pop %rbp) */

		cfi->stack_size = -cfi->regs[CFI_BP].offset - 8;
		restore_reg(cfi, CFI_BP);

		if (!cfi->drap) {
			cfa->base = CFI_SP;
			cfa->offset -= 8;
		}

		break;

	case OP_DEST_MEM:
		if (op->src.type != OP_SRC_POP && op->src.type != OP_SRC_POPF) {
			WARN_FUNC("unknown stack-related memory operation",
				  insn->sec, insn->offset);
			return -1;
		}

		/* pop mem */
		cfi->stack_size -= 8;
		if (cfa->base == CFI_SP)
			cfa->offset -= 8;

		break;

	default:
		WARN_FUNC("unknown stack-related instruction",
			  insn->sec, insn->offset);
		return -1;
	}

	return 0;
}

static int handle_insn_ops(struct instruction *insn, struct insn_state *state)
<<<<<<< HEAD
{
	struct stack_op *op;

	list_for_each_entry(op, &insn->stack_ops, list) {
		struct cfi_state old_cfi = state->cfi;
		int res;

		res = update_cfi_state(insn, &state->cfi, op);
		if (res)
			return res;

		if (insn->alt_group && memcmp(&state->cfi, &old_cfi, sizeof(struct cfi_state))) {
			WARN_FUNC("alternative modifies stack", insn->sec, insn->offset);
			return -1;
		}

		if (op->dest.type == OP_DEST_PUSHF) {
			if (!state->uaccess_stack) {
				state->uaccess_stack = 1;
			} else if (state->uaccess_stack >> 31) {
				WARN_FUNC("PUSHF stack exhausted",
					  insn->sec, insn->offset);
				return 1;
			}
			state->uaccess_stack <<= 1;
			state->uaccess_stack  |= state->uaccess;
		}

		if (op->src.type == OP_SRC_POPF) {
			if (state->uaccess_stack) {
				state->uaccess = state->uaccess_stack & 1;
				state->uaccess_stack >>= 1;
				if (state->uaccess_stack == 1)
					state->uaccess_stack = 0;
			}
		}
	}

	return 0;
}

static bool insn_cfi_match(struct instruction *insn, struct cfi_state *cfi2)
{
=======
{
	struct stack_op *op;

	list_for_each_entry(op, &insn->stack_ops, list) {
		struct cfi_state old_cfi = state->cfi;
		int res;

		res = update_cfi_state(insn, &state->cfi, op);
		if (res)
			return res;

		if (insn->alt_group && memcmp(&state->cfi, &old_cfi, sizeof(struct cfi_state))) {
			WARN_FUNC("alternative modifies stack", insn->sec, insn->offset);
			return -1;
		}

		if (op->dest.type == OP_DEST_PUSHF) {
			if (!state->uaccess_stack) {
				state->uaccess_stack = 1;
			} else if (state->uaccess_stack >> 31) {
				WARN_FUNC("PUSHF stack exhausted",
					  insn->sec, insn->offset);
				return 1;
			}
			state->uaccess_stack <<= 1;
			state->uaccess_stack  |= state->uaccess;
		}

		if (op->src.type == OP_SRC_POPF) {
			if (state->uaccess_stack) {
				state->uaccess = state->uaccess_stack & 1;
				state->uaccess_stack >>= 1;
				if (state->uaccess_stack == 1)
					state->uaccess_stack = 0;
			}
		}
	}

	return 0;
}

static bool insn_cfi_match(struct instruction *insn, struct cfi_state *cfi2)
{
>>>>>>> 84569f32
	struct cfi_state *cfi1 = &insn->cfi;
	int i;

	if (memcmp(&cfi1->cfa, &cfi2->cfa, sizeof(cfi1->cfa))) {

		WARN_FUNC("stack state mismatch: cfa1=%d%+d cfa2=%d%+d",
			  insn->sec, insn->offset,
			  cfi1->cfa.base, cfi1->cfa.offset,
			  cfi2->cfa.base, cfi2->cfa.offset);

	} else if (memcmp(&cfi1->regs, &cfi2->regs, sizeof(cfi1->regs))) {
		for (i = 0; i < CFI_NUM_REGS; i++) {
			if (!memcmp(&cfi1->regs[i], &cfi2->regs[i],
				    sizeof(struct cfi_reg)))
				continue;

			WARN_FUNC("stack state mismatch: reg1[%d]=%d%+d reg2[%d]=%d%+d",
				  insn->sec, insn->offset,
				  i, cfi1->regs[i].base, cfi1->regs[i].offset,
				  i, cfi2->regs[i].base, cfi2->regs[i].offset);
			break;
		}

	} else if (cfi1->type != cfi2->type) {

		WARN_FUNC("stack state mismatch: type1=%d type2=%d",
			  insn->sec, insn->offset, cfi1->type, cfi2->type);

	} else if (cfi1->drap != cfi2->drap ||
		   (cfi1->drap && cfi1->drap_reg != cfi2->drap_reg) ||
		   (cfi1->drap && cfi1->drap_offset != cfi2->drap_offset)) {

		WARN_FUNC("stack state mismatch: drap1=%d(%d,%d) drap2=%d(%d,%d)",
			  insn->sec, insn->offset,
			  cfi1->drap, cfi1->drap_reg, cfi1->drap_offset,
			  cfi2->drap, cfi2->drap_reg, cfi2->drap_offset);

	} else
		return true;

	return false;
}

static inline bool func_uaccess_safe(struct symbol *func)
{
	if (func)
		return func->uaccess_safe;

	return false;
}

static inline const char *call_dest_name(struct instruction *insn)
{
	if (insn->call_dest)
		return insn->call_dest->name;

	return "{dynamic}";
}

static inline bool noinstr_call_dest(struct symbol *func)
{
	/*
	 * We can't deal with indirect function calls at present;
	 * assume they're instrumented.
	 */
	if (!func)
		return false;

	/*
	 * If the symbol is from a noinstr section; we good.
	 */
	if (func->sec->noinstr)
		return true;

	/*
	 * The __ubsan_handle_*() calls are like WARN(), they only happen when
	 * something 'BAD' happened. At the risk of taking the machine down,
	 * let them proceed to get the message out.
	 */
	if (!strncmp(func->name, "__ubsan_handle_", 15))
		return true;

	return false;
}

static int validate_call(struct instruction *insn, struct insn_state *state)
{
	if (state->noinstr && state->instr <= 0 &&
<<<<<<< HEAD
	    (!insn->call_dest || !insn->call_dest->sec->noinstr)) {
=======
	    !noinstr_call_dest(insn->call_dest)) {
>>>>>>> 84569f32
		WARN_FUNC("call to %s() leaves .noinstr.text section",
				insn->sec, insn->offset, call_dest_name(insn));
		return 1;
	}

	if (state->uaccess && !func_uaccess_safe(insn->call_dest)) {
		WARN_FUNC("call to %s() with UACCESS enabled",
				insn->sec, insn->offset, call_dest_name(insn));
		return 1;
	}

	if (state->df) {
		WARN_FUNC("call to %s() with DF set",
				insn->sec, insn->offset, call_dest_name(insn));
		return 1;
	}

	return 0;
}

static int validate_sibling_call(struct instruction *insn, struct insn_state *state)
{
	if (has_modified_stack_frame(insn, state)) {
		WARN_FUNC("sibling call from callable instruction with modified stack frame",
				insn->sec, insn->offset);
		return 1;
	}

	return validate_call(insn, state);
}

static int validate_return(struct symbol *func, struct instruction *insn, struct insn_state *state)
{
	if (state->noinstr && state->instr > 0) {
		WARN_FUNC("return with instrumentation enabled",
			  insn->sec, insn->offset);
		return 1;
	}

	if (state->uaccess && !func_uaccess_safe(func)) {
		WARN_FUNC("return with UACCESS enabled",
			  insn->sec, insn->offset);
		return 1;
	}

	if (!state->uaccess && func_uaccess_safe(func)) {
		WARN_FUNC("return with UACCESS disabled from a UACCESS-safe function",
			  insn->sec, insn->offset);
		return 1;
	}

	if (state->df) {
		WARN_FUNC("return with DF set",
			  insn->sec, insn->offset);
		return 1;
	}

	if (func && has_modified_stack_frame(insn, state)) {
		WARN_FUNC("return with modified stack frame",
			  insn->sec, insn->offset);
		return 1;
	}

	if (state->cfi.bp_scratch) {
		WARN_FUNC("BP used as a scratch register",
			  insn->sec, insn->offset);
		return 1;
	}

	return 0;
}

/*
 * Alternatives should not contain any ORC entries, this in turn means they
 * should not contain any CFI ops, which implies all instructions should have
 * the same same CFI state.
 *
 * It is possible to constuct alternatives that have unreachable holes that go
 * unreported (because they're NOPs), such holes would result in CFI_UNDEFINED
 * states which then results in ORC entries, which we just said we didn't want.
 *
 * Avoid them by copying the CFI entry of the first instruction into the whole
 * alternative.
 */
static void fill_alternative_cfi(struct objtool_file *file, struct instruction *insn)
{
	struct instruction *first_insn = insn;
	int alt_group = insn->alt_group;

	sec_for_each_insn_continue(file, insn) {
		if (insn->alt_group != alt_group)
			break;
		insn->cfi = first_insn->cfi;
	}
}

/*
 * Follow the branch starting at the given instruction, and recursively follow
 * any other branches (jumps).  Meanwhile, track the frame pointer state at
 * each instruction and validate all the rules described in
 * tools/objtool/Documentation/stack-validation.txt.
 */
static int validate_branch(struct objtool_file *file, struct symbol *func,
			   struct instruction *insn, struct insn_state state)
{
	struct alternative *alt;
	struct instruction *next_insn;
	struct section *sec;
	u8 visited;
	int ret;

	sec = insn->sec;

	while (1) {
		next_insn = next_insn_same_sec(file, insn);

		if (file->c_file && func && insn->func && func != insn->func->pfunc) {
			WARN("%s() falls through to next function %s()",
			     func->name, insn->func->name);
			return 1;
		}

		if (func && insn->ignore) {
			WARN_FUNC("BUG: why am I validating an ignored function?",
				  sec, insn->offset);
			return 1;
		}

		visited = 1 << state.uaccess;
		if (insn->visited) {
			if (!insn->hint && !insn_cfi_match(insn, &state.cfi))
				return 1;

			if (insn->visited & visited)
				return 0;
		}

		if (state.noinstr)
			state.instr += insn->instr;

		if (insn->hint)
			state.cfi = insn->cfi;
		else
			insn->cfi = state.cfi;

		insn->visited |= visited;

		if (!insn->ignore_alts && !list_empty(&insn->alts)) {
			bool skip_orig = false;

			list_for_each_entry(alt, &insn->alts, list) {
				if (alt->skip_orig)
					skip_orig = true;

				ret = validate_branch(file, func, alt->insn, state);
				if (ret) {
					if (backtrace)
						BT_FUNC("(alt)", insn);
					return ret;
				}
			}

			if (insn->alt_group)
				fill_alternative_cfi(file, insn);

			if (skip_orig)
				return 0;
		}

		if (handle_insn_ops(insn, &state))
			return 1;

		switch (insn->type) {

		case INSN_RETURN:
			return validate_return(func, insn, &state);

		case INSN_CALL:
		case INSN_CALL_DYNAMIC:
			ret = validate_call(insn, &state);
			if (ret)
				return ret;

			if (!no_fp && func && !is_fentry_call(insn) &&
			    !has_valid_stack_frame(&state)) {
				WARN_FUNC("call without frame pointer save/setup",
					  sec, insn->offset);
				return 1;
			}

			if (dead_end_function(file, insn->call_dest))
				return 0;

			break;

		case INSN_JUMP_CONDITIONAL:
		case INSN_JUMP_UNCONDITIONAL:
			if (func && is_sibling_call(insn)) {
				ret = validate_sibling_call(insn, &state);
				if (ret)
					return ret;

			} else if (insn->jump_dest) {
				ret = validate_branch(file, func,
						      insn->jump_dest, state);
				if (ret) {
					if (backtrace)
						BT_FUNC("(branch)", insn);
					return ret;
				}
			}

			if (insn->type == INSN_JUMP_UNCONDITIONAL)
				return 0;

			break;

		case INSN_JUMP_DYNAMIC:
		case INSN_JUMP_DYNAMIC_CONDITIONAL:
			if (func && is_sibling_call(insn)) {
				ret = validate_sibling_call(insn, &state);
				if (ret)
					return ret;
			}

			if (insn->type == INSN_JUMP_DYNAMIC)
				return 0;

			break;

		case INSN_CONTEXT_SWITCH:
			if (func && (!next_insn || !next_insn->hint)) {
				WARN_FUNC("unsupported instruction in callable function",
					  sec, insn->offset);
				return 1;
			}
			return 0;

		case INSN_STAC:
			if (state.uaccess) {
				WARN_FUNC("recursive UACCESS enable", sec, insn->offset);
				return 1;
			}

			state.uaccess = true;
			break;

		case INSN_CLAC:
			if (!state.uaccess && func) {
				WARN_FUNC("redundant UACCESS disable", sec, insn->offset);
				return 1;
			}

			if (func_uaccess_safe(func) && !state.uaccess_stack) {
				WARN_FUNC("UACCESS-safe disables UACCESS", sec, insn->offset);
				return 1;
			}

			state.uaccess = false;
			break;

		case INSN_STD:
			if (state.df)
				WARN_FUNC("recursive STD", sec, insn->offset);

			state.df = true;
			break;

		case INSN_CLD:
			if (!state.df && func)
				WARN_FUNC("redundant CLD", sec, insn->offset);

			state.df = false;
			break;

		default:
			break;
		}

		if (insn->dead_end)
			return 0;

		if (!next_insn) {
			if (state.cfi.cfa.base == CFI_UNDEFINED)
				return 0;
			WARN("%s: unexpected end of section", sec->name);
			return 1;
		}

		insn = next_insn;
	}

	return 0;
}

static int validate_unwind_hints(struct objtool_file *file, struct section *sec)
{
	struct instruction *insn;
	struct insn_state state;
	int ret, warnings = 0;

	if (!file->hints)
		return 0;

	init_insn_state(&state, sec);

	if (sec) {
		insn = find_insn(file, sec, 0);
		if (!insn)
			return 0;
	} else {
		insn = list_first_entry(&file->insn_list, typeof(*insn), list);
	}

	while (&insn->list != &file->insn_list && (!sec || insn->sec == sec)) {
		if (insn->hint && !insn->visited) {
			ret = validate_branch(file, insn->func, insn, state);
			if (ret && backtrace)
				BT_FUNC("<=== (hint)", insn);
			warnings += ret;
		}

		insn = list_next_entry(insn, list);
	}

	return warnings;
}

static int validate_retpoline(struct objtool_file *file)
{
	struct instruction *insn;
	int warnings = 0;

	for_each_insn(file, insn) {
		if (insn->type != INSN_JUMP_DYNAMIC &&
		    insn->type != INSN_CALL_DYNAMIC)
			continue;

		if (insn->retpoline_safe)
			continue;

		/*
		 * .init.text code is ran before userspace and thus doesn't
		 * strictly need retpolines, except for modules which are
		 * loaded late, they very much do need retpoline in their
		 * .init.text
		 */
		if (!strcmp(insn->sec->name, ".init.text") && !module)
			continue;

		WARN_FUNC("indirect %s found in RETPOLINE build",
			  insn->sec, insn->offset,
			  insn->type == INSN_JUMP_DYNAMIC ? "jump" : "call");

		warnings++;
	}

	return warnings;
}

static bool is_kasan_insn(struct instruction *insn)
{
	return (insn->type == INSN_CALL &&
		!strcmp(insn->call_dest->name, "__asan_handle_no_return"));
}

static bool is_ubsan_insn(struct instruction *insn)
{
	return (insn->type == INSN_CALL &&
		!strcmp(insn->call_dest->name,
			"__ubsan_handle_builtin_unreachable"));
}

static bool ignore_unreachable_insn(struct instruction *insn)
{
	int i;

	if (insn->ignore || insn->type == INSN_NOP)
		return true;

	/*
	 * Ignore any unused exceptions.  This can happen when a whitelisted
	 * function has an exception table entry.
	 *
	 * Also ignore alternative replacement instructions.  This can happen
	 * when a whitelisted function uses one of the ALTERNATIVE macros.
	 */
	if (!strcmp(insn->sec->name, ".fixup") ||
	    !strcmp(insn->sec->name, ".altinstr_replacement") ||
	    !strcmp(insn->sec->name, ".altinstr_aux"))
		return true;

	if (!insn->func)
		return false;

	/*
	 * CONFIG_UBSAN_TRAP inserts a UD2 when it sees
	 * __builtin_unreachable().  The BUG() macro has an unreachable() after
	 * the UD2, which causes GCC's undefined trap logic to emit another UD2
	 * (or occasionally a JMP to UD2).
	 */
	if (list_prev_entry(insn, list)->dead_end &&
	    (insn->type == INSN_BUG ||
	     (insn->type == INSN_JUMP_UNCONDITIONAL &&
	      insn->jump_dest && insn->jump_dest->type == INSN_BUG)))
		return true;

	/*
	 * Check if this (or a subsequent) instruction is related to
	 * CONFIG_UBSAN or CONFIG_KASAN.
	 *
	 * End the search at 5 instructions to avoid going into the weeds.
	 */
	for (i = 0; i < 5; i++) {

		if (is_kasan_insn(insn) || is_ubsan_insn(insn))
			return true;

		if (insn->type == INSN_JUMP_UNCONDITIONAL) {
			if (insn->jump_dest &&
			    insn->jump_dest->func == insn->func) {
				insn = insn->jump_dest;
				continue;
			}

			break;
		}

		if (insn->offset + insn->len >= insn->func->offset + insn->func->len)
			break;

		insn = list_next_entry(insn, list);
	}

	return false;
}

static int validate_symbol(struct objtool_file *file, struct section *sec,
			   struct symbol *sym, struct insn_state *state)
{
	struct instruction *insn;
	int ret;

	if (!sym->len) {
		WARN("%s() is missing an ELF size annotation", sym->name);
		return 1;
	}

	if (sym->pfunc != sym || sym->alias != sym)
		return 0;
<<<<<<< HEAD

	insn = find_insn(file, sec, sym->offset);
	if (!insn || insn->ignore || insn->visited)
		return 0;

	state->uaccess = sym->uaccess_safe;

	ret = validate_branch(file, insn->func, insn, *state);
	if (ret && backtrace)
		BT_FUNC("<=== (sym)", insn);
	return ret;
}

=======

	insn = find_insn(file, sec, sym->offset);
	if (!insn || insn->ignore || insn->visited)
		return 0;

	state->uaccess = sym->uaccess_safe;

	ret = validate_branch(file, insn->func, insn, *state);
	if (ret && backtrace)
		BT_FUNC("<=== (sym)", insn);
	return ret;
}

>>>>>>> 84569f32
static int validate_section(struct objtool_file *file, struct section *sec)
{
	struct insn_state state;
	struct symbol *func;
	int warnings = 0;

	list_for_each_entry(func, &sec->symbol_list, list) {
		if (func->type != STT_FUNC)
			continue;

		init_insn_state(&state, sec);
		state.cfi.cfa = initial_func_cfi.cfa;
		memcpy(&state.cfi.regs, &initial_func_cfi.regs,
		       CFI_NUM_REGS * sizeof(struct cfi_reg));
		state.cfi.stack_size = initial_func_cfi.cfa.offset;

		warnings += validate_symbol(file, sec, func, &state);
	}

	return warnings;
}

static int validate_vmlinux_functions(struct objtool_file *file)
{
	struct section *sec;
	int warnings = 0;

	sec = find_section_by_name(file->elf, ".noinstr.text");
	if (sec) {
		warnings += validate_section(file, sec);
		warnings += validate_unwind_hints(file, sec);
	}

	sec = find_section_by_name(file->elf, ".entry.text");
	if (sec) {
		warnings += validate_section(file, sec);
		warnings += validate_unwind_hints(file, sec);
	}

	return warnings;
}

static int validate_functions(struct objtool_file *file)
{
	struct section *sec;
	int warnings = 0;

	for_each_sec(file, sec) {
		if (!(sec->sh.sh_flags & SHF_EXECINSTR))
			continue;

		warnings += validate_section(file, sec);
	}

	return warnings;
}

static int validate_reachable_instructions(struct objtool_file *file)
{
	struct instruction *insn;

	if (file->ignore_unreachables)
		return 0;

	for_each_insn(file, insn) {
		if (insn->visited || ignore_unreachable_insn(insn))
			continue;

		WARN_FUNC("unreachable instruction", insn->sec, insn->offset);
		return 1;
	}

	return 0;
}

static struct objtool_file file;

int check(const char *_objname, bool orc)
{
	int ret, warnings = 0;

	objname = _objname;

<<<<<<< HEAD
	file.elf = elf_open_read(objname, orc ? O_RDWR : O_RDONLY);
=======
	file.elf = elf_open_read(objname, O_RDWR);
>>>>>>> 84569f32
	if (!file.elf)
		return 1;

	INIT_LIST_HEAD(&file.insn_list);
	hash_init(file.insn_hash);
	file.c_file = !vmlinux && find_section_by_name(file.elf, ".comment");
	file.ignore_unreachables = no_unreachable;
	file.hints = false;

	arch_initial_func_cfi_state(&initial_func_cfi);

	ret = decode_sections(&file);
	if (ret < 0)
		goto out;
	warnings += ret;

	if (list_empty(&file.insn_list))
		goto out;

	if (vmlinux && !validate_dup) {
		ret = validate_vmlinux_functions(&file);
		if (ret < 0)
			goto out;

		warnings += ret;
		goto out;
	}

	if (retpoline) {
		ret = validate_retpoline(&file);
		if (ret < 0)
			return ret;
		warnings += ret;
	}

	ret = validate_functions(&file);
	if (ret < 0)
		goto out;
	warnings += ret;

	ret = validate_unwind_hints(&file, NULL);
	if (ret < 0)
		goto out;
	warnings += ret;

	if (!warnings) {
		ret = validate_reachable_instructions(&file);
		if (ret < 0)
			goto out;
		warnings += ret;
	}

	if (orc) {
		ret = create_orc(&file);
		if (ret < 0)
			goto out;

		ret = create_orc_sections(&file);
		if (ret < 0)
			goto out;
	}

	if (file.elf->changed) {
		ret = elf_write(file.elf);
		if (ret < 0)
			goto out;
	}

out:
	if (ret < 0) {
		/*
		 *  Fatal error.  The binary is corrupt or otherwise broken in
		 *  some way, or objtool itself is broken.  Fail the kernel
		 *  build.
		 */
		return ret;
	}

	return 0;
}<|MERGE_RESOLUTION|>--- conflicted
+++ resolved
@@ -767,8 +767,6 @@
 			insn->call_dest = rela->sym;
 
 		/*
-<<<<<<< HEAD
-=======
 		 * Many compilers cannot disable KCOV with a function attribute
 		 * so they need a little help, NOP out any KCOV calls from noinstr
 		 * text.
@@ -787,7 +785,6 @@
 		}
 
 		/*
->>>>>>> 84569f32
 		 * Whatever stack impact regular CALLs have, should be undone
 		 * by the RETURN of the called function.
 		 *
@@ -1627,19 +1624,11 @@
 		return true;
 
 	if (cfi->cfa.offset != initial_func_cfi.cfa.offset + ret_offset)
-<<<<<<< HEAD
 		return true;
 
 	if (cfi->stack_size != initial_func_cfi.cfa.offset + ret_offset)
 		return true;
 
-=======
-		return true;
-
-	if (cfi->stack_size != initial_func_cfi.cfa.offset + ret_offset)
-		return true;
-
->>>>>>> 84569f32
 	/*
 	 * If there is a ret offset hint then don't check registers
 	 * because a callee-saved register might have been pushed on
@@ -2118,7 +2107,6 @@
 }
 
 static int handle_insn_ops(struct instruction *insn, struct insn_state *state)
-<<<<<<< HEAD
 {
 	struct stack_op *op;
 
@@ -2162,51 +2150,6 @@
 
 static bool insn_cfi_match(struct instruction *insn, struct cfi_state *cfi2)
 {
-=======
-{
-	struct stack_op *op;
-
-	list_for_each_entry(op, &insn->stack_ops, list) {
-		struct cfi_state old_cfi = state->cfi;
-		int res;
-
-		res = update_cfi_state(insn, &state->cfi, op);
-		if (res)
-			return res;
-
-		if (insn->alt_group && memcmp(&state->cfi, &old_cfi, sizeof(struct cfi_state))) {
-			WARN_FUNC("alternative modifies stack", insn->sec, insn->offset);
-			return -1;
-		}
-
-		if (op->dest.type == OP_DEST_PUSHF) {
-			if (!state->uaccess_stack) {
-				state->uaccess_stack = 1;
-			} else if (state->uaccess_stack >> 31) {
-				WARN_FUNC("PUSHF stack exhausted",
-					  insn->sec, insn->offset);
-				return 1;
-			}
-			state->uaccess_stack <<= 1;
-			state->uaccess_stack  |= state->uaccess;
-		}
-
-		if (op->src.type == OP_SRC_POPF) {
-			if (state->uaccess_stack) {
-				state->uaccess = state->uaccess_stack & 1;
-				state->uaccess_stack >>= 1;
-				if (state->uaccess_stack == 1)
-					state->uaccess_stack = 0;
-			}
-		}
-	}
-
-	return 0;
-}
-
-static bool insn_cfi_match(struct instruction *insn, struct cfi_state *cfi2)
-{
->>>>>>> 84569f32
 	struct cfi_state *cfi1 = &insn->cfi;
 	int i;
 
@@ -2295,11 +2238,7 @@
 static int validate_call(struct instruction *insn, struct insn_state *state)
 {
 	if (state->noinstr && state->instr <= 0 &&
-<<<<<<< HEAD
-	    (!insn->call_dest || !insn->call_dest->sec->noinstr)) {
-=======
 	    !noinstr_call_dest(insn->call_dest)) {
->>>>>>> 84569f32
 		WARN_FUNC("call to %s() leaves .noinstr.text section",
 				insn->sec, insn->offset, call_dest_name(insn));
 		return 1;
@@ -2750,7 +2689,6 @@
 
 	if (sym->pfunc != sym || sym->alias != sym)
 		return 0;
-<<<<<<< HEAD
 
 	insn = find_insn(file, sec, sym->offset);
 	if (!insn || insn->ignore || insn->visited)
@@ -2764,21 +2702,6 @@
 	return ret;
 }
 
-=======
-
-	insn = find_insn(file, sec, sym->offset);
-	if (!insn || insn->ignore || insn->visited)
-		return 0;
-
-	state->uaccess = sym->uaccess_safe;
-
-	ret = validate_branch(file, insn->func, insn, *state);
-	if (ret && backtrace)
-		BT_FUNC("<=== (sym)", insn);
-	return ret;
-}
-
->>>>>>> 84569f32
 static int validate_section(struct objtool_file *file, struct section *sec)
 {
 	struct insn_state state;
@@ -2862,11 +2785,7 @@
 
 	objname = _objname;
 
-<<<<<<< HEAD
-	file.elf = elf_open_read(objname, orc ? O_RDWR : O_RDONLY);
-=======
 	file.elf = elf_open_read(objname, O_RDWR);
->>>>>>> 84569f32
 	if (!file.elf)
 		return 1;
 
