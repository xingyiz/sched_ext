# This mimics the top-level Makefile. We do it explicitly here so that this
# Makefile can operate with or without the kbuild infrastructure.
CC := $(CROSS_COMPILE)gcc

ifeq (0,$(MAKELEVEL))
OUTPUT := $(shell pwd)
endif

# The following are built by lib.mk common compile rules.
# TEST_CUSTOM_PROGS should be used by tests that require
# custom build rule and prevent common build rule use.
# TEST_PROGS are for test shell scripts.
# TEST_CUSTOM_PROGS and TEST_PROGS will be run by common run_tests
# and install targets. Common clean doesn't touch them.
TEST_GEN_PROGS := $(patsubst %,$(OUTPUT)/%,$(TEST_GEN_PROGS))
TEST_GEN_PROGS_EXTENDED := $(patsubst %,$(OUTPUT)/%,$(TEST_GEN_PROGS_EXTENDED))
TEST_GEN_FILES := $(patsubst %,$(OUTPUT)/%,$(TEST_GEN_FILES))

all: $(TEST_GEN_PROGS) $(TEST_GEN_PROGS_EXTENDED) $(TEST_GEN_FILES)

.ONESHELL:
define RUN_TESTS
<<<<<<< HEAD
	@export KSFT_TAP_LEVEL=`echo 1`;
	@test_num=`echo 0`;
	@echo "TAP version 13";
	@for TEST in $(1); do				\
=======
	@export KSFT_TAP_LEVEL=`echo 1`;		\
	test_num=`echo 0`;				\
	echo "TAP version 13";				\
	for TEST in $(1); do				\
>>>>>>> 4b64487f
		BASENAME_TEST=`basename $$TEST`;	\
		test_num=`echo $$test_num+1 | bc`;	\
		echo "selftests: $$BASENAME_TEST";	\
		echo "========================================";	\
		if [ ! -x $$TEST ]; then	\
			echo "selftests: Warning: file $$BASENAME_TEST is not executable, correct this.";\
			echo "not ok 1..$$test_num selftests: $$BASENAME_TEST [FAIL]"; \
		else					\
		if [ "X$(summary)" != "X" ]; then		\
				cd `dirname $$TEST` > /dev/null; (./$$BASENAME_TEST > /tmp/$$BASENAME_TEST 2>&1 && echo "ok 1..$$test_num selftests: $$BASENAME_TEST [PASS]") || echo "not ok 1..$$test_num selftests:  $$BASENAME_TEST [FAIL]"; cd - > /dev/null;\
			else				\
				cd `dirname $$TEST` > /dev/null; (./$$BASENAME_TEST && echo "ok 1..$$test_num selftests: $$BASENAME_TEST [PASS]") || echo "not ok 1..$$test_num selftests:  $$BASENAME_TEST [FAIL]"; cd - > /dev/null;\
			fi;				\
		fi;					\
	done;
endef

run_tests: all
ifneq ($(KBUILD_SRC),)
	@if [ "X$(TEST_PROGS) $(TEST_PROGS_EXTENDED) $(TEST_FILES)" != "X" ]; then
		@rsync -aq $(TEST_PROGS) $(TEST_PROGS_EXTENDED) $(TEST_FILES) $(OUTPUT)
	fi
	@if [ "X$(TEST_PROGS)" != "X" ]; then
		$(call RUN_TESTS, $(TEST_GEN_PROGS) $(TEST_CUSTOM_PROGS) $(OUTPUT)/$(TEST_PROGS))
	else
		$(call RUN_TESTS, $(TEST_GEN_PROGS) $(TEST_CUSTOM_PROGS))
	fi
else
	$(call RUN_TESTS, $(TEST_GEN_PROGS) $(TEST_CUSTOM_PROGS) $(TEST_PROGS))
endif

define INSTALL_RULE
	@if [ "X$(TEST_PROGS)$(TEST_PROGS_EXTENDED)$(TEST_FILES)" != "X" ]; then					\
		mkdir -p ${INSTALL_PATH};										\
		echo "rsync -a $(TEST_PROGS) $(TEST_PROGS_EXTENDED) $(TEST_FILES) $(INSTALL_PATH)/";	\
		rsync -a $(TEST_PROGS) $(TEST_PROGS_EXTENDED) $(TEST_FILES) $(INSTALL_PATH)/;		\
	fi
	@if [ "X$(TEST_GEN_PROGS)$(TEST_CUSTOM_PROGS)$(TEST_GEN_PROGS_EXTENDED)$(TEST_GEN_FILES)" != "X" ]; then					\
		mkdir -p ${INSTALL_PATH};										\
		echo "rsync -a $(TEST_GEN_PROGS) $(TEST_CUSTOM_PROGS) $(TEST_GEN_PROGS_EXTENDED) $(TEST_GEN_FILES) $(INSTALL_PATH)/";	\
		rsync -a $(TEST_GEN_PROGS) $(TEST_CUSTOM_PROGS) $(TEST_GEN_PROGS_EXTENDED) $(TEST_GEN_FILES) $(INSTALL_PATH)/;		\
	fi
endef

install: all
ifdef INSTALL_PATH
	$(INSTALL_RULE)
else
	$(error Error: set INSTALL_PATH to use install)
endif

define EMIT_TESTS
	@for TEST in $(TEST_GEN_PROGS) $(TEST_CUSTOM_PROGS) $(TEST_PROGS); do \
		BASENAME_TEST=`basename $$TEST`;	\
		echo "(./$$BASENAME_TEST >> \$$OUTPUT 2>&1 && echo \"selftests: $$BASENAME_TEST [PASS]\") || echo \"selftests: $$BASENAME_TEST [FAIL]\""; \
	done;
endef

emit_tests:
	$(EMIT_TESTS)

# define if isn't already. It is undefined in make O= case.
ifeq ($(RM),)
RM := rm -f
endif

define CLEAN
	$(RM) -r $(TEST_GEN_PROGS) $(TEST_GEN_PROGS_EXTENDED) $(TEST_GEN_FILES) $(EXTRA_CLEAN)
endef

clean:
	$(CLEAN)

# When make O= with kselftest target from main level
# the following aren't defined.
#
ifneq ($(KBUILD_SRC),)
LINK.c = $(CC) $(CFLAGS) $(CPPFLAGS) $(LDFLAGS) $(TARGET_ARCH)
COMPILE.S = $(CC) $(ASFLAGS) $(CPPFLAGS) $(TARGET_ARCH) -c
LINK.S = $(CC) $(ASFLAGS) $(CPPFLAGS) $(LDFLAGS) $(TARGET_ARCH)
endif

$(OUTPUT)/%:%.c
	$(LINK.c) $^ $(LDLIBS) -o $@

$(OUTPUT)/%.o:%.S
	$(COMPILE.S) $^ -o $@

$(OUTPUT)/%:%.S
	$(LINK.S) $^ $(LDLIBS) -o $@

.PHONY: run_tests all clean install emit_tests<|MERGE_RESOLUTION|>--- conflicted
+++ resolved
@@ -20,17 +20,10 @@
 
 .ONESHELL:
 define RUN_TESTS
-<<<<<<< HEAD
-	@export KSFT_TAP_LEVEL=`echo 1`;
-	@test_num=`echo 0`;
-	@echo "TAP version 13";
-	@for TEST in $(1); do				\
-=======
 	@export KSFT_TAP_LEVEL=`echo 1`;		\
 	test_num=`echo 0`;				\
 	echo "TAP version 13";				\
 	for TEST in $(1); do				\
->>>>>>> 4b64487f
 		BASENAME_TEST=`basename $$TEST`;	\
 		test_num=`echo $$test_num+1 | bc`;	\
 		echo "selftests: $$BASENAME_TEST";	\
