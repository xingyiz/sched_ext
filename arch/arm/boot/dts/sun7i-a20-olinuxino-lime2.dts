--- conflicted
+++ resolved
@@ -174,35 +174,17 @@
 };
 
 &pio {
-<<<<<<< HEAD
-=======
 	vcc-pa-supply = <&reg_vcc3v3>;
 	vcc-pc-supply = <&reg_vcc3v3>;
 	vcc-pe-supply = <&reg_ldo3>;
 	vcc-pf-supply = <&reg_vcc3v3>;
 	vcc-pg-supply = <&reg_ldo4>;
 
->>>>>>> 0ecfebd2
 	led_pins_olinuxinolime: led-pins {
 		pins = "PH2";
 		function = "gpio_out";
 		drive-strength = <20>;
 	};
-<<<<<<< HEAD
-
-	usb0_id_detect_pin: usb0-id-detect-pin {
-		pins = "PH4";
-		function = "gpio_in";
-		bias-pull-up;
-	};
-
-	usb0_vbus_detect_pin: usb0-vbus-detect-pin {
-		pins = "PH5";
-		function = "gpio_in";
-		bias-pull-down;
-	};
-=======
->>>>>>> 0ecfebd2
 };
 
 &reg_ahci_5v {
