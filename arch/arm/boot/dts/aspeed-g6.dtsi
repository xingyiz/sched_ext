--- conflicted
+++ resolved
@@ -384,14 +384,11 @@
 				status = "disabled";
 			};
 
-<<<<<<< HEAD
-=======
 			sbc: secure-boot-controller@1e6f2000 {
 				compatible = "aspeed,ast2600-sbc";
 				reg = <0x1e6f2000 0x1000>;
 			};
 
->>>>>>> 754e0b0e
 			gpio0: gpio@1e780000 {
 				#gpio-cells = <2>;
 				gpio-controller;
