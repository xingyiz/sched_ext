// SPDX-License-Identifier: GPL-2.0-or-later
/*
 * NET3:	Garbage Collector For AF_UNIX sockets
 *
 * Garbage Collector:
 *	Copyright (C) Barak A. Pearlmutter.
 *
 * Chopped about by Alan Cox 22/3/96 to make it fit the AF_UNIX socket problem.
 * If it doesn't work blame me, it worked when Barak sent it.
 *
 * Assumptions:
 *
 *  - object w/ a bit
 *  - free list
 *
 * Current optimizations:
 *
 *  - explicit stack instead of recursion
 *  - tail recurse on first born instead of immediate push/pop
 *  - we gather the stuff that should not be killed into tree
 *    and stack is just a path from root to the current pointer.
 *
 *  Future optimizations:
 *
 *  - don't just push entire root set; process in place
 *
 *  Fixes:
 *	Alan Cox	07 Sept	1997	Vmalloc internal stack as needed.
 *					Cope with changing max_files.
 *	Al Viro		11 Oct 1998
 *		Graph may have cycles. That is, we can send the descriptor
 *		of foo to bar and vice versa. Current code chokes on that.
 *		Fix: move SCM_RIGHTS ones into the separate list and then
 *		skb_free() them all instead of doing explicit fput's.
 *		Another problem: since fput() may block somebody may
 *		create a new unix_socket when we are in the middle of sweep
 *		phase. Fix: revert the logic wrt MARKED. Mark everything
 *		upon the beginning and unmark non-junk ones.
 *
 *		[12 Oct 1998] AAARGH! New code purges all SCM_RIGHTS
 *		sent to connect()'ed but still not accept()'ed sockets.
 *		Fixed. Old code had slightly different problem here:
 *		extra fput() in situation when we passed the descriptor via
 *		such socket and closed it (descriptor). That would happen on
 *		each unix_gc() until the accept(). Since the struct file in
 *		question would go to the free list and might be reused...
 *		That might be the reason of random oopses on filp_close()
 *		in unrelated processes.
 *
 *	AV		28 Feb 1999
 *		Kill the explicit allocation of stack. Now we keep the tree
 *		with root in dummy + pointer (gc_current) to one of the nodes.
 *		Stack is represented as path from gc_current to dummy. Unmark
 *		now means "add to tree". Push == "make it a son of gc_current".
 *		Pop == "move gc_current to parent". We keep only pointers to
 *		parents (->gc_tree).
 *	AV		1 Mar 1999
 *		Damn. Added missing check for ->dead in listen queues scanning.
 *
 *	Miklos Szeredi 25 Jun 2007
 *		Reimplement with a cycle collecting algorithm. This should
 *		solve several problems with the previous code, like being racy
 *		wrt receive and holding up unrelated socket operations.
 */

#include <linux/kernel.h>
#include <linux/string.h>
#include <linux/socket.h>
#include <linux/un.h>
#include <linux/net.h>
#include <linux/fs.h>
#include <linux/skbuff.h>
#include <linux/netdevice.h>
#include <linux/file.h>
#include <linux/proc_fs.h>
#include <linux/mutex.h>
#include <linux/wait.h>

#include <net/sock.h>
#include <net/af_unix.h>
#include <net/scm.h>
#include <net/tcp_states.h>

struct unix_sock *unix_get_socket(struct file *filp)
{
	struct inode *inode = file_inode(filp);

	/* Socket ? */
	if (S_ISSOCK(inode->i_mode) && !(filp->f_mode & FMODE_PATH)) {
		struct socket *sock = SOCKET_I(inode);
		const struct proto_ops *ops;
		struct sock *sk = sock->sk;

		ops = READ_ONCE(sock->ops);

		/* PF_UNIX ? */
		if (sk && ops && ops->family == PF_UNIX)
			return unix_sk(sk);
	}

	return NULL;
}

DEFINE_SPINLOCK(unix_gc_lock);
unsigned int unix_tot_inflight;
static LIST_HEAD(gc_candidates);
<<<<<<< HEAD
=======
static LIST_HEAD(gc_inflight_list);

/* Keep the number of times in flight count for the file
 * descriptor if it is for an AF_UNIX socket.
 */
void unix_inflight(struct user_struct *user, struct file *filp)
{
	struct unix_sock *u = unix_get_socket(filp);

	spin_lock(&unix_gc_lock);

	if (u) {
		if (!u->inflight) {
			WARN_ON_ONCE(!list_empty(&u->link));
			list_add_tail(&u->link, &gc_inflight_list);
		} else {
			WARN_ON_ONCE(list_empty(&u->link));
		}
		u->inflight++;

		/* Paired with READ_ONCE() in wait_for_unix_gc() */
		WRITE_ONCE(unix_tot_inflight, unix_tot_inflight + 1);
	}

	WRITE_ONCE(user->unix_inflight, user->unix_inflight + 1);

	spin_unlock(&unix_gc_lock);
}

void unix_notinflight(struct user_struct *user, struct file *filp)
{
	struct unix_sock *u = unix_get_socket(filp);

	spin_lock(&unix_gc_lock);

	if (u) {
		WARN_ON_ONCE(!u->inflight);
		WARN_ON_ONCE(list_empty(&u->link));

		u->inflight--;
		if (!u->inflight)
			list_del_init(&u->link);

		/* Paired with READ_ONCE() in wait_for_unix_gc() */
		WRITE_ONCE(unix_tot_inflight, unix_tot_inflight - 1);
	}

	WRITE_ONCE(user->unix_inflight, user->unix_inflight - 1);

	spin_unlock(&unix_gc_lock);
}
>>>>>>> 8f50d5c4

static void scan_inflight(struct sock *x, void (*func)(struct unix_sock *),
			  struct sk_buff_head *hitlist)
{
	struct sk_buff *skb;
	struct sk_buff *next;

	spin_lock(&x->sk_receive_queue.lock);
	skb_queue_walk_safe(&x->sk_receive_queue, skb, next) {
		/* Do we have file descriptors ? */
		if (UNIXCB(skb).fp) {
			bool hit = false;
			/* Process the descriptors of this socket */
			int nfd = UNIXCB(skb).fp->count;
			struct file **fp = UNIXCB(skb).fp->fp;

			while (nfd--) {
				/* Get the socket the fd matches if it indeed does so */
				struct unix_sock *u = unix_get_socket(*fp++);
<<<<<<< HEAD

				/* Ignore non-candidates, they could have been added
				 * to the queues after starting the garbage collection
				 */
				if (u && test_bit(UNIX_GC_CANDIDATE, &u->gc_flags)) {
					hit = true;

=======

				/* Ignore non-candidates, they could have been added
				 * to the queues after starting the garbage collection
				 */
				if (u && test_bit(UNIX_GC_CANDIDATE, &u->gc_flags)) {
					hit = true;

>>>>>>> 8f50d5c4
					func(u);
				}
			}
			if (hit && hitlist != NULL) {
				__skb_unlink(skb, &x->sk_receive_queue);
				__skb_queue_tail(hitlist, skb);
			}
		}
	}
	spin_unlock(&x->sk_receive_queue.lock);
}

static void scan_children(struct sock *x, void (*func)(struct unix_sock *),
			  struct sk_buff_head *hitlist)
{
	if (x->sk_state != TCP_LISTEN) {
		scan_inflight(x, func, hitlist);
	} else {
		struct sk_buff *skb;
		struct sk_buff *next;
		struct unix_sock *u;
		LIST_HEAD(embryos);

		/* For a listening socket collect the queued embryos
		 * and perform a scan on them as well.
		 */
		spin_lock(&x->sk_receive_queue.lock);
		skb_queue_walk_safe(&x->sk_receive_queue, skb, next) {
			u = unix_sk(skb->sk);

			/* An embryo cannot be in-flight, so it's safe
			 * to use the list link.
			 */
			WARN_ON_ONCE(!list_empty(&u->link));
			list_add_tail(&u->link, &embryos);
		}
		spin_unlock(&x->sk_receive_queue.lock);

		while (!list_empty(&embryos)) {
			u = list_entry(embryos.next, struct unix_sock, link);
			scan_inflight(&u->sk, func, hitlist);
			list_del_init(&u->link);
		}
	}
}

static void dec_inflight(struct unix_sock *usk)
{
	usk->inflight--;
}

static void inc_inflight(struct unix_sock *usk)
{
	usk->inflight++;
}

static void inc_inflight_move_tail(struct unix_sock *u)
{
	u->inflight++;

	/* If this still might be part of a cycle, move it to the end
	 * of the list, so that it's checked even if it was already
	 * passed over
	 */
	if (test_bit(UNIX_GC_MAYBE_CYCLE, &u->gc_flags))
		list_move_tail(&u->link, &gc_candidates);
}

static bool gc_in_progress;

static void __unix_gc(struct work_struct *work)
{
	struct sk_buff_head hitlist;
	struct unix_sock *u, *next;
	LIST_HEAD(not_cycle_list);
	struct list_head cursor;

	spin_lock(&unix_gc_lock);

	/* First, select candidates for garbage collection.  Only
	 * in-flight sockets are considered, and from those only ones
	 * which don't have any external reference.
	 *
	 * Holding unix_gc_lock will protect these candidates from
	 * being detached, and hence from gaining an external
	 * reference.  Since there are no possible receivers, all
	 * buffers currently on the candidates' queues stay there
	 * during the garbage collection.
	 *
	 * We also know that no new candidate can be added onto the
	 * receive queues.  Other, non candidate sockets _can_ be
	 * added to queue, so we must make sure only to touch
	 * candidates.
	 */
	list_for_each_entry_safe(u, next, &gc_inflight_list, link) {
		long total_refs;

		total_refs = file_count(u->sk.sk_socket->file);

<<<<<<< HEAD
		BUG_ON(!u->inflight);
		BUG_ON(total_refs < u->inflight);
=======
		WARN_ON_ONCE(!u->inflight);
		WARN_ON_ONCE(total_refs < u->inflight);
>>>>>>> 8f50d5c4
		if (total_refs == u->inflight) {
			list_move_tail(&u->link, &gc_candidates);
			__set_bit(UNIX_GC_CANDIDATE, &u->gc_flags);
			__set_bit(UNIX_GC_MAYBE_CYCLE, &u->gc_flags);
		}
	}

	/* Now remove all internal in-flight reference to children of
	 * the candidates.
	 */
	list_for_each_entry(u, &gc_candidates, link)
		scan_children(&u->sk, dec_inflight, NULL);

	/* Restore the references for children of all candidates,
	 * which have remaining references.  Do this recursively, so
	 * only those remain, which form cyclic references.
	 *
	 * Use a "cursor" link, to make the list traversal safe, even
	 * though elements might be moved about.
	 */
	list_add(&cursor, &gc_candidates);
	while (cursor.next != &gc_candidates) {
		u = list_entry(cursor.next, struct unix_sock, link);

		/* Move cursor to after the current position. */
		list_move(&cursor, &u->link);

		if (u->inflight) {
			list_move_tail(&u->link, &not_cycle_list);
			__clear_bit(UNIX_GC_MAYBE_CYCLE, &u->gc_flags);
			scan_children(&u->sk, inc_inflight_move_tail, NULL);
		}
	}
	list_del(&cursor);

	/* Now gc_candidates contains only garbage.  Restore original
	 * inflight counters for these as well, and remove the skbuffs
	 * which are creating the cycle(s).
	 */
	skb_queue_head_init(&hitlist);
	list_for_each_entry(u, &gc_candidates, link) {
		scan_children(&u->sk, inc_inflight, &hitlist);

#if IS_ENABLED(CONFIG_AF_UNIX_OOB)
		if (u->oob_skb) {
			kfree_skb(u->oob_skb);
			u->oob_skb = NULL;
		}
#endif
	}

	/* not_cycle_list contains those sockets which do not make up a
	 * cycle.  Restore these to the inflight list.
	 */
	while (!list_empty(&not_cycle_list)) {
		u = list_entry(not_cycle_list.next, struct unix_sock, link);
		__clear_bit(UNIX_GC_CANDIDATE, &u->gc_flags);
		list_move_tail(&u->link, &gc_inflight_list);
	}

	spin_unlock(&unix_gc_lock);

	/* Here we are. Hitlist is filled. Die. */
	__skb_queue_purge(&hitlist);

	spin_lock(&unix_gc_lock);

	/* All candidates should have been detached by now. */
	WARN_ON_ONCE(!list_empty(&gc_candidates));

	/* Paired with READ_ONCE() in wait_for_unix_gc(). */
	WRITE_ONCE(gc_in_progress, false);

	spin_unlock(&unix_gc_lock);
}

static DECLARE_WORK(unix_gc_work, __unix_gc);

void unix_gc(void)
{
	WRITE_ONCE(gc_in_progress, true);
	queue_work(system_unbound_wq, &unix_gc_work);
}

#define UNIX_INFLIGHT_TRIGGER_GC 16000
#define UNIX_INFLIGHT_SANE_USER (SCM_MAX_FD * 8)

void wait_for_unix_gc(struct scm_fp_list *fpl)
{
	/* If number of inflight sockets is insane,
	 * force a garbage collect right now.
	 *
	 * Paired with the WRITE_ONCE() in unix_inflight(),
	 * unix_notinflight(), and __unix_gc().
	 */
	if (READ_ONCE(unix_tot_inflight) > UNIX_INFLIGHT_TRIGGER_GC &&
	    !READ_ONCE(gc_in_progress))
		unix_gc();

	/* Penalise users who want to send AF_UNIX sockets
	 * but whose sockets have not been received yet.
	 */
	if (!fpl || !fpl->count_unix ||
	    READ_ONCE(fpl->user->unix_inflight) < UNIX_INFLIGHT_SANE_USER)
		return;

	if (READ_ONCE(gc_in_progress))
		flush_work(&unix_gc_work);
}<|MERGE_RESOLUTION|>--- conflicted
+++ resolved
@@ -104,8 +104,6 @@
 DEFINE_SPINLOCK(unix_gc_lock);
 unsigned int unix_tot_inflight;
 static LIST_HEAD(gc_candidates);
-<<<<<<< HEAD
-=======
 static LIST_HEAD(gc_inflight_list);
 
 /* Keep the number of times in flight count for the file
@@ -157,7 +155,6 @@
 
 	spin_unlock(&unix_gc_lock);
 }
->>>>>>> 8f50d5c4
 
 static void scan_inflight(struct sock *x, void (*func)(struct unix_sock *),
 			  struct sk_buff_head *hitlist)
@@ -177,7 +174,6 @@
 			while (nfd--) {
 				/* Get the socket the fd matches if it indeed does so */
 				struct unix_sock *u = unix_get_socket(*fp++);
-<<<<<<< HEAD
 
 				/* Ignore non-candidates, they could have been added
 				 * to the queues after starting the garbage collection
@@ -185,15 +181,6 @@
 				if (u && test_bit(UNIX_GC_CANDIDATE, &u->gc_flags)) {
 					hit = true;
 
-=======
-
-				/* Ignore non-candidates, they could have been added
-				 * to the queues after starting the garbage collection
-				 */
-				if (u && test_bit(UNIX_GC_CANDIDATE, &u->gc_flags)) {
-					hit = true;
-
->>>>>>> 8f50d5c4
 					func(u);
 				}
 			}
@@ -293,13 +280,8 @@
 
 		total_refs = file_count(u->sk.sk_socket->file);
 
-<<<<<<< HEAD
-		BUG_ON(!u->inflight);
-		BUG_ON(total_refs < u->inflight);
-=======
 		WARN_ON_ONCE(!u->inflight);
 		WARN_ON_ONCE(total_refs < u->inflight);
->>>>>>> 8f50d5c4
 		if (total_refs == u->inflight) {
 			list_move_tail(&u->link, &gc_candidates);
 			__set_bit(UNIX_GC_CANDIDATE, &u->gc_flags);
