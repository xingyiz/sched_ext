--- conflicted
+++ resolved
@@ -16,18 +16,31 @@
 /* instruction classes */
 #define BPF_JMP32 0x06 /* jmp mode in word width */
 #define BPF_ALU64 0x07 /* alu mode in double word width */
+#define BPF_JMP32 0x06 /* jmp mode in word width */
+#define BPF_ALU64 0x07 /* alu mode in double word width */
 
 /* ld/ldx fields */
 #define BPF_DW 0x18 /* double word (64-bit) */
 #define BPF_MEMSX 0x80 /* load with sign extension */
 #define BPF_ATOMIC 0xc0 /* atomic memory ops - op type in immediate */
 #define BPF_XADD 0xc0 /* exclusive add - legacy name */
+#define BPF_DW 0x18 /* double word (64-bit) */
+#define BPF_MEMSX 0x80 /* load with sign extension */
+#define BPF_ATOMIC 0xc0 /* atomic memory ops - op type in immediate */
+#define BPF_XADD 0xc0 /* exclusive add - legacy name */
 
 /* alu/jmp fields */
 #define BPF_MOV 0xb0 /* mov reg to reg */
 #define BPF_ARSH 0xc0 /* sign extending arithmetic shift right */
+#define BPF_MOV 0xb0 /* mov reg to reg */
+#define BPF_ARSH 0xc0 /* sign extending arithmetic shift right */
 
 /* change endianness of a register */
+#define BPF_END 0xd0 /* flags for endianness conversion: */
+#define BPF_TO_LE 0x00 /* convert to little-endian */
+#define BPF_TO_BE 0x08 /* convert to big-endian */
+#define BPF_FROM_LE BPF_TO_LE
+#define BPF_FROM_BE BPF_TO_BE
 #define BPF_END 0xd0 /* flags for endianness conversion: */
 #define BPF_TO_LE 0x00 /* convert to little-endian */
 #define BPF_TO_BE 0x08 /* convert to big-endian */
@@ -103,23 +116,6 @@
 		__u32 prefixlen;
 	};
 	__u8 data[]; /* Arbitrary size */
-<<<<<<< HEAD
-};
-
-/* Header for bpf_lpm_trie_key structs */
-struct bpf_lpm_trie_key_hdr {
-	__u32 prefixlen;
-};
-
-/* Key of an a BPF_MAP_TYPE_LPM_TRIE entry, with trailing byte array. */
-struct bpf_lpm_trie_key_u8 {
-	union {
-		struct bpf_lpm_trie_key_hdr hdr;
-		__u32 prefixlen;
-	};
-	__u8 data[]; /* Arbitrary size */
-=======
->>>>>>> c03dff1f
 };
 
 struct bpf_cgroup_storage_key {
