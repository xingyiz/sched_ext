/* SPDX-License-Identifier: GPL-2.0-only */
/* Copyright (c) 2010-2015, 2018-2019 The Linux Foundation. All rights reserved.
 * Copyright (C) 2015 Linaro Ltd.
 */
#ifndef __QCOM_SCM_H
#define __QCOM_SCM_H

#include <linux/err.h>
#include <linux/types.h>
#include <linux/cpumask.h>

#define QCOM_SCM_VERSION(major, minor)	(((major) << 16) | ((minor) & 0xFF))
#define QCOM_SCM_CPU_PWR_DOWN_L2_ON	0x0
#define QCOM_SCM_CPU_PWR_DOWN_L2_OFF	0x1
#define QCOM_SCM_HDCP_MAX_REQ_CNT	5

struct qcom_scm_hdcp_req {
	u32 addr;
	u32 val;
};

struct qcom_scm_vmperm {
	int vmid;
	int perm;
};

enum qcom_scm_ocmem_client {
	QCOM_SCM_OCMEM_UNUSED_ID = 0x0,
	QCOM_SCM_OCMEM_GRAPHICS_ID,
	QCOM_SCM_OCMEM_VIDEO_ID,
	QCOM_SCM_OCMEM_LP_AUDIO_ID,
	QCOM_SCM_OCMEM_SENSORS_ID,
	QCOM_SCM_OCMEM_OTHER_OS_ID,
	QCOM_SCM_OCMEM_DEBUG_ID,
};

enum qcom_scm_sec_dev_id {
	QCOM_SCM_MDSS_DEV_ID    = 1,
	QCOM_SCM_OCMEM_DEV_ID   = 5,
	QCOM_SCM_PCIE0_DEV_ID   = 11,
	QCOM_SCM_PCIE1_DEV_ID   = 12,
	QCOM_SCM_GFX_DEV_ID     = 18,
	QCOM_SCM_UFS_DEV_ID     = 19,
	QCOM_SCM_ICE_DEV_ID     = 20,
};

enum qcom_scm_ice_cipher {
	QCOM_SCM_ICE_CIPHER_AES_128_XTS = 0,
	QCOM_SCM_ICE_CIPHER_AES_128_CBC = 1,
	QCOM_SCM_ICE_CIPHER_AES_256_XTS = 3,
	QCOM_SCM_ICE_CIPHER_AES_256_CBC = 4,
};

#define QCOM_SCM_VMID_HLOS       0x3
#define QCOM_SCM_VMID_MSS_MSA    0xF
#define QCOM_SCM_VMID_WLAN       0x18
#define QCOM_SCM_VMID_WLAN_CE    0x19
#define QCOM_SCM_PERM_READ       0x4
#define QCOM_SCM_PERM_WRITE      0x2
#define QCOM_SCM_PERM_EXEC       0x1
#define QCOM_SCM_PERM_RW (QCOM_SCM_PERM_READ | QCOM_SCM_PERM_WRITE)
#define QCOM_SCM_PERM_RWX (QCOM_SCM_PERM_RW | QCOM_SCM_PERM_EXEC)

extern bool qcom_scm_is_available(void);

extern int qcom_scm_set_cold_boot_addr(void *entry, const cpumask_t *cpus);
extern int qcom_scm_set_warm_boot_addr(void *entry, const cpumask_t *cpus);
extern void qcom_scm_cpu_power_down(u32 flags);
extern int qcom_scm_set_remote_state(u32 state, u32 id);

extern int qcom_scm_pas_init_image(u32 peripheral, const void *metadata,
				   size_t size);
extern int qcom_scm_pas_mem_setup(u32 peripheral, phys_addr_t addr,
				  phys_addr_t size);
extern int qcom_scm_pas_auth_and_reset(u32 peripheral);
extern int qcom_scm_pas_shutdown(u32 peripheral);
extern bool qcom_scm_pas_supported(u32 peripheral);

extern int qcom_scm_io_readl(phys_addr_t addr, unsigned int *val);
extern int qcom_scm_io_writel(phys_addr_t addr, unsigned int val);

extern bool qcom_scm_restore_sec_cfg_available(void);
extern int qcom_scm_restore_sec_cfg(u32 device_id, u32 spare);
extern int qcom_scm_iommu_secure_ptbl_size(u32 spare, size_t *size);
extern int qcom_scm_iommu_secure_ptbl_init(u64 addr, u32 size, u32 spare);
extern int qcom_scm_mem_protect_video_var(u32 cp_start, u32 cp_size,
					  u32 cp_nonpixel_start,
					  u32 cp_nonpixel_size);
extern int qcom_scm_assign_mem(phys_addr_t mem_addr, size_t mem_sz,
			       unsigned int *src,
			       const struct qcom_scm_vmperm *newvm,
			       unsigned int dest_cnt);

extern bool qcom_scm_ocmem_lock_available(void);
extern int qcom_scm_ocmem_lock(enum qcom_scm_ocmem_client id, u32 offset,
			       u32 size, u32 mode);
extern int qcom_scm_ocmem_unlock(enum qcom_scm_ocmem_client id, u32 offset,
				 u32 size);

extern bool qcom_scm_ice_available(void);
extern int qcom_scm_ice_invalidate_key(u32 index);
extern int qcom_scm_ice_set_key(u32 index, const u8 *key, u32 key_size,
				enum qcom_scm_ice_cipher cipher,
				u32 data_unit_size);

extern bool qcom_scm_hdcp_available(void);
extern int qcom_scm_hdcp_req(struct qcom_scm_hdcp_req *req, u32 req_cnt,
			     u32 *resp);

extern int qcom_scm_qsmmu500_wait_safe_toggle(bool en);

extern int qcom_scm_lmh_dcvsh(u32 payload_fn, u32 payload_reg, u32 payload_val,
			      u64 limit_node, u32 node_id, u64 version);
extern int qcom_scm_lmh_profile_change(u32 profile_id);
extern bool qcom_scm_lmh_dcvsh_available(void);

<<<<<<< HEAD
#else

#include <linux/errno.h>

static inline bool qcom_scm_is_available(void) { return false; }

static inline int qcom_scm_set_cold_boot_addr(void *entry,
		const cpumask_t *cpus) { return -ENODEV; }
static inline int qcom_scm_set_warm_boot_addr(void *entry,
		const cpumask_t *cpus) { return -ENODEV; }
static inline void qcom_scm_cpu_power_down(u32 flags) {}
static inline u32 qcom_scm_set_remote_state(u32 state,u32 id)
		{ return -ENODEV; }

static inline int qcom_scm_pas_init_image(u32 peripheral, const void *metadata,
		size_t size) { return -ENODEV; }
static inline int qcom_scm_pas_mem_setup(u32 peripheral, phys_addr_t addr,
		phys_addr_t size) { return -ENODEV; }
static inline int qcom_scm_pas_auth_and_reset(u32 peripheral)
		{ return -ENODEV; }
static inline int qcom_scm_pas_shutdown(u32 peripheral) { return -ENODEV; }
static inline bool qcom_scm_pas_supported(u32 peripheral) { return false; }

static inline int qcom_scm_io_readl(phys_addr_t addr, unsigned int *val)
		{ return -ENODEV; }
static inline int qcom_scm_io_writel(phys_addr_t addr, unsigned int val)
		{ return -ENODEV; }

static inline bool qcom_scm_restore_sec_cfg_available(void) { return false; }
static inline int qcom_scm_restore_sec_cfg(u32 device_id, u32 spare)
		{ return -ENODEV; }
static inline int qcom_scm_iommu_secure_ptbl_size(u32 spare, size_t *size)
		{ return -ENODEV; }
static inline int qcom_scm_iommu_secure_ptbl_init(u64 addr, u32 size, u32 spare)
		{ return -ENODEV; }
extern inline int qcom_scm_mem_protect_video_var(u32 cp_start, u32 cp_size,
						 u32 cp_nonpixel_start,
						 u32 cp_nonpixel_size)
		{ return -ENODEV; }
static inline int qcom_scm_assign_mem(phys_addr_t mem_addr, size_t mem_sz,
		unsigned int *src, const struct qcom_scm_vmperm *newvm,
		unsigned int dest_cnt) { return -ENODEV; }

static inline bool qcom_scm_ocmem_lock_available(void) { return false; }
static inline int qcom_scm_ocmem_lock(enum qcom_scm_ocmem_client id, u32 offset,
		u32 size, u32 mode) { return -ENODEV; }
static inline int qcom_scm_ocmem_unlock(enum qcom_scm_ocmem_client id,
		u32 offset, u32 size) { return -ENODEV; }

static inline bool qcom_scm_ice_available(void) { return false; }
static inline int qcom_scm_ice_invalidate_key(u32 index) { return -ENODEV; }
static inline int qcom_scm_ice_set_key(u32 index, const u8 *key, u32 key_size,
				       enum qcom_scm_ice_cipher cipher,
				       u32 data_unit_size) { return -ENODEV; }

static inline bool qcom_scm_hdcp_available(void) { return false; }
static inline int qcom_scm_hdcp_req(struct qcom_scm_hdcp_req *req, u32 req_cnt,
		u32 *resp) { return -ENODEV; }

static inline int qcom_scm_qsmmu500_wait_safe_toggle(bool en)
		{ return -ENODEV; }

static inline int qcom_scm_lmh_dcvsh(u32 payload_fn, u32 payload_reg, u32 payload_val,
				     u64 limit_node, u32 node_id, u64 version)
		{ return -ENODEV; }

static inline int qcom_scm_lmh_profile_change(u32 profile_id) { return -ENODEV; }

static inline bool qcom_scm_lmh_dcvsh_available(void) { return -ENODEV; }
#endif
=======
>>>>>>> 318a54c0
#endif<|MERGE_RESOLUTION|>--- conflicted
+++ resolved
@@ -114,77 +114,4 @@
 extern int qcom_scm_lmh_profile_change(u32 profile_id);
 extern bool qcom_scm_lmh_dcvsh_available(void);
 
-<<<<<<< HEAD
-#else
-
-#include <linux/errno.h>
-
-static inline bool qcom_scm_is_available(void) { return false; }
-
-static inline int qcom_scm_set_cold_boot_addr(void *entry,
-		const cpumask_t *cpus) { return -ENODEV; }
-static inline int qcom_scm_set_warm_boot_addr(void *entry,
-		const cpumask_t *cpus) { return -ENODEV; }
-static inline void qcom_scm_cpu_power_down(u32 flags) {}
-static inline u32 qcom_scm_set_remote_state(u32 state,u32 id)
-		{ return -ENODEV; }
-
-static inline int qcom_scm_pas_init_image(u32 peripheral, const void *metadata,
-		size_t size) { return -ENODEV; }
-static inline int qcom_scm_pas_mem_setup(u32 peripheral, phys_addr_t addr,
-		phys_addr_t size) { return -ENODEV; }
-static inline int qcom_scm_pas_auth_and_reset(u32 peripheral)
-		{ return -ENODEV; }
-static inline int qcom_scm_pas_shutdown(u32 peripheral) { return -ENODEV; }
-static inline bool qcom_scm_pas_supported(u32 peripheral) { return false; }
-
-static inline int qcom_scm_io_readl(phys_addr_t addr, unsigned int *val)
-		{ return -ENODEV; }
-static inline int qcom_scm_io_writel(phys_addr_t addr, unsigned int val)
-		{ return -ENODEV; }
-
-static inline bool qcom_scm_restore_sec_cfg_available(void) { return false; }
-static inline int qcom_scm_restore_sec_cfg(u32 device_id, u32 spare)
-		{ return -ENODEV; }
-static inline int qcom_scm_iommu_secure_ptbl_size(u32 spare, size_t *size)
-		{ return -ENODEV; }
-static inline int qcom_scm_iommu_secure_ptbl_init(u64 addr, u32 size, u32 spare)
-		{ return -ENODEV; }
-extern inline int qcom_scm_mem_protect_video_var(u32 cp_start, u32 cp_size,
-						 u32 cp_nonpixel_start,
-						 u32 cp_nonpixel_size)
-		{ return -ENODEV; }
-static inline int qcom_scm_assign_mem(phys_addr_t mem_addr, size_t mem_sz,
-		unsigned int *src, const struct qcom_scm_vmperm *newvm,
-		unsigned int dest_cnt) { return -ENODEV; }
-
-static inline bool qcom_scm_ocmem_lock_available(void) { return false; }
-static inline int qcom_scm_ocmem_lock(enum qcom_scm_ocmem_client id, u32 offset,
-		u32 size, u32 mode) { return -ENODEV; }
-static inline int qcom_scm_ocmem_unlock(enum qcom_scm_ocmem_client id,
-		u32 offset, u32 size) { return -ENODEV; }
-
-static inline bool qcom_scm_ice_available(void) { return false; }
-static inline int qcom_scm_ice_invalidate_key(u32 index) { return -ENODEV; }
-static inline int qcom_scm_ice_set_key(u32 index, const u8 *key, u32 key_size,
-				       enum qcom_scm_ice_cipher cipher,
-				       u32 data_unit_size) { return -ENODEV; }
-
-static inline bool qcom_scm_hdcp_available(void) { return false; }
-static inline int qcom_scm_hdcp_req(struct qcom_scm_hdcp_req *req, u32 req_cnt,
-		u32 *resp) { return -ENODEV; }
-
-static inline int qcom_scm_qsmmu500_wait_safe_toggle(bool en)
-		{ return -ENODEV; }
-
-static inline int qcom_scm_lmh_dcvsh(u32 payload_fn, u32 payload_reg, u32 payload_val,
-				     u64 limit_node, u32 node_id, u64 version)
-		{ return -ENODEV; }
-
-static inline int qcom_scm_lmh_profile_change(u32 profile_id) { return -ENODEV; }
-
-static inline bool qcom_scm_lmh_dcvsh_available(void) { return -ENODEV; }
-#endif
-=======
->>>>>>> 318a54c0
 #endif