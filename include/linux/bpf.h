/* SPDX-License-Identifier: GPL-2.0-only */
/* Copyright (c) 2011-2014 PLUMgrid, http://plumgrid.com
 */
#ifndef _LINUX_BPF_H
#define _LINUX_BPF_H 1

#include <uapi/linux/bpf.h>
#include <uapi/linux/filter.h>

#include <linux/workqueue.h>
#include <linux/file.h>
#include <linux/percpu.h>
#include <linux/err.h>
#include <linux/rbtree_latch.h>
#include <linux/numa.h>
#include <linux/mm_types.h>
#include <linux/wait.h>
#include <linux/refcount.h>
#include <linux/mutex.h>
#include <linux/module.h>
#include <linux/kallsyms.h>
#include <linux/capability.h>
#include <linux/sched/mm.h>
#include <linux/slab.h>
#include <linux/percpu-refcount.h>
#include <linux/stddef.h>
#include <linux/bpfptr.h>
#include <linux/btf.h>
#include <linux/rcupdate_trace.h>
#include <linux/static_call.h>
#include <linux/memcontrol.h>
#include <linux/cfi.h>

struct bpf_verifier_env;
struct bpf_verifier_log;
struct perf_event;
struct bpf_prog;
struct bpf_prog_aux;
struct bpf_map;
struct bpf_arena;
struct sock;
struct seq_file;
struct btf;
struct btf_type;
struct exception_table_entry;
struct seq_operations;
struct bpf_iter_aux_info;
struct bpf_local_storage;
struct bpf_local_storage_map;
struct kobject;
struct mem_cgroup;
struct module;
struct bpf_func_state;
struct ftrace_ops;
struct cgroup;
struct bpf_token;
struct user_namespace;
struct super_block;
struct inode;

extern struct idr btf_idr;
extern spinlock_t btf_idr_lock;
extern struct kobject *btf_kobj;
extern struct bpf_mem_alloc bpf_global_ma, bpf_global_percpu_ma;
extern bool bpf_global_ma_set;

typedef u64 (*bpf_callback_t)(u64, u64, u64, u64, u64);
typedef int (*bpf_iter_init_seq_priv_t)(void *private_data,
					struct bpf_iter_aux_info *aux);
typedef void (*bpf_iter_fini_seq_priv_t)(void *private_data);
typedef unsigned int (*bpf_func_t)(const void *, const struct bpf_insn *);
struct bpf_iter_seq_info {
	const struct seq_operations *seq_ops;
	bpf_iter_init_seq_priv_t init_seq_private;
	bpf_iter_fini_seq_priv_t fini_seq_private;
	u32 seq_priv_size;
};

/* map is generic key/value storage optionally accessible by eBPF programs */
struct bpf_map_ops {
	/* funcs callable from userspace (via syscall) */
	int (*map_alloc_check)(union bpf_attr *attr);
	struct bpf_map *(*map_alloc)(union bpf_attr *attr);
	void (*map_release)(struct bpf_map *map, struct file *map_file);
	void (*map_free)(struct bpf_map *map);
	int (*map_get_next_key)(struct bpf_map *map, void *key, void *next_key);
	void (*map_release_uref)(struct bpf_map *map);
	void *(*map_lookup_elem_sys_only)(struct bpf_map *map, void *key);
	int (*map_lookup_batch)(struct bpf_map *map, const union bpf_attr *attr,
				union bpf_attr __user *uattr);
	int (*map_lookup_and_delete_elem)(struct bpf_map *map, void *key,
					  void *value, u64 flags);
	int (*map_lookup_and_delete_batch)(struct bpf_map *map,
					   const union bpf_attr *attr,
					   union bpf_attr __user *uattr);
	int (*map_update_batch)(struct bpf_map *map, struct file *map_file,
				const union bpf_attr *attr,
				union bpf_attr __user *uattr);
	int (*map_delete_batch)(struct bpf_map *map, const union bpf_attr *attr,
				union bpf_attr __user *uattr);

	/* funcs callable from userspace and from eBPF programs */
	void *(*map_lookup_elem)(struct bpf_map *map, void *key);
	long (*map_update_elem)(struct bpf_map *map, void *key, void *value,
				u64 flags);
	long (*map_delete_elem)(struct bpf_map *map, void *key);
	long (*map_push_elem)(struct bpf_map *map, void *value, u64 flags);
	long (*map_pop_elem)(struct bpf_map *map, void *value);
	long (*map_peek_elem)(struct bpf_map *map, void *value);
	void *(*map_lookup_percpu_elem)(struct bpf_map *map, void *key,
					u32 cpu);

	/* funcs called by prog_array and perf_event_array map */
	void *(*map_fd_get_ptr)(struct bpf_map *map, struct file *map_file,
				int fd);
	/* If need_defer is true, the implementation should guarantee that
	 * the to-be-put element is still alive before the bpf program, which
	 * may manipulate it, exists.
	 */
	void (*map_fd_put_ptr)(struct bpf_map *map, void *ptr, bool need_defer);
	int (*map_gen_lookup)(struct bpf_map *map, struct bpf_insn *insn_buf);
	u32 (*map_fd_sys_lookup_elem)(void *ptr);
	void (*map_seq_show_elem)(struct bpf_map *map, void *key,
				  struct seq_file *m);
	int (*map_check_btf)(const struct bpf_map *map, const struct btf *btf,
			     const struct btf_type *key_type,
			     const struct btf_type *value_type);

	/* Prog poke tracking helpers. */
	int (*map_poke_track)(struct bpf_map *map, struct bpf_prog_aux *aux);
	void (*map_poke_untrack)(struct bpf_map *map, struct bpf_prog_aux *aux);
	void (*map_poke_run)(struct bpf_map *map, u32 key, struct bpf_prog *old,
			     struct bpf_prog *new);

	/* Direct value access helpers. */
	int (*map_direct_value_addr)(const struct bpf_map *map, u64 *imm,
				     u32 off);
	int (*map_direct_value_meta)(const struct bpf_map *map, u64 imm,
				     u32 *off);
	int (*map_mmap)(struct bpf_map *map, struct vm_area_struct *vma);
	__poll_t (*map_poll)(struct bpf_map *map, struct file *filp,
			     struct poll_table_struct *pts);
	unsigned long (*map_get_unmapped_area)(struct file *filep, unsigned long addr,
					       unsigned long len, unsigned long pgoff,
					       unsigned long flags);

	/* Functions called by bpf_local_storage maps */
	int (*map_local_storage_charge)(struct bpf_local_storage_map *smap,
					void *owner, u32 size);
	void (*map_local_storage_uncharge)(struct bpf_local_storage_map *smap,
					   void *owner, u32 size);
	struct bpf_local_storage __rcu **(*map_owner_storage_ptr)(void *owner);

	/* Misc helpers.*/
	long (*map_redirect)(struct bpf_map *map, u64 key, u64 flags);

	/* map_meta_equal must be implemented for maps that can be
	 * used as an inner map.  It is a runtime check to ensure
	 * an inner map can be inserted to an outer map.
	 *
	 * Some properties of the inner map has been used during the
	 * verification time.  When inserting an inner map at the runtime,
	 * map_meta_equal has to ensure the inserting map has the same
	 * properties that the verifier has used earlier.
	 */
	bool (*map_meta_equal)(const struct bpf_map *meta0,
			       const struct bpf_map *meta1);

	int (*map_set_for_each_callback_args)(struct bpf_verifier_env *env,
					      struct bpf_func_state *caller,
					      struct bpf_func_state *callee);
	long (*map_for_each_callback)(struct bpf_map *map,
				      bpf_callback_t callback_fn,
				      void *callback_ctx, u64 flags);

	u64 (*map_mem_usage)(const struct bpf_map *map);

	/* BTF id of struct allocated by map_alloc */
	int *map_btf_id;

	/* bpf_iter info used to open a seq_file */
	const struct bpf_iter_seq_info *iter_seq_info;
};

enum {
	/* Support at most 10 fields in a BTF type */
	BTF_FIELDS_MAX = 10,
};

enum btf_field_type {
	BPF_SPIN_LOCK = (1 << 0),
	BPF_TIMER = (1 << 1),
	BPF_KPTR_UNREF = (1 << 2),
	BPF_KPTR_REF = (1 << 3),
	BPF_KPTR_PERCPU = (1 << 4),
	BPF_KPTR = BPF_KPTR_UNREF | BPF_KPTR_REF | BPF_KPTR_PERCPU,
	BPF_LIST_HEAD = (1 << 5),
	BPF_LIST_NODE = (1 << 6),
	BPF_RB_ROOT = (1 << 7),
	BPF_RB_NODE = (1 << 8),
	BPF_GRAPH_NODE = BPF_RB_NODE | BPF_LIST_NODE,
	BPF_GRAPH_ROOT = BPF_RB_ROOT | BPF_LIST_HEAD,
	BPF_REFCOUNT = (1 << 9),
};

typedef void (*btf_dtor_kfunc_t)(void *);

struct btf_field_kptr {
	struct btf *btf;
	struct module *module;
	/* dtor used if btf_is_kernel(btf), otherwise the type is
	 * program-allocated, dtor is NULL,  and __bpf_obj_drop_impl is used
	 */
	btf_dtor_kfunc_t dtor;
	u32 btf_id;
};

struct btf_field_graph_root {
	struct btf *btf;
	u32 value_btf_id;
	u32 node_offset;
	struct btf_record *value_rec;
};

struct btf_field {
	u32 offset;
	u32 size;
	enum btf_field_type type;
	union {
		struct btf_field_kptr kptr;
		struct btf_field_graph_root graph_root;
	};
};

struct btf_record {
	u32 cnt;
	u32 field_mask;
	int spin_lock_off;
	int timer_off;
	int refcount_off;
	struct btf_field fields[];
};

/* Non-opaque version of bpf_rb_node in uapi/linux/bpf.h */
struct bpf_rb_node_kern {
	struct rb_node rb_node;
	void *owner;
} __attribute__((aligned(8)));

/* Non-opaque version of bpf_list_node in uapi/linux/bpf.h */
struct bpf_list_node_kern {
	struct list_head list_head;
	void *owner;
} __attribute__((aligned(8)));

struct bpf_map {
	const struct bpf_map_ops *ops;
	struct bpf_map *inner_map_meta;
#ifdef CONFIG_SECURITY
	void *security;
#endif
	enum bpf_map_type map_type;
	u32 key_size;
	u32 value_size;
	u32 max_entries;
	u64 map_extra; /* any per-map-type extra fields */
	u32 map_flags;
	u32 id;
	struct btf_record *record;
	int numa_node;
	u32 btf_key_type_id;
	u32 btf_value_type_id;
	u32 btf_vmlinux_value_type_id;
	struct btf *btf;
#ifdef CONFIG_MEMCG_KMEM
	struct obj_cgroup *objcg;
#endif
	char name[BPF_OBJ_NAME_LEN];
	struct mutex freeze_mutex;
	atomic64_t refcnt;
	atomic64_t usercnt;
	/* rcu is used before freeing and work is only used during freeing */
	union {
		struct work_struct work;
		struct rcu_head rcu;
	};
	atomic64_t writecnt;
	/* 'Ownership' of program-containing map is claimed by the first program
	 * that is going to use this map or by the first program which FD is
	 * stored in the map to make sure that all callers and callees have the
	 * same prog type, JITed flag and xdp_has_frags flag.
	 */
	struct {
		spinlock_t lock;
		enum bpf_prog_type type;
		bool jited;
		bool xdp_has_frags;
	} owner;
	bool bypass_spec_v1;
	bool frozen; /* write-once; write-protected by freeze_mutex */
	bool free_after_mult_rcu_gp;
	bool free_after_rcu_gp;
	atomic64_t sleepable_refcnt;
	s64 __percpu *elem_count;
};

static inline const char *btf_field_type_name(enum btf_field_type type)
{
	switch (type) {
	case BPF_SPIN_LOCK:
		return "bpf_spin_lock";
	case BPF_TIMER:
		return "bpf_timer";
	case BPF_KPTR_UNREF:
	case BPF_KPTR_REF:
		return "kptr";
	case BPF_KPTR_PERCPU:
		return "percpu_kptr";
	case BPF_LIST_HEAD:
		return "bpf_list_head";
	case BPF_LIST_NODE:
		return "bpf_list_node";
	case BPF_RB_ROOT:
		return "bpf_rb_root";
	case BPF_RB_NODE:
		return "bpf_rb_node";
	case BPF_REFCOUNT:
		return "bpf_refcount";
	default:
		WARN_ON_ONCE(1);
		return "unknown";
	}
}

static inline u32 btf_field_type_size(enum btf_field_type type)
{
	switch (type) {
	case BPF_SPIN_LOCK:
		return sizeof(struct bpf_spin_lock);
	case BPF_TIMER:
		return sizeof(struct bpf_timer);
	case BPF_KPTR_UNREF:
	case BPF_KPTR_REF:
	case BPF_KPTR_PERCPU:
		return sizeof(u64);
	case BPF_LIST_HEAD:
		return sizeof(struct bpf_list_head);
	case BPF_LIST_NODE:
		return sizeof(struct bpf_list_node);
	case BPF_RB_ROOT:
		return sizeof(struct bpf_rb_root);
	case BPF_RB_NODE:
		return sizeof(struct bpf_rb_node);
	case BPF_REFCOUNT:
		return sizeof(struct bpf_refcount);
	default:
		WARN_ON_ONCE(1);
		return 0;
	}
}

static inline u32 btf_field_type_align(enum btf_field_type type)
{
	switch (type) {
	case BPF_SPIN_LOCK:
		return __alignof__(struct bpf_spin_lock);
	case BPF_TIMER:
		return __alignof__(struct bpf_timer);
	case BPF_KPTR_UNREF:
	case BPF_KPTR_REF:
	case BPF_KPTR_PERCPU:
		return __alignof__(u64);
	case BPF_LIST_HEAD:
		return __alignof__(struct bpf_list_head);
	case BPF_LIST_NODE:
		return __alignof__(struct bpf_list_node);
	case BPF_RB_ROOT:
		return __alignof__(struct bpf_rb_root);
	case BPF_RB_NODE:
		return __alignof__(struct bpf_rb_node);
	case BPF_REFCOUNT:
		return __alignof__(struct bpf_refcount);
	default:
		WARN_ON_ONCE(1);
		return 0;
	}
}

static inline void bpf_obj_init_field(const struct btf_field *field, void *addr)
{
	memset(addr, 0, field->size);

	switch (field->type) {
	case BPF_REFCOUNT:
		refcount_set((refcount_t *)addr, 1);
		break;
	case BPF_RB_NODE:
		RB_CLEAR_NODE((struct rb_node *)addr);
		break;
	case BPF_LIST_HEAD:
	case BPF_LIST_NODE:
		INIT_LIST_HEAD((struct list_head *)addr);
		break;
	case BPF_RB_ROOT:
		/* RB_ROOT_CACHED 0-inits, no need to do anything after memset */
	case BPF_SPIN_LOCK:
	case BPF_TIMER:
	case BPF_KPTR_UNREF:
	case BPF_KPTR_REF:
	case BPF_KPTR_PERCPU:
		break;
	default:
		WARN_ON_ONCE(1);
		return;
	}
}

static inline bool btf_record_has_field(const struct btf_record *rec,
					enum btf_field_type type)
{
	if (IS_ERR_OR_NULL(rec))
		return false;
	return rec->field_mask & type;
}

static inline void bpf_obj_init(const struct btf_record *rec, void *obj)
{
	int i;

	if (IS_ERR_OR_NULL(rec))
		return;
	for (i = 0; i < rec->cnt; i++)
		bpf_obj_init_field(&rec->fields[i],
				   obj + rec->fields[i].offset);
}

/* 'dst' must be a temporary buffer and should not point to memory that is being
 * used in parallel by a bpf program or bpf syscall, otherwise the access from
 * the bpf program or bpf syscall may be corrupted by the reinitialization,
 * leading to weird problems. Even 'dst' is newly-allocated from bpf memory
 * allocator, it is still possible for 'dst' to be used in parallel by a bpf
 * program or bpf syscall.
 */
static inline void check_and_init_map_value(struct bpf_map *map, void *dst)
{
	bpf_obj_init(map->record, dst);
}

/* memcpy that is used with 8-byte aligned pointers, power-of-8 size and
 * forced to use 'long' read/writes to try to atomically copy long counters.
 * Best-effort only.  No barriers here, since it _will_ race with concurrent
 * updates from BPF programs. Called from bpf syscall and mostly used with
 * size 8 or 16 bytes, so ask compiler to inline it.
 */
static inline void bpf_long_memcpy(void *dst, const void *src, u32 size)
{
	const long *lsrc = src;
	long *ldst = dst;

	size /= sizeof(long);
	while (size--)
		data_race(*ldst++ = *lsrc++);
}

/* copy everything but bpf_spin_lock, bpf_timer, and kptrs. There could be one of each. */
static inline void bpf_obj_memcpy(struct btf_record *rec, void *dst, void *src,
				  u32 size, bool long_memcpy)
{
	u32 curr_off = 0;
	int i;

	if (IS_ERR_OR_NULL(rec)) {
		if (long_memcpy)
			bpf_long_memcpy(dst, src, round_up(size, 8));
		else
			memcpy(dst, src, size);
		return;
	}

	for (i = 0; i < rec->cnt; i++) {
		u32 next_off = rec->fields[i].offset;
		u32 sz = next_off - curr_off;

		memcpy(dst + curr_off, src + curr_off, sz);
		curr_off += rec->fields[i].size + sz;
	}
	memcpy(dst + curr_off, src + curr_off, size - curr_off);
}

static inline void copy_map_value(struct bpf_map *map, void *dst, void *src)
{
	bpf_obj_memcpy(map->record, dst, src, map->value_size, false);
}

static inline void copy_map_value_long(struct bpf_map *map, void *dst,
				       void *src)
{
	bpf_obj_memcpy(map->record, dst, src, map->value_size, true);
}

static inline void bpf_obj_memzero(struct btf_record *rec, void *dst, u32 size)
{
	u32 curr_off = 0;
	int i;

	if (IS_ERR_OR_NULL(rec)) {
		memset(dst, 0, size);
		return;
	}

	for (i = 0; i < rec->cnt; i++) {
		u32 next_off = rec->fields[i].offset;
		u32 sz = next_off - curr_off;

		memset(dst + curr_off, 0, sz);
		curr_off += rec->fields[i].size + sz;
	}
	memset(dst + curr_off, 0, size - curr_off);
}

static inline void zero_map_value(struct bpf_map *map, void *dst)
{
	bpf_obj_memzero(map->record, dst, map->value_size);
}

void copy_map_value_locked(struct bpf_map *map, void *dst, void *src,
			   bool lock_src);
void bpf_timer_cancel_and_free(void *timer);
void bpf_list_head_free(const struct btf_field *field, void *list_head,
			struct bpf_spin_lock *spin_lock);
void bpf_rb_root_free(const struct btf_field *field, void *rb_root,
		      struct bpf_spin_lock *spin_lock);
<<<<<<< HEAD

=======
u64 bpf_arena_get_kern_vm_start(struct bpf_arena *arena);
u64 bpf_arena_get_user_vm_start(struct bpf_arena *arena);
>>>>>>> 283928c8
int bpf_obj_name_cpy(char *dst, const char *src, unsigned int size);

struct bpf_offload_dev;
struct bpf_offloaded_map;

struct bpf_map_dev_ops {
	int (*map_get_next_key)(struct bpf_offloaded_map *map, void *key,
				void *next_key);
	int (*map_lookup_elem)(struct bpf_offloaded_map *map, void *key,
			       void *value);
	int (*map_update_elem)(struct bpf_offloaded_map *map, void *key,
			       void *value, u64 flags);
	int (*map_delete_elem)(struct bpf_offloaded_map *map, void *key);
};

struct bpf_offloaded_map {
	struct bpf_map map;
	struct net_device *netdev;
	const struct bpf_map_dev_ops *dev_ops;
	void *dev_priv;
	struct list_head offloads;
};

static inline struct bpf_offloaded_map *map_to_offmap(struct bpf_map *map)
{
	return container_of(map, struct bpf_offloaded_map, map);
}

static inline bool bpf_map_offload_neutral(const struct bpf_map *map)
{
	return map->map_type == BPF_MAP_TYPE_PERF_EVENT_ARRAY;
}

static inline bool bpf_map_support_seq_show(const struct bpf_map *map)
{
	return (map->btf_value_type_id || map->btf_vmlinux_value_type_id) &&
	       map->ops->map_seq_show_elem;
}

int map_check_no_btf(const struct bpf_map *map, const struct btf *btf,
		     const struct btf_type *key_type,
		     const struct btf_type *value_type);

bool bpf_map_meta_equal(const struct bpf_map *meta0,
			const struct bpf_map *meta1);

extern const struct bpf_map_ops bpf_map_offload_ops;

/* bpf_type_flag contains a set of flags that are applicable to the values of
 * arg_type, ret_type and reg_type. For example, a pointer value may be null,
 * or a memory is read-only. We classify types into two categories: base types
 * and extended types. Extended types are base types combined with a type flag.
 *
 * Currently there are no more than 32 base types in arg_type, ret_type and
 * reg_types.
 */
#define BPF_BASE_TYPE_BITS 8

enum bpf_type_flag {
	/* PTR may be NULL. */
	PTR_MAYBE_NULL = BIT(0 + BPF_BASE_TYPE_BITS),

	/* MEM is read-only. When applied on bpf_arg, it indicates the arg is
	 * compatible with both mutable and immutable memory.
	 */
	MEM_RDONLY = BIT(1 + BPF_BASE_TYPE_BITS),

	/* MEM points to BPF ring buffer reservation. */
	MEM_RINGBUF = BIT(2 + BPF_BASE_TYPE_BITS),

	/* MEM is in user address space. */
	MEM_USER = BIT(3 + BPF_BASE_TYPE_BITS),

	/* MEM is a percpu memory. MEM_PERCPU tags PTR_TO_BTF_ID. When tagged
	 * with MEM_PERCPU, PTR_TO_BTF_ID _cannot_ be directly accessed. In
	 * order to drop this tag, it must be passed into bpf_per_cpu_ptr()
	 * or bpf_this_cpu_ptr(), which will return the pointer corresponding
	 * to the specified cpu.
	 */
	MEM_PERCPU = BIT(4 + BPF_BASE_TYPE_BITS),

	/* Indicates that the argument will be released. */
	OBJ_RELEASE = BIT(5 + BPF_BASE_TYPE_BITS),

	/* PTR is not trusted. This is only used with PTR_TO_BTF_ID, to mark
	 * unreferenced and referenced kptr loaded from map value using a load
	 * instruction, so that they can only be dereferenced but not escape the
	 * BPF program into the kernel (i.e. cannot be passed as arguments to
	 * kfunc or bpf helpers).
	 */
	PTR_UNTRUSTED = BIT(6 + BPF_BASE_TYPE_BITS),

	MEM_UNINIT = BIT(7 + BPF_BASE_TYPE_BITS),

	/* DYNPTR points to memory local to the bpf program. */
	DYNPTR_TYPE_LOCAL = BIT(8 + BPF_BASE_TYPE_BITS),

	/* DYNPTR points to a kernel-produced ringbuf record. */
	DYNPTR_TYPE_RINGBUF = BIT(9 + BPF_BASE_TYPE_BITS),

	/* Size is known at compile time. */
	MEM_FIXED_SIZE = BIT(10 + BPF_BASE_TYPE_BITS),

	/* MEM is of an allocated object of type in program BTF. This is used to
	 * tag PTR_TO_BTF_ID allocated using bpf_obj_new.
	 */
	MEM_ALLOC = BIT(11 + BPF_BASE_TYPE_BITS),

	/* PTR was passed from the kernel in a trusted context, and may be
	 * passed to KF_TRUSTED_ARGS kfuncs or BPF helper functions.
	 * Confusingly, this is _not_ the opposite of PTR_UNTRUSTED above.
	 * PTR_UNTRUSTED refers to a kptr that was read directly from a map
	 * without invoking bpf_kptr_xchg(). What we really need to know is
	 * whether a pointer is safe to pass to a kfunc or BPF helper function.
	 * While PTR_UNTRUSTED pointers are unsafe to pass to kfuncs and BPF
	 * helpers, they do not cover all possible instances of unsafe
	 * pointers. For example, a pointer that was obtained from walking a
	 * struct will _not_ get the PTR_UNTRUSTED type modifier, despite the
	 * fact that it may be NULL, invalid, etc. This is due to backwards
	 * compatibility requirements, as this was the behavior that was first
	 * introduced when kptrs were added. The behavior is now considered
	 * deprecated, and PTR_UNTRUSTED will eventually be removed.
	 *
	 * PTR_TRUSTED, on the other hand, is a pointer that the kernel
	 * guarantees to be valid and safe to pass to kfuncs and BPF helpers.
	 * For example, pointers passed to tracepoint arguments are considered
	 * PTR_TRUSTED, as are pointers that are passed to struct_ops
	 * callbacks. As alluded to above, pointers that are obtained from
	 * walking PTR_TRUSTED pointers are _not_ trusted. For example, if a
	 * struct task_struct *task is PTR_TRUSTED, then accessing
	 * task->last_wakee will lose the PTR_TRUSTED modifier when it's stored
	 * in a BPF register. Similarly, pointers passed to certain programs
	 * types such as kretprobes are not guaranteed to be valid, as they may
	 * for example contain an object that was recently freed.
	 */
	PTR_TRUSTED = BIT(12 + BPF_BASE_TYPE_BITS),

	/* MEM is tagged with rcu and memory access needs rcu_read_lock protection. */
	MEM_RCU = BIT(13 + BPF_BASE_TYPE_BITS),

	/* Used to tag PTR_TO_BTF_ID | MEM_ALLOC references which are non-owning.
	 * Currently only valid for linked-list and rbtree nodes. If the nodes
	 * have a bpf_refcount_field, they must be tagged MEM_RCU as well.
	 */
	NON_OWN_REF = BIT(14 + BPF_BASE_TYPE_BITS),

	/* DYNPTR points to sk_buff */
	DYNPTR_TYPE_SKB = BIT(15 + BPF_BASE_TYPE_BITS),

	/* DYNPTR points to xdp_buff */
	DYNPTR_TYPE_XDP = BIT(16 + BPF_BASE_TYPE_BITS),

	__BPF_TYPE_FLAG_MAX,
	__BPF_TYPE_LAST_FLAG = __BPF_TYPE_FLAG_MAX - 1,
};

#define DYNPTR_TYPE_FLAG_MASK                                        \
	(DYNPTR_TYPE_LOCAL | DYNPTR_TYPE_RINGBUF | DYNPTR_TYPE_SKB | \
	 DYNPTR_TYPE_XDP)

/* Max number of base types. */
#define BPF_BASE_TYPE_LIMIT (1UL << BPF_BASE_TYPE_BITS)

/* Max number of all types. */
#define BPF_TYPE_LIMIT (__BPF_TYPE_LAST_FLAG | (__BPF_TYPE_LAST_FLAG - 1))

/* function argument constraints */
enum bpf_arg_type {
	ARG_DONTCARE = 0, /* unused argument in helper function */

	/* the following constraints used to prototype
	 * bpf_map_lookup/update/delete_elem() functions
	 */
	ARG_CONST_MAP_PTR, /* const argument used as pointer to bpf_map */
	ARG_PTR_TO_MAP_KEY, /* pointer to stack used as map key */
	ARG_PTR_TO_MAP_VALUE, /* pointer to stack used as map value */

	/* Used to prototype bpf_memcmp() and other functions that access data
	 * on eBPF program stack
	 */
<<<<<<< HEAD
	ARG_PTR_TO_MEM, /* pointer to valid memory (stack, packet, map value) */

	ARG_CONST_SIZE, /* number of bytes accessed from memory */
	ARG_CONST_SIZE_OR_ZERO, /* number of bytes accessed from memory or 0 */

	ARG_PTR_TO_CTX, /* pointer to context */
	ARG_ANYTHING, /* any (initialized) argument is ok */
	ARG_PTR_TO_SPIN_LOCK, /* pointer to bpf_spin_lock */
	ARG_PTR_TO_SOCK_COMMON, /* pointer to sock_common */
	ARG_PTR_TO_INT, /* pointer to int */
	ARG_PTR_TO_LONG, /* pointer to long */
	ARG_PTR_TO_SOCKET, /* pointer to bpf_sock (fullsock) */
	ARG_PTR_TO_BTF_ID, /* pointer to in-kernel struct */
	ARG_PTR_TO_RINGBUF_MEM, /* pointer to dynamically reserved ringbuf memory */
	ARG_CONST_ALLOC_SIZE_OR_ZERO, /* number of allocated bytes requested */
	ARG_PTR_TO_BTF_ID_SOCK_COMMON, /* pointer to in-kernel sock_common or bpf-mirrored bpf_sock */
	ARG_PTR_TO_PERCPU_BTF_ID, /* pointer to in-kernel percpu type */
	ARG_PTR_TO_FUNC, /* pointer to a bpf program function */
	ARG_PTR_TO_STACK, /* pointer to stack */
	ARG_PTR_TO_CONST_STR, /* pointer to a null terminated read-only string */
	ARG_PTR_TO_TIMER, /* pointer to bpf_timer */
	ARG_PTR_TO_KPTR, /* pointer to referenced kptr */
	ARG_PTR_TO_DYNPTR, /* pointer to bpf_dynptr. See bpf_type_flag for dynptr type */
=======
	ARG_PTR_TO_MEM,		/* pointer to valid memory (stack, packet, map value) */
	ARG_PTR_TO_ARENA,

	ARG_CONST_SIZE,		/* number of bytes accessed from memory */
	ARG_CONST_SIZE_OR_ZERO,	/* number of bytes accessed from memory or 0 */

	ARG_PTR_TO_CTX,		/* pointer to context */
	ARG_ANYTHING,		/* any (initialized) argument is ok */
	ARG_PTR_TO_SPIN_LOCK,	/* pointer to bpf_spin_lock */
	ARG_PTR_TO_SOCK_COMMON,	/* pointer to sock_common */
	ARG_PTR_TO_INT,		/* pointer to int */
	ARG_PTR_TO_LONG,	/* pointer to long */
	ARG_PTR_TO_SOCKET,	/* pointer to bpf_sock (fullsock) */
	ARG_PTR_TO_BTF_ID,	/* pointer to in-kernel struct */
	ARG_PTR_TO_RINGBUF_MEM,	/* pointer to dynamically reserved ringbuf memory */
	ARG_CONST_ALLOC_SIZE_OR_ZERO,	/* number of allocated bytes requested */
	ARG_PTR_TO_BTF_ID_SOCK_COMMON,	/* pointer to in-kernel sock_common or bpf-mirrored bpf_sock */
	ARG_PTR_TO_PERCPU_BTF_ID,	/* pointer to in-kernel percpu type */
	ARG_PTR_TO_FUNC,	/* pointer to a bpf program function */
	ARG_PTR_TO_STACK,	/* pointer to stack */
	ARG_PTR_TO_CONST_STR,	/* pointer to a null terminated read-only string */
	ARG_PTR_TO_TIMER,	/* pointer to bpf_timer */
	ARG_PTR_TO_KPTR,	/* pointer to referenced kptr */
	ARG_PTR_TO_DYNPTR,      /* pointer to bpf_dynptr. See bpf_type_flag for dynptr type */
>>>>>>> 283928c8
	__BPF_ARG_TYPE_MAX,

	/* Extended arg_types. */
	ARG_PTR_TO_MAP_VALUE_OR_NULL = PTR_MAYBE_NULL | ARG_PTR_TO_MAP_VALUE,
	ARG_PTR_TO_MEM_OR_NULL = PTR_MAYBE_NULL | ARG_PTR_TO_MEM,
	ARG_PTR_TO_CTX_OR_NULL = PTR_MAYBE_NULL | ARG_PTR_TO_CTX,
	ARG_PTR_TO_SOCKET_OR_NULL = PTR_MAYBE_NULL | ARG_PTR_TO_SOCKET,
	ARG_PTR_TO_STACK_OR_NULL = PTR_MAYBE_NULL | ARG_PTR_TO_STACK,
	ARG_PTR_TO_BTF_ID_OR_NULL = PTR_MAYBE_NULL | ARG_PTR_TO_BTF_ID,
	/* pointer to memory does not need to be initialized, helper function must fill
	 * all bytes or clear them in error case.
	 */
	ARG_PTR_TO_UNINIT_MEM = MEM_UNINIT | ARG_PTR_TO_MEM,
	/* Pointer to valid memory of size known at compile time. */
	ARG_PTR_TO_FIXED_SIZE_MEM = MEM_FIXED_SIZE | ARG_PTR_TO_MEM,

	/* This must be the last entry. Its purpose is to ensure the enum is
	 * wide enough to hold the higher bits reserved for bpf_type_flag.
	 */
	__BPF_ARG_TYPE_LIMIT = BPF_TYPE_LIMIT,
};
static_assert(__BPF_ARG_TYPE_MAX <= BPF_BASE_TYPE_LIMIT);

/* type of values returned from helper functions */
enum bpf_return_type {
	RET_INTEGER, /* function returns integer */
	RET_VOID, /* function doesn't return anything */
	RET_PTR_TO_MAP_VALUE, /* returns a pointer to map elem value */
	RET_PTR_TO_SOCKET, /* returns a pointer to a socket */
	RET_PTR_TO_TCP_SOCK, /* returns a pointer to a tcp_sock */
	RET_PTR_TO_SOCK_COMMON, /* returns a pointer to a sock_common */
	RET_PTR_TO_MEM, /* returns a pointer to memory */
	RET_PTR_TO_MEM_OR_BTF_ID, /* returns a pointer to a valid memory or a btf_id */
	RET_PTR_TO_BTF_ID, /* returns a pointer to a btf_id */
	__BPF_RET_TYPE_MAX,

	/* Extended ret_types. */
	RET_PTR_TO_MAP_VALUE_OR_NULL = PTR_MAYBE_NULL | RET_PTR_TO_MAP_VALUE,
	RET_PTR_TO_SOCKET_OR_NULL = PTR_MAYBE_NULL | RET_PTR_TO_SOCKET,
	RET_PTR_TO_TCP_SOCK_OR_NULL = PTR_MAYBE_NULL | RET_PTR_TO_TCP_SOCK,
	RET_PTR_TO_SOCK_COMMON_OR_NULL = PTR_MAYBE_NULL |
					 RET_PTR_TO_SOCK_COMMON,
	RET_PTR_TO_RINGBUF_MEM_OR_NULL = PTR_MAYBE_NULL | MEM_RINGBUF |
					 RET_PTR_TO_MEM,
	RET_PTR_TO_DYNPTR_MEM_OR_NULL = PTR_MAYBE_NULL | RET_PTR_TO_MEM,
	RET_PTR_TO_BTF_ID_OR_NULL = PTR_MAYBE_NULL | RET_PTR_TO_BTF_ID,
	RET_PTR_TO_BTF_ID_TRUSTED = PTR_TRUSTED | RET_PTR_TO_BTF_ID,

	/* This must be the last entry. Its purpose is to ensure the enum is
	 * wide enough to hold the higher bits reserved for bpf_type_flag.
	 */
	__BPF_RET_TYPE_LIMIT = BPF_TYPE_LIMIT,
};
static_assert(__BPF_RET_TYPE_MAX <= BPF_BASE_TYPE_LIMIT);

/* eBPF function prototype used by verifier to allow BPF_CALLs from eBPF programs
 * to in-kernel helper functions and for adjusting imm32 field in BPF_CALL
 * instructions after verifying
 */
struct bpf_func_proto {
	u64 (*func)(u64 r1, u64 r2, u64 r3, u64 r4, u64 r5);
	bool gpl_only;
	bool pkt_access;
	bool might_sleep;
	enum bpf_return_type ret_type;
	union {
		struct {
			enum bpf_arg_type arg1_type;
			enum bpf_arg_type arg2_type;
			enum bpf_arg_type arg3_type;
			enum bpf_arg_type arg4_type;
			enum bpf_arg_type arg5_type;
		};
		enum bpf_arg_type arg_type[5];
	};
	union {
		struct {
			u32 *arg1_btf_id;
			u32 *arg2_btf_id;
			u32 *arg3_btf_id;
			u32 *arg4_btf_id;
			u32 *arg5_btf_id;
		};
		u32 *arg_btf_id[5];
		struct {
			size_t arg1_size;
			size_t arg2_size;
			size_t arg3_size;
			size_t arg4_size;
			size_t arg5_size;
		};
		size_t arg_size[5];
	};
	int *ret_btf_id; /* return value btf_id */
	bool (*allowed)(const struct bpf_prog *prog);
};

/* bpf_context is intentionally undefined structure. Pointer to bpf_context is
 * the first argument to eBPF programs.
 * For socket filters: 'struct bpf_context *' == 'struct sk_buff *'
 */
struct bpf_context;

enum bpf_access_type { BPF_READ = 1, BPF_WRITE = 2 };

/* types of values stored in eBPF registers */
/* Pointer types represent:
 * pointer
 * pointer + imm
 * pointer + (u16) var
 * pointer + (u16) var + imm
 * if (range > 0) then [ptr, ptr + range - off) is safe to access
 * if (id > 0) means that some 'var' was added
 * if (off > 0) means that 'imm' was added
 */
enum bpf_reg_type {
	NOT_INIT = 0, /* nothing was written into register */
	SCALAR_VALUE, /* reg doesn't contain a valid pointer */
	PTR_TO_CTX, /* reg points to bpf_context */
	CONST_PTR_TO_MAP, /* reg points to struct bpf_map */
	PTR_TO_MAP_VALUE, /* reg points to map element value */
	PTR_TO_MAP_KEY, /* reg points to a map element key */
	PTR_TO_STACK, /* reg == frame_pointer + offset */
	PTR_TO_PACKET_META, /* skb->data - meta_len */
	PTR_TO_PACKET, /* reg points to skb->data */
	PTR_TO_PACKET_END, /* skb->data + headlen */
	PTR_TO_FLOW_KEYS, /* reg points to bpf_flow_keys */
	PTR_TO_SOCKET, /* reg points to struct bpf_sock */
	PTR_TO_SOCK_COMMON, /* reg points to sock_common */
	PTR_TO_TCP_SOCK, /* reg points to struct tcp_sock */
	PTR_TO_TP_BUFFER, /* reg points to a writable raw tp's buffer */
	PTR_TO_XDP_SOCK, /* reg points to struct xdp_sock */
	/* PTR_TO_BTF_ID points to a kernel struct that does not need
	 * to be null checked by the BPF program. This does not imply the
	 * pointer is _not_ null and in practice this can easily be a null
	 * pointer when reading pointer chains. The assumption is program
	 * context will handle null pointer dereference typically via fault
	 * handling. The verifier must keep this in mind and can make no
	 * assumptions about null or non-null when doing branch analysis.
	 * Further, when passed into helpers the helpers can not, without
	 * additional context, assume the value is non-null.
	 */
	PTR_TO_BTF_ID,
	/* PTR_TO_BTF_ID_OR_NULL points to a kernel struct that has not
	 * been checked for null. Used primarily to inform the verifier
	 * an explicit null check is required for this struct.
	 */
<<<<<<< HEAD
	PTR_TO_MEM, /* reg points to valid memory region */
	PTR_TO_BUF, /* reg points to a read/write buffer */
	PTR_TO_FUNC, /* reg points to a bpf program function */
	CONST_PTR_TO_DYNPTR, /* reg points to a const struct bpf_dynptr */
=======
	PTR_TO_MEM,		 /* reg points to valid memory region */
	PTR_TO_ARENA,
	PTR_TO_BUF,		 /* reg points to a read/write buffer */
	PTR_TO_FUNC,		 /* reg points to a bpf program function */
	CONST_PTR_TO_DYNPTR,	 /* reg points to a const struct bpf_dynptr */
>>>>>>> 283928c8
	__BPF_REG_TYPE_MAX,

	/* Extended reg_types. */
	PTR_TO_MAP_VALUE_OR_NULL = PTR_MAYBE_NULL | PTR_TO_MAP_VALUE,
	PTR_TO_SOCKET_OR_NULL = PTR_MAYBE_NULL | PTR_TO_SOCKET,
	PTR_TO_SOCK_COMMON_OR_NULL = PTR_MAYBE_NULL | PTR_TO_SOCK_COMMON,
	PTR_TO_TCP_SOCK_OR_NULL = PTR_MAYBE_NULL | PTR_TO_TCP_SOCK,
	PTR_TO_BTF_ID_OR_NULL = PTR_MAYBE_NULL | PTR_TO_BTF_ID,

	/* This must be the last entry. Its purpose is to ensure the enum is
	 * wide enough to hold the higher bits reserved for bpf_type_flag.
	 */
	__BPF_REG_TYPE_LIMIT = BPF_TYPE_LIMIT,
};
static_assert(__BPF_REG_TYPE_MAX <= BPF_BASE_TYPE_LIMIT);

/* The information passed from prog-specific *_is_valid_access
 * back to the verifier.
 */
struct bpf_insn_access_aux {
	enum bpf_reg_type reg_type;
	union {
		int ctx_field_size;
		struct {
			struct btf *btf;
			u32 btf_id;
		};
	};
	struct bpf_verifier_log *log; /* for verbose logs */
};

static inline void bpf_ctx_record_field_size(struct bpf_insn_access_aux *aux,
					     u32 size)
{
	aux->ctx_field_size = size;
}

static bool bpf_is_ldimm64(const struct bpf_insn *insn)
{
	return insn->code == (BPF_LD | BPF_IMM | BPF_DW);
}

static inline bool bpf_pseudo_func(const struct bpf_insn *insn)
{
	return bpf_is_ldimm64(insn) && insn->src_reg == BPF_PSEUDO_FUNC;
}

struct bpf_prog_ops {
	int (*test_run)(struct bpf_prog *prog, const union bpf_attr *kattr,
			union bpf_attr __user *uattr);
};

struct bpf_reg_state;
struct bpf_verifier_ops {
	/* return eBPF function prototype for verification */
	const struct bpf_func_proto *(*get_func_proto)(
		enum bpf_func_id func_id, const struct bpf_prog *prog);

	/* return true if 'size' wide access at offset 'off' within bpf_context
	 * with 'type' (read or write) is allowed
	 */
	bool (*is_valid_access)(int off, int size, enum bpf_access_type type,
				const struct bpf_prog *prog,
				struct bpf_insn_access_aux *info);
	int (*gen_prologue)(struct bpf_insn *insn, bool direct_write,
			    const struct bpf_prog *prog);
	int (*gen_ld_abs)(const struct bpf_insn *orig,
			  struct bpf_insn *insn_buf);
	u32 (*convert_ctx_access)(enum bpf_access_type type,
				  const struct bpf_insn *src,
				  struct bpf_insn *dst, struct bpf_prog *prog,
				  u32 *target_size);
	int (*btf_struct_access)(struct bpf_verifier_log *log,
				 const struct bpf_reg_state *reg, int off,
				 int size);
};

struct bpf_prog_offload_ops {
	/* verifier basic callbacks */
	int (*insn_hook)(struct bpf_verifier_env *env, int insn_idx,
			 int prev_insn_idx);
	int (*finalize)(struct bpf_verifier_env *env);
	/* verifier optimization callbacks (called after .finalize) */
	int (*replace_insn)(struct bpf_verifier_env *env, u32 off,
			    struct bpf_insn *insn);
	int (*remove_insns)(struct bpf_verifier_env *env, u32 off, u32 cnt);
	/* program management callbacks */
	int (*prepare)(struct bpf_prog *prog);
	int (*translate)(struct bpf_prog *prog);
	void (*destroy)(struct bpf_prog *prog);
};

struct bpf_prog_offload {
	struct bpf_prog *prog;
	struct net_device *netdev;
	struct bpf_offload_dev *offdev;
	void *dev_priv;
	struct list_head offloads;
	bool dev_state;
	bool opt_failed;
	void *jited_image;
	u32 jited_len;
};

enum bpf_cgroup_storage_type {
	BPF_CGROUP_STORAGE_SHARED,
	BPF_CGROUP_STORAGE_PERCPU,
	__BPF_CGROUP_STORAGE_MAX
};

#define MAX_BPF_CGROUP_STORAGE_TYPE __BPF_CGROUP_STORAGE_MAX

/* The longest tracepoint has 12 args.
 * See include/trace/bpf_probe.h
 */
#define MAX_BPF_FUNC_ARGS 12

/* The maximum number of arguments passed through registers
 * a single function may have.
 */
#define MAX_BPF_FUNC_REG_ARGS 5

/* The argument is a structure. */
#define BTF_FMODEL_STRUCT_ARG BIT(0)

/* The argument is signed. */
#define BTF_FMODEL_SIGNED_ARG BIT(1)

struct btf_func_model {
	u8 ret_size;
	u8 ret_flags;
	u8 nr_args;
	u8 arg_size[MAX_BPF_FUNC_ARGS];
	u8 arg_flags[MAX_BPF_FUNC_ARGS];
};

/* Restore arguments before returning from trampoline to let original function
 * continue executing. This flag is used for fentry progs when there are no
 * fexit progs.
 */
#define BPF_TRAMP_F_RESTORE_REGS BIT(0)
/* Call original function after fentry progs, but before fexit progs.
 * Makes sense for fentry/fexit, normal calls and indirect calls.
 */
#define BPF_TRAMP_F_CALL_ORIG BIT(1)
/* Skip current frame and return to parent.  Makes sense for fentry/fexit
 * programs only. Should not be used with normal calls and indirect calls.
 */
#define BPF_TRAMP_F_SKIP_FRAME BIT(2)
/* Store IP address of the caller on the trampoline stack,
 * so it's available for trampoline's programs.
 */
#define BPF_TRAMP_F_IP_ARG BIT(3)
/* Return the return value of fentry prog. Only used by bpf_struct_ops. */
#define BPF_TRAMP_F_RET_FENTRY_RET BIT(4)

/* Get original function from stack instead of from provided direct address.
 * Makes sense for trampolines with fexit or fmod_ret programs.
 */
#define BPF_TRAMP_F_ORIG_STACK BIT(5)

/* This trampoline is on a function with another ftrace_ops with IPMODIFY,
 * e.g., a live patch. This flag is set and cleared by ftrace call backs,
 */
#define BPF_TRAMP_F_SHARE_IPMODIFY BIT(6)

/* Indicate that current trampoline is in a tail call context. Then, it has to
 * cache and restore tail_call_cnt to avoid infinite tail call loop.
 */
#define BPF_TRAMP_F_TAIL_CALL_CTX BIT(7)

/*
 * Indicate the trampoline should be suitable to receive indirect calls;
 * without this indirectly calling the generated code can result in #UD/#CP,
 * depending on the CFI options.
 *
 * Used by bpf_struct_ops.
 *
 * Incompatible with FENTRY usage, overloads @func_addr argument.
 */
#define BPF_TRAMP_F_INDIRECT BIT(8)

/* Each call __bpf_prog_enter + call bpf_func + call __bpf_prog_exit is ~50
 * bytes on x86.
 */
enum {
#if defined(__s390x__)
	BPF_MAX_TRAMP_LINKS = 27,
#else
	BPF_MAX_TRAMP_LINKS = 38,
#endif
};

struct bpf_tramp_links {
	struct bpf_tramp_link *links[BPF_MAX_TRAMP_LINKS];
	int nr_links;
};

struct bpf_tramp_run_ctx;

/* Different use cases for BPF trampoline:
 * 1. replace nop at the function entry (kprobe equivalent)
 *    flags = BPF_TRAMP_F_RESTORE_REGS
 *    fentry = a set of programs to run before returning from trampoline
 *
 * 2. replace nop at the function entry (kprobe + kretprobe equivalent)
 *    flags = BPF_TRAMP_F_CALL_ORIG | BPF_TRAMP_F_SKIP_FRAME
 *    orig_call = fentry_ip + MCOUNT_INSN_SIZE
 *    fentry = a set of program to run before calling original function
 *    fexit = a set of program to run after original function
 *
 * 3. replace direct call instruction anywhere in the function body
 *    or assign a function pointer for indirect call (like tcp_congestion_ops->cong_avoid)
 *    With flags = 0
 *      fentry = a set of programs to run before returning from trampoline
 *    With flags = BPF_TRAMP_F_CALL_ORIG
 *      orig_call = original callback addr or direct function addr
 *      fentry = a set of program to run before calling original function
 *      fexit = a set of program to run after original function
 */
struct bpf_tramp_image;
int arch_prepare_bpf_trampoline(struct bpf_tramp_image *im, void *image,
				void *image_end, const struct btf_func_model *m,
				u32 flags, struct bpf_tramp_links *tlinks,
				void *func_addr);
void *arch_alloc_bpf_trampoline(unsigned int size);
void arch_free_bpf_trampoline(void *image, unsigned int size);
int __must_check arch_protect_bpf_trampoline(void *image, unsigned int size);
int arch_bpf_trampoline_size(const struct btf_func_model *m, u32 flags,
			     struct bpf_tramp_links *tlinks, void *func_addr);

u64 notrace __bpf_prog_enter_sleepable_recur(struct bpf_prog *prog,
					     struct bpf_tramp_run_ctx *run_ctx);
void notrace __bpf_prog_exit_sleepable_recur(struct bpf_prog *prog, u64 start,
					     struct bpf_tramp_run_ctx *run_ctx);
void notrace __bpf_tramp_enter(struct bpf_tramp_image *tr);
void notrace __bpf_tramp_exit(struct bpf_tramp_image *tr);
typedef u64 (*bpf_trampoline_enter_t)(struct bpf_prog *prog,
				      struct bpf_tramp_run_ctx *run_ctx);
typedef void (*bpf_trampoline_exit_t)(struct bpf_prog *prog, u64 start,
				      struct bpf_tramp_run_ctx *run_ctx);
bpf_trampoline_enter_t bpf_trampoline_enter(const struct bpf_prog *prog);
bpf_trampoline_exit_t bpf_trampoline_exit(const struct bpf_prog *prog);

struct bpf_ksym {
	unsigned long start;
	unsigned long end;
	char name[KSYM_NAME_LEN];
	struct list_head lnode;
	struct latch_tree_node tnode;
	bool prog;
};

enum bpf_tramp_prog_type {
	BPF_TRAMP_FENTRY,
	BPF_TRAMP_FEXIT,
	BPF_TRAMP_MODIFY_RETURN,
	BPF_TRAMP_MAX,
	BPF_TRAMP_REPLACE, /* more than MAX */
};

struct bpf_tramp_image {
	void *image;
	int size;
	struct bpf_ksym ksym;
	struct percpu_ref pcref;
	void *ip_after_call;
	void *ip_epilogue;
	union {
		struct rcu_head rcu;
		struct work_struct work;
	};
};

struct bpf_trampoline {
	/* hlist for trampoline_table */
	struct hlist_node hlist;
	struct ftrace_ops *fops;
	/* serializes access to fields of this trampoline */
	struct mutex mutex;
	refcount_t refcnt;
	u32 flags;
	u64 key;
	struct {
		struct btf_func_model model;
		void *addr;
		bool ftrace_managed;
	} func;
	/* if !NULL this is BPF_PROG_TYPE_EXT program that extends another BPF
	 * program by replacing one of its functions. func.addr is the address
	 * of the function it replaced.
	 */
	struct bpf_prog *extension_prog;
	/* list of BPF programs using this trampoline */
	struct hlist_head progs_hlist[BPF_TRAMP_MAX];
	/* Number of attached programs. A counter per kind. */
	int progs_cnt[BPF_TRAMP_MAX];
	/* Executable image of trampoline */
	struct bpf_tramp_image *cur_image;
};

struct bpf_attach_target_info {
	struct btf_func_model fmodel;
	long tgt_addr;
	struct module *tgt_mod;
	const char *tgt_name;
	const struct btf_type *tgt_type;
};

#define BPF_DISPATCHER_MAX 48 /* Fits in 2048B */

struct bpf_dispatcher_prog {
	struct bpf_prog *prog;
	refcount_t users;
};

struct bpf_dispatcher {
	/* dispatcher mutex */
	struct mutex mutex;
	void *func;
	struct bpf_dispatcher_prog progs[BPF_DISPATCHER_MAX];
	int num_progs;
	void *image;
	void *rw_image;
	u32 image_off;
	struct bpf_ksym ksym;
#ifdef CONFIG_HAVE_STATIC_CALL
	struct static_call_key *sc_key;
	void *sc_tramp;
#endif
};

#ifndef __bpfcall
#define __bpfcall __nocfi
#endif

static __always_inline __bpfcall unsigned int
bpf_dispatcher_nop_func(const void *ctx, const struct bpf_insn *insnsi,
			bpf_func_t bpf_func)
{
	return bpf_func(ctx, insnsi);
}

/* the implementation of the opaque uapi struct bpf_dynptr */
struct bpf_dynptr_kern {
	void *data;
	/* Size represents the number of usable bytes of dynptr data.
	 * If for example the offset is at 4 for a local dynptr whose data is
	 * of type u64, the number of usable bytes is 4.
	 *
	 * The upper 8 bits are reserved. It is as follows:
	 * Bits 0 - 23 = size
	 * Bits 24 - 30 = dynptr type
	 * Bit 31 = whether dynptr is read-only
	 */
	u32 size;
	u32 offset;
} __aligned(8);

enum bpf_dynptr_type {
	BPF_DYNPTR_TYPE_INVALID,
	/* Points to memory that is local to the bpf program */
	BPF_DYNPTR_TYPE_LOCAL,
	/* Underlying data is a ringbuf record */
	BPF_DYNPTR_TYPE_RINGBUF,
	/* Underlying data is a sk_buff */
	BPF_DYNPTR_TYPE_SKB,
	/* Underlying data is a xdp_buff */
	BPF_DYNPTR_TYPE_XDP,
};

int bpf_dynptr_check_size(u32 size);
u32 __bpf_dynptr_size(const struct bpf_dynptr_kern *ptr);
const void *__bpf_dynptr_data(const struct bpf_dynptr_kern *ptr, u32 len);
void *__bpf_dynptr_data_rw(const struct bpf_dynptr_kern *ptr, u32 len);

#ifdef CONFIG_BPF_JIT
int bpf_trampoline_link_prog(struct bpf_tramp_link *link,
			     struct bpf_trampoline *tr);
int bpf_trampoline_unlink_prog(struct bpf_tramp_link *link,
			       struct bpf_trampoline *tr);
struct bpf_trampoline *
bpf_trampoline_get(u64 key, struct bpf_attach_target_info *tgt_info);
void bpf_trampoline_put(struct bpf_trampoline *tr);
int arch_prepare_bpf_dispatcher(void *image, void *buf, s64 *funcs,
				int num_funcs);

/*
 * When the architecture supports STATIC_CALL replace the bpf_dispatcher_fn
 * indirection with a direct call to the bpf program. If the architecture does
 * not have STATIC_CALL, avoid a double-indirection.
 */
#ifdef CONFIG_HAVE_STATIC_CALL

#define __BPF_DISPATCHER_SC_INIT(_name)    \
	.sc_key = &STATIC_CALL_KEY(_name), \
	.sc_tramp = STATIC_CALL_TRAMP_ADDR(_name),

#define __BPF_DISPATCHER_SC(name)                        \
	DEFINE_STATIC_CALL(bpf_dispatcher_##name##_call, \
			   bpf_dispatcher_nop_func)

#define __BPF_DISPATCHER_CALL(name) \
	static_call(bpf_dispatcher_##name##_call)(ctx, insnsi, bpf_func)

#define __BPF_DISPATCHER_UPDATE(_d, _new) \
	__static_call_update((_d)->sc_key, (_d)->sc_tramp, (_new))

#else
#define __BPF_DISPATCHER_SC_INIT(name)
#define __BPF_DISPATCHER_SC(name)
#define __BPF_DISPATCHER_CALL(name) bpf_func(ctx, insnsi)
#define __BPF_DISPATCHER_UPDATE(_d, _new)
#endif

#define BPF_DISPATCHER_INIT(_name)                            \
	{                                                     \
		.mutex = __MUTEX_INITIALIZER(_name.mutex),		\
	.func = &_name##_func,					\
	.progs = {},						\
	.num_progs = 0,						\
	.image = NULL,						\
	.image_off = 0,						\
	.ksym = {						\
		.name  = #_name,				\
		.lnode = LIST_HEAD_INIT(_name.ksym.lnode),	\
	},							\
	__BPF_DISPATCHER_SC_INIT(_name##_call) \
	}

#define DEFINE_BPF_DISPATCHER(name)                                   \
	__BPF_DISPATCHER_SC(name);                                    \
	noinline __bpfcall unsigned int bpf_dispatcher_##name##_func( \
		const void *ctx, const struct bpf_insn *insnsi,       \
		bpf_func_t bpf_func)                                  \
	{                                                             \
		return __BPF_DISPATCHER_CALL(name);                   \
	}                                                             \
	EXPORT_SYMBOL(bpf_dispatcher_##name##_func);                  \
	struct bpf_dispatcher bpf_dispatcher_##name =                 \
		BPF_DISPATCHER_INIT(bpf_dispatcher_##name);

#define DECLARE_BPF_DISPATCHER(name)                            \
	unsigned int bpf_dispatcher_##name##_func(              \
		const void *ctx, const struct bpf_insn *insnsi, \
		bpf_func_t bpf_func);                           \
	extern struct bpf_dispatcher bpf_dispatcher_##name;

#define BPF_DISPATCHER_FUNC(name) bpf_dispatcher_##name##_func
#define BPF_DISPATCHER_PTR(name) (&bpf_dispatcher_##name)
void bpf_dispatcher_change_prog(struct bpf_dispatcher *d, struct bpf_prog *from,
				struct bpf_prog *to);
/* Called only from JIT-enabled code, so there's no need for stubs. */
void bpf_image_ksym_add(void *data, unsigned int size, struct bpf_ksym *ksym);
void bpf_image_ksym_del(struct bpf_ksym *ksym);
void bpf_ksym_add(struct bpf_ksym *ksym);
void bpf_ksym_del(struct bpf_ksym *ksym);
int bpf_jit_charge_modmem(u32 size);
void bpf_jit_uncharge_modmem(u32 size);
bool bpf_prog_has_trampoline(const struct bpf_prog *prog);
#else
static inline int bpf_trampoline_link_prog(struct bpf_tramp_link *link,
					   struct bpf_trampoline *tr)
{
	return -ENOTSUPP;
}
static inline int bpf_trampoline_unlink_prog(struct bpf_tramp_link *link,
					     struct bpf_trampoline *tr)
{
	return -ENOTSUPP;
}
static inline struct bpf_trampoline *
bpf_trampoline_get(u64 key, struct bpf_attach_target_info *tgt_info)
{
	return NULL;
}
static inline void bpf_trampoline_put(struct bpf_trampoline *tr)
{
}
#define DEFINE_BPF_DISPATCHER(name)
#define DECLARE_BPF_DISPATCHER(name)
#define BPF_DISPATCHER_FUNC(name) bpf_dispatcher_nop_func
#define BPF_DISPATCHER_PTR(name) NULL
static inline void bpf_dispatcher_change_prog(struct bpf_dispatcher *d,
					      struct bpf_prog *from,
					      struct bpf_prog *to)
{
}
static inline bool is_bpf_image_address(unsigned long address)
{
	return false;
}
static inline bool bpf_prog_has_trampoline(const struct bpf_prog *prog)
{
	return false;
}
#endif

struct bpf_func_info_aux {
	u16 linkage;
	bool unreliable;
	bool called : 1;
	bool verified : 1;
};

enum bpf_jit_poke_reason {
	BPF_POKE_REASON_TAIL_CALL,
};

/* Descriptor of pokes pointing /into/ the JITed image. */
struct bpf_jit_poke_descriptor {
	void *tailcall_target;
	void *tailcall_bypass;
	void *bypass_addr;
	void *aux;
	union {
		struct {
			struct bpf_map *map;
			u32 key;
		} tail_call;
	};
	bool tailcall_target_stable;
	u8 adj_off;
	u16 reason;
	u32 insn_idx;
};

/* reg_type info for ctx arguments */
struct bpf_ctx_arg_aux {
	u32 offset;
	enum bpf_reg_type reg_type;
	struct btf *btf;
	u32 btf_id;
};

struct btf_mod_pair {
	struct btf *btf;
	struct module *module;
};

struct bpf_kfunc_desc_tab;

struct bpf_prog_aux {
	atomic64_t refcnt;
	u32 used_map_cnt;
	u32 used_btf_cnt;
	u32 max_ctx_offset;
	u32 max_pkt_offset;
	u32 max_tp_access;
	u32 stack_depth;
	u32 id;
	u32 func_cnt; /* used by non-func prog as the number of func progs */
	u32 real_func_cnt; /* includes hidden progs, only used for JIT and freeing progs */
	u32 func_idx; /* 0 for non-func prog, the index in func array for func prog */
	u32 attach_btf_id; /* in-kernel BTF type id to attach to */
	u32 ctx_arg_info_size;
	u32 max_rdonly_access;
	u32 max_rdwr_access;
	struct btf *attach_btf;
	const struct bpf_ctx_arg_aux *ctx_arg_info;
	struct mutex
		dst_mutex; /* protects dst_* pointers below, *after* prog becomes visible */
	struct bpf_prog *dst_prog;
	struct bpf_trampoline *dst_trampoline;
	enum bpf_prog_type saved_dst_prog_type;
	enum bpf_attach_type saved_dst_attach_type;
	bool verifier_zext; /* Zero extensions has been inserted by verifier. */
	bool dev_bound; /* Program is bound to the netdev. */
	bool offload_requested; /* Program is bound and offloaded to the netdev. */
	bool attach_btf_trace; /* true if attaching to BTF-enabled raw tp */
	bool attach_tracing_prog; /* true if tracing another tracing program */
	bool func_proto_unreliable;
	bool tail_call_reachable;
	bool xdp_has_frags;
	bool exception_cb;
	bool exception_boundary;
	struct bpf_arena *arena;
	/* BTF_KIND_FUNC_PROTO for valid attach_btf_id */
	const struct btf_type *attach_func_proto;
	/* function name for valid attach_btf_id */
	const char *attach_func_name;
	struct bpf_prog **func;
	void *jit_data; /* JIT specific data. arch dependent */
	struct bpf_jit_poke_descriptor *poke_tab;
	struct bpf_kfunc_desc_tab *kfunc_tab;
	struct bpf_kfunc_btf_tab *kfunc_btf_tab;
	u32 size_poke_tab;
#ifdef CONFIG_FINEIBT
	struct bpf_ksym ksym_prefix;
#endif
	struct bpf_ksym ksym;
	const struct bpf_prog_ops *ops;
	struct bpf_map **used_maps;
	struct mutex used_maps_mutex; /* mutex for used_maps and used_map_cnt */
	struct btf_mod_pair *used_btfs;
	struct bpf_prog *prog;
	struct user_struct *user;
	u64 load_time; /* ns since boottime */
	u32 verified_insns;
	int cgroup_atype; /* enum cgroup_bpf_attach_type */
	struct bpf_map *cgroup_storage[MAX_BPF_CGROUP_STORAGE_TYPE];
	char name[BPF_OBJ_NAME_LEN];
	u64 (*bpf_exception_cb)(u64 cookie, u64 sp, u64 bp, u64, u64);
#ifdef CONFIG_SECURITY
	void *security;
#endif
	struct bpf_token *token;
	struct bpf_prog_offload *offload;
	struct btf *btf;
	struct bpf_func_info *func_info;
	struct bpf_func_info_aux *func_info_aux;
	/* bpf_line_info loaded from userspace.  linfo->insn_off
	 * has the xlated insn offset.
	 * Both the main and sub prog share the same linfo.
	 * The subprog can access its first linfo by
	 * using the linfo_idx.
	 */
	struct bpf_line_info *linfo;
	/* jited_linfo is the jited addr of the linfo.  It has a
	 * one to one mapping to linfo:
	 * jited_linfo[i] is the jited addr for the linfo[i]->insn_off.
	 * Both the main and sub prog share the same jited_linfo.
	 * The subprog can access its first jited_linfo by
	 * using the linfo_idx.
	 */
	void **jited_linfo;
	u32 func_info_cnt;
	u32 nr_linfo;
	/* subprog can use linfo_idx to access its first linfo and
	 * jited_linfo.
	 * main prog always has linfo_idx == 0
	 */
	u32 linfo_idx;
	struct module *mod;
	u32 num_exentries;
	struct exception_table_entry *extable;
	union {
		struct work_struct work;
		struct rcu_head rcu;
	};
};

struct bpf_prog {
<<<<<<< HEAD
	u16 pages; /* Number of allocated pages */
	u16 jited : 1, /* Is our filter JIT'ed? */
		jit_requested : 1, /* archs need to JIT the prog */
		gpl_compatible : 1, /* Is filter GPL compatible? */
		cb_access : 1, /* Is control block accessed? */
		dst_needed : 1, /* Do we need dst entry? */
		blinding_requested : 1, /* needs constant blinding */
		blinded : 1, /* Was blinded */
		is_func : 1, /* program is a bpf function */
		kprobe_override : 1, /* Do we override a kprobe? */
		has_callchain_buf : 1, /* callchain buffer allocated? */
		enforce_expected_attach_type : 1, /* Enforce expected_attach_type checking at attach time */
		call_get_stack : 1, /* Do we call bpf_get_stack() or bpf_get_stackid() */
		call_get_func_ip : 1, /* Do we call get_func_ip() */
		tstamp_type_access : 1; /* Accessed __sk_buff->tstamp_type */
	enum bpf_prog_type type; /* Type of BPF program */
	enum bpf_attach_type expected_attach_type; /* For some prog types */
	u32 len; /* Number of filter blocks */
	u32 jited_len; /* Size of jited insns in bytes */
	u8 tag[BPF_TAG_SIZE];
=======
	u16			pages;		/* Number of allocated pages */
	u16			jited:1,	/* Is our filter JIT'ed? */
				jit_requested:1,/* archs need to JIT the prog */
				gpl_compatible:1, /* Is filter GPL compatible? */
				cb_access:1,	/* Is control block accessed? */
				dst_needed:1,	/* Do we need dst entry? */
				blinding_requested:1, /* needs constant blinding */
				blinded:1,	/* Was blinded */
				is_func:1,	/* program is a bpf function */
				kprobe_override:1, /* Do we override a kprobe? */
				has_callchain_buf:1, /* callchain buffer allocated? */
				enforce_expected_attach_type:1, /* Enforce expected_attach_type checking at attach time */
				call_get_stack:1, /* Do we call bpf_get_stack() or bpf_get_stackid() */
				call_get_func_ip:1, /* Do we call get_func_ip() */
				tstamp_type_access:1, /* Accessed __sk_buff->tstamp_type */
				sleepable:1;	/* BPF program is sleepable */
	enum bpf_prog_type	type;		/* Type of BPF program */
	enum bpf_attach_type	expected_attach_type; /* For some prog types */
	u32			len;		/* Number of filter blocks */
	u32			jited_len;	/* Size of jited insns in bytes */
	u8			tag[BPF_TAG_SIZE];
>>>>>>> 283928c8
	struct bpf_prog_stats __percpu *stats;
	int __percpu *active;
	unsigned int (*bpf_func)(const void *ctx, const struct bpf_insn *insn);
	struct bpf_prog_aux *aux; /* Auxiliary fields */
	struct sock_fprog_kern *orig_prog; /* Original BPF program */
	/* Instructions for interpreter */
	union {
		DECLARE_FLEX_ARRAY(struct sock_filter, insns);
		DECLARE_FLEX_ARRAY(struct bpf_insn, insnsi);
	};
};

struct bpf_array_aux {
	/* Programs with direct jumps into programs part of this array. */
	struct list_head poke_progs;
	struct bpf_map *map;
	struct mutex poke_mutex;
	struct work_struct work;
};

struct bpf_link {
	atomic64_t refcnt;
	u32 id;
	enum bpf_link_type type;
	const struct bpf_link_ops *ops;
	struct bpf_prog *prog;
	struct work_struct work;
};

struct bpf_link_ops {
	void (*release)(struct bpf_link *link);
	void (*dealloc)(struct bpf_link *link);
	int (*detach)(struct bpf_link *link);
	int (*update_prog)(struct bpf_link *link, struct bpf_prog *new_prog,
			   struct bpf_prog *old_prog);
	void (*show_fdinfo)(const struct bpf_link *link, struct seq_file *seq);
	int (*fill_link_info)(const struct bpf_link *link,
			      struct bpf_link_info *info);
	int (*update_map)(struct bpf_link *link, struct bpf_map *new_map,
			  struct bpf_map *old_map);
};

struct bpf_tramp_link {
	struct bpf_link link;
	struct hlist_node tramp_hlist;
	u64 cookie;
};

struct bpf_shim_tramp_link {
	struct bpf_tramp_link link;
	struct bpf_trampoline *trampoline;
};

struct bpf_tracing_link {
	struct bpf_tramp_link link;
	enum bpf_attach_type attach_type;
	struct bpf_trampoline *trampoline;
	struct bpf_prog *tgt_prog;
};

struct bpf_raw_tp_link {
	struct bpf_link link;
	struct bpf_raw_event_map *btp;
	u64 cookie;
};

struct bpf_link_primer {
	struct bpf_link *link;
	struct file *file;
	int fd;
	u32 id;
};

struct bpf_mount_opts {
	kuid_t uid;
	kgid_t gid;
	umode_t mode;

	/* BPF token-related delegation options */
	u64 delegate_cmds;
	u64 delegate_maps;
	u64 delegate_progs;
	u64 delegate_attachs;
};

struct bpf_token {
	struct work_struct work;
	atomic64_t refcnt;
	struct user_namespace *userns;
	u64 allowed_cmds;
	u64 allowed_maps;
	u64 allowed_progs;
	u64 allowed_attachs;
#ifdef CONFIG_SECURITY
	void *security;
#endif
};

struct bpf_struct_ops_value;
struct btf_member;

#define BPF_STRUCT_OPS_MAX_NR_MEMBERS 64
/**
 * struct bpf_struct_ops - A structure of callbacks allowing a subsystem to
 *			   define a BPF_MAP_TYPE_STRUCT_OPS map type composed
 *			   of BPF_PROG_TYPE_STRUCT_OPS progs.
 * @verifier_ops: A structure of callbacks that are invoked by the verifier
 *		  when determining whether the struct_ops progs in the
 *		  struct_ops map are valid.
 * @init: A callback that is invoked a single time, and before any other
 *	  callback, to initialize the structure. A nonzero return value means
 *	  the subsystem could not be initialized.
 * @check_member: When defined, a callback invoked by the verifier to allow
 *		  the subsystem to determine if an entry in the struct_ops map
 *		  is valid. A nonzero return value means that the map is
 *		  invalid and should be rejected by the verifier.
 * @init_member: A callback that is invoked for each member of the struct_ops
 *		 map to allow the subsystem to initialize the member. A nonzero
 *		 value means the member could not be initialized. This callback
 *		 is exclusive with the @type, @type_id, @value_type, and
 *		 @value_id fields.
 * @reg: A callback that is invoked when the struct_ops map has been
 *	 initialized and is being attached to. Zero means the struct_ops map
 *	 has been successfully registered and is live. A nonzero return value
 *	 means the struct_ops map could not be registered.
 * @unreg: A callback that is invoked when the struct_ops map should be
 *	   unregistered.
 * @update: A callback that is invoked when the live struct_ops map is being
 *	    updated to contain new values. This callback is only invoked when
 *	    the struct_ops map is loaded with BPF_F_LINK. If not defined, the
 *	    it is assumed that the struct_ops map cannot be updated.
 * @validate: A callback that is invoked after all of the members have been
 *	      initialized. This callback should perform static checks on the
 *	      map, meaning that it should either fail or succeed
 *	      deterministically. A struct_ops map that has been validated may
 *	      not necessarily succeed in being registered if the call to @reg
 *	      fails. For example, a valid struct_ops map may be loaded, but
 *	      then fail to be registered due to there being another active
 *	      struct_ops map on the system in the subsystem already. For this
 *	      reason, if this callback is not defined, the check is skipped as
 *	      the struct_ops map will have final verification performed in
 *	      @reg.
 * @type: BTF type.
 * @value_type: Value type.
 * @name: The name of the struct bpf_struct_ops object.
 * @func_models: Func models
 * @type_id: BTF type id.
 * @value_id: BTF value id.
 */
struct bpf_struct_ops {
	const struct bpf_verifier_ops *verifier_ops;
	int (*init)(struct btf *btf);
	int (*check_member)(const struct btf_type *t,
			    const struct btf_member *member,
			    const struct bpf_prog *prog);
	int (*init_member)(const struct btf_type *t,
			   const struct btf_member *member, void *kdata,
			   const void *udata);
	int (*reg)(void *kdata);
	void (*unreg)(void *kdata);
	int (*update)(void *kdata, void *old_kdata);
	int (*validate)(void *kdata);
	void *cfi_stubs;
	struct module *owner;
	const char *name;
	struct btf_func_model func_models[BPF_STRUCT_OPS_MAX_NR_MEMBERS];
};

/* Every member of a struct_ops type has an instance even a member is not
 * an operator (function pointer). The "info" field will be assigned to
 * prog->aux->ctx_arg_info of BPF struct_ops programs to provide the
 * argument information required by the verifier to verify the program.
 *
 * btf_ctx_access() will lookup prog->aux->ctx_arg_info to find the
 * corresponding entry for an given argument.
 */
struct bpf_struct_ops_arg_info {
	struct bpf_ctx_arg_aux *info;
	u32 cnt;
};

struct bpf_struct_ops_desc {
	struct bpf_struct_ops *st_ops;

	const struct btf_type *type;
	const struct btf_type *value_type;
	u32 type_id;
	u32 value_id;

	/* Collection of argument information for each member */
	struct bpf_struct_ops_arg_info *arg_info;
};

enum bpf_struct_ops_state {
	BPF_STRUCT_OPS_STATE_INIT,
	BPF_STRUCT_OPS_STATE_INUSE,
	BPF_STRUCT_OPS_STATE_TOBEFREE,
	BPF_STRUCT_OPS_STATE_READY,
};

struct bpf_struct_ops_common_value {
	refcount_t refcnt;
	enum bpf_struct_ops_state state;
};

#if defined(CONFIG_BPF_JIT) && defined(CONFIG_BPF_SYSCALL)
/* This macro helps developer to register a struct_ops type and generate
 * type information correctly. Developers should use this macro to register
 * a struct_ops type instead of calling __register_bpf_struct_ops() directly.
 */
#define register_bpf_struct_ops(st_ops, type)                          \
	({                                                             \
		struct bpf_struct_ops_##type {                         \
			struct bpf_struct_ops_common_value common;     \
			struct type data ____cacheline_aligned_in_smp; \
		};                                                     \
		BTF_TYPE_EMIT(struct bpf_struct_ops_##type);           \
		__register_bpf_struct_ops(st_ops);                     \
	})
#define BPF_MODULE_OWNER ((void *)((0xeB9FUL << 2) + POISON_POINTER_DELTA))
bool bpf_struct_ops_get(const void *kdata);
void bpf_struct_ops_put(const void *kdata);
int bpf_struct_ops_map_sys_lookup_elem(struct bpf_map *map, void *key,
				       void *value);
int bpf_struct_ops_prepare_trampoline(struct bpf_tramp_links *tlinks,
				      struct bpf_tramp_link *link,
				      const struct btf_func_model *model,
<<<<<<< HEAD
				      void *stub_func, void *image,
				      void *image_end);
=======
				      void *stub_func,
				      void **image, u32 *image_off,
				      bool allow_alloc);
void bpf_struct_ops_image_free(void *image);
>>>>>>> 283928c8
static inline bool bpf_try_module_get(const void *data, struct module *owner)
{
	if (owner == BPF_MODULE_OWNER)
		return bpf_struct_ops_get(data);
	else
		return try_module_get(owner);
}
static inline void bpf_module_put(const void *data, struct module *owner)
{
	if (owner == BPF_MODULE_OWNER)
		bpf_struct_ops_put(data);
	else
		module_put(owner);
}
int bpf_struct_ops_link_create(union bpf_attr *attr);

#ifdef CONFIG_NET
/* Define it here to avoid the use of forward declaration */
struct bpf_dummy_ops_state {
	int val;
};

struct bpf_dummy_ops {
	int (*test_1)(struct bpf_dummy_ops_state *cb);
	int (*test_2)(struct bpf_dummy_ops_state *cb, int a1, unsigned short a2,
		      char a3, unsigned long a4);
	int (*test_sleepable)(struct bpf_dummy_ops_state *cb);
};

int bpf_struct_ops_test_run(struct bpf_prog *prog, const union bpf_attr *kattr,
			    union bpf_attr __user *uattr);
#endif
int bpf_struct_ops_desc_init(struct bpf_struct_ops_desc *st_ops_desc,
			     struct btf *btf, struct bpf_verifier_log *log);
void bpf_map_struct_ops_info_fill(struct bpf_map_info *info,
				  struct bpf_map *map);
void bpf_struct_ops_desc_release(struct bpf_struct_ops_desc *st_ops_desc);
#else
#define register_bpf_struct_ops(st_ops, type) \
	({                                    \
		(void *)(st_ops);             \
		0;                            \
	})
static inline bool bpf_try_module_get(const void *data, struct module *owner)
{
	return try_module_get(owner);
}
static inline void bpf_module_put(const void *data, struct module *owner)
{
	module_put(owner);
}
static inline int bpf_struct_ops_map_sys_lookup_elem(struct bpf_map *map,
						     void *key, void *value)
{
	return -EINVAL;
}
static inline int bpf_struct_ops_link_create(union bpf_attr *attr)
{
	return -EOPNOTSUPP;
}
static inline void bpf_map_struct_ops_info_fill(struct bpf_map_info *info,
						struct bpf_map *map)
{
}

static inline void
bpf_struct_ops_desc_release(struct bpf_struct_ops_desc *st_ops_desc)
{
}

#endif

#if defined(CONFIG_CGROUP_BPF) && defined(CONFIG_BPF_LSM)
int bpf_trampoline_link_cgroup_shim(struct bpf_prog *prog, int cgroup_atype);
void bpf_trampoline_unlink_cgroup_shim(struct bpf_prog *prog);
#else
static inline int bpf_trampoline_link_cgroup_shim(struct bpf_prog *prog,
						  int cgroup_atype)
{
	return -EOPNOTSUPP;
}
static inline void bpf_trampoline_unlink_cgroup_shim(struct bpf_prog *prog)
{
}
#endif

struct bpf_array {
	struct bpf_map map;
	u32 elem_size;
	u32 index_mask;
	struct bpf_array_aux *aux;
	union {
		DECLARE_FLEX_ARRAY(char, value) __aligned(8);
		DECLARE_FLEX_ARRAY(void *, ptrs) __aligned(8);
		DECLARE_FLEX_ARRAY(void __percpu *, pptrs) __aligned(8);
	};
};

#define BPF_COMPLEXITY_LIMIT_INSNS 1000000 /* yes. 1M insns */
#define MAX_TAIL_CALL_CNT 33

/* Maximum number of loops for bpf_loop and bpf_iter_num.
 * It's enum to expose it (and thus make it discoverable) through BTF.
 */
enum {
	BPF_MAX_LOOPS = 8 * 1024 * 1024,
};

#define BPF_F_ACCESS_MASK \
	(BPF_F_RDONLY | BPF_F_RDONLY_PROG | BPF_F_WRONLY | BPF_F_WRONLY_PROG)

#define BPF_MAP_CAN_READ BIT(0)
#define BPF_MAP_CAN_WRITE BIT(1)

/* Maximum number of user-producer ring buffer samples that can be drained in
 * a call to bpf_user_ringbuf_drain().
 */
#define BPF_MAX_USER_RINGBUF_SAMPLES (128 * 1024)

static inline u32 bpf_map_flags_to_cap(struct bpf_map *map)
{
	u32 access_flags = map->map_flags &
			   (BPF_F_RDONLY_PROG | BPF_F_WRONLY_PROG);

	/* Combination of BPF_F_RDONLY_PROG | BPF_F_WRONLY_PROG is
	 * not possible.
	 */
	if (access_flags & BPF_F_RDONLY_PROG)
		return BPF_MAP_CAN_READ;
	else if (access_flags & BPF_F_WRONLY_PROG)
		return BPF_MAP_CAN_WRITE;
	else
		return BPF_MAP_CAN_READ | BPF_MAP_CAN_WRITE;
}

static inline bool bpf_map_flags_access_ok(u32 access_flags)
{
	return (access_flags & (BPF_F_RDONLY_PROG | BPF_F_WRONLY_PROG)) !=
	       (BPF_F_RDONLY_PROG | BPF_F_WRONLY_PROG);
}

struct bpf_event_entry {
	struct perf_event *event;
	struct file *perf_file;
	struct file *map_file;
	struct rcu_head rcu;
};

static inline bool map_type_contains_progs(struct bpf_map *map)
{
	return map->map_type == BPF_MAP_TYPE_PROG_ARRAY ||
	       map->map_type == BPF_MAP_TYPE_DEVMAP ||
	       map->map_type == BPF_MAP_TYPE_CPUMAP;
}

bool bpf_prog_map_compatible(struct bpf_map *map, const struct bpf_prog *fp);
int bpf_prog_calc_tag(struct bpf_prog *fp);

const struct bpf_func_proto *bpf_get_trace_printk_proto(void);
const struct bpf_func_proto *bpf_get_trace_vprintk_proto(void);

typedef unsigned long (*bpf_ctx_copy_t)(void *dst, const void *src,
					unsigned long off, unsigned long len);
typedef u32 (*bpf_convert_ctx_access_t)(enum bpf_access_type type,
					const struct bpf_insn *src,
					struct bpf_insn *dst,
					struct bpf_prog *prog,
					u32 *target_size);

u64 bpf_event_output(struct bpf_map *map, u64 flags, void *meta, u64 meta_size,
		     void *ctx, u64 ctx_size, bpf_ctx_copy_t ctx_copy);

/* an array of programs to be executed under rcu_lock.
 *
 * Typical usage:
 * ret = bpf_prog_run_array(rcu_dereference(&bpf_prog_array), ctx, bpf_prog_run);
 *
 * the structure returned by bpf_prog_array_alloc() should be populated
 * with program pointers and the last pointer must be NULL.
 * The user has to keep refcnt on the program and make sure the program
 * is removed from the array before bpf_prog_put().
 * The 'struct bpf_prog_array *' should only be replaced with xchg()
 * since other cpus are walking the array of pointers in parallel.
 */
struct bpf_prog_array_item {
	struct bpf_prog *prog;
	union {
		struct bpf_cgroup_storage
			*cgroup_storage[MAX_BPF_CGROUP_STORAGE_TYPE];
		u64 bpf_cookie;
	};
};

struct bpf_prog_array {
	struct rcu_head rcu;
	struct bpf_prog_array_item items[];
};

struct bpf_empty_prog_array {
	struct bpf_prog_array hdr;
	struct bpf_prog *null_prog;
};

/* to avoid allocating empty bpf_prog_array for cgroups that
 * don't have bpf program attached use one global 'bpf_empty_prog_array'
 * It will not be modified the caller of bpf_prog_array_alloc()
 * (since caller requested prog_cnt == 0)
 * that pointer should be 'freed' by bpf_prog_array_free()
 */
extern struct bpf_empty_prog_array bpf_empty_prog_array;

struct bpf_prog_array *bpf_prog_array_alloc(u32 prog_cnt, gfp_t flags);
void bpf_prog_array_free(struct bpf_prog_array *progs);
/* Use when traversal over the bpf_prog_array uses tasks_trace rcu */
void bpf_prog_array_free_sleepable(struct bpf_prog_array *progs);
int bpf_prog_array_length(struct bpf_prog_array *progs);
bool bpf_prog_array_is_empty(struct bpf_prog_array *array);
int bpf_prog_array_copy_to_user(struct bpf_prog_array *progs,
				__u32 __user *prog_ids, u32 cnt);

void bpf_prog_array_delete_safe(struct bpf_prog_array *progs,
				struct bpf_prog *old_prog);
int bpf_prog_array_delete_safe_at(struct bpf_prog_array *array, int index);
int bpf_prog_array_update_at(struct bpf_prog_array *array, int index,
			     struct bpf_prog *prog);
int bpf_prog_array_copy_info(struct bpf_prog_array *array, u32 *prog_ids,
			     u32 request_cnt, u32 *prog_cnt);
int bpf_prog_array_copy(struct bpf_prog_array *old_array,
			struct bpf_prog *exclude_prog,
			struct bpf_prog *include_prog, u64 bpf_cookie,
			struct bpf_prog_array **new_array);

struct bpf_run_ctx {};

struct bpf_cg_run_ctx {
	struct bpf_run_ctx run_ctx;
	const struct bpf_prog_array_item *prog_item;
	int retval;
};

struct bpf_trace_run_ctx {
	struct bpf_run_ctx run_ctx;
	u64 bpf_cookie;
	bool is_uprobe;
};

struct bpf_tramp_run_ctx {
	struct bpf_run_ctx run_ctx;
	u64 bpf_cookie;
	struct bpf_run_ctx *saved_run_ctx;
};

static inline struct bpf_run_ctx *bpf_set_run_ctx(struct bpf_run_ctx *new_ctx)
{
	struct bpf_run_ctx *old_ctx = NULL;

#ifdef CONFIG_BPF_SYSCALL
	old_ctx = current->bpf_ctx;
	current->bpf_ctx = new_ctx;
#endif
	return old_ctx;
}

static inline void bpf_reset_run_ctx(struct bpf_run_ctx *old_ctx)
{
#ifdef CONFIG_BPF_SYSCALL
	current->bpf_ctx = old_ctx;
#endif
}

/* BPF program asks to bypass CAP_NET_BIND_SERVICE in bind. */
#define BPF_RET_BIND_NO_CAP_NET_BIND_SERVICE (1 << 0)
/* BPF program asks to set CN on the packet. */
#define BPF_RET_SET_CN (1 << 0)

typedef u32 (*bpf_prog_run_fn)(const struct bpf_prog *prog, const void *ctx);

static __always_inline u32 bpf_prog_run_array(const struct bpf_prog_array *array,
					      const void *ctx,
					      bpf_prog_run_fn run_prog)
{
	const struct bpf_prog_array_item *item;
	const struct bpf_prog *prog;
	struct bpf_run_ctx *old_run_ctx;
	struct bpf_trace_run_ctx run_ctx;
	u32 ret = 1;

	RCU_LOCKDEP_WARN(!rcu_read_lock_held(), "no rcu lock held");

	if (unlikely(!array))
		return ret;

	run_ctx.is_uprobe = false;

	migrate_disable();
	old_run_ctx = bpf_set_run_ctx(&run_ctx.run_ctx);
	item = &array->items[0];
	while ((prog = READ_ONCE(item->prog))) {
		run_ctx.bpf_cookie = item->bpf_cookie;
		ret &= run_prog(prog, ctx);
		item++;
	}
	bpf_reset_run_ctx(old_run_ctx);
	migrate_enable();
	return ret;
}

/* Notes on RCU design for bpf_prog_arrays containing sleepable programs:
 *
 * We use the tasks_trace rcu flavor read section to protect the bpf_prog_array
 * overall. As a result, we must use the bpf_prog_array_free_sleepable
 * in order to use the tasks_trace rcu grace period.
 *
 * When a non-sleepable program is inside the array, we take the rcu read
 * section and disable preemption for that program alone, so it can access
 * rcu-protected dynamically sized maps.
 */
static __always_inline u32
bpf_prog_run_array_uprobe(const struct bpf_prog_array __rcu *array_rcu,
			  const void *ctx, bpf_prog_run_fn run_prog)
{
	const struct bpf_prog_array_item *item;
	const struct bpf_prog *prog;
	const struct bpf_prog_array *array;
	struct bpf_run_ctx *old_run_ctx;
	struct bpf_trace_run_ctx run_ctx;
	u32 ret = 1;

	might_fault();

	rcu_read_lock_trace();
	migrate_disable();

	run_ctx.is_uprobe = true;

	array = rcu_dereference_check(array_rcu, rcu_read_lock_trace_held());
	if (unlikely(!array))
		goto out;
	old_run_ctx = bpf_set_run_ctx(&run_ctx.run_ctx);
	item = &array->items[0];
	while ((prog = READ_ONCE(item->prog))) {
		if (!prog->sleepable)
			rcu_read_lock();

		run_ctx.bpf_cookie = item->bpf_cookie;
		ret &= run_prog(prog, ctx);
		item++;

		if (!prog->sleepable)
			rcu_read_unlock();
	}
	bpf_reset_run_ctx(old_run_ctx);
out:
	migrate_enable();
	rcu_read_unlock_trace();
	return ret;
}

#ifdef CONFIG_BPF_SYSCALL
DECLARE_PER_CPU(int, bpf_prog_active);
extern struct mutex bpf_stats_enabled_mutex;

/*
 * Block execution of BPF programs attached to instrumentation (perf,
 * kprobes, tracepoints) to prevent deadlocks on map operations as any of
 * these events can happen inside a region which holds a map bucket lock
 * and can deadlock on it.
 */
static inline void bpf_disable_instrumentation(void)
{
	migrate_disable();
	this_cpu_inc(bpf_prog_active);
}

static inline void bpf_enable_instrumentation(void)
{
	this_cpu_dec(bpf_prog_active);
	migrate_enable();
}

extern const struct super_operations bpf_super_ops;
extern const struct file_operations bpf_map_fops;
extern const struct file_operations bpf_prog_fops;
extern const struct file_operations bpf_iter_fops;

#define BPF_PROG_TYPE(_id, _name, prog_ctx_type, kern_ctx_type) \
	extern const struct bpf_prog_ops _name##_prog_ops;      \
	extern const struct bpf_verifier_ops _name##_verifier_ops;
#define BPF_MAP_TYPE(_id, _ops) extern const struct bpf_map_ops _ops;
#define BPF_LINK_TYPE(_id, _name)
#include <linux/bpf_types.h>
#undef BPF_PROG_TYPE
#undef BPF_MAP_TYPE
#undef BPF_LINK_TYPE

extern const struct bpf_prog_ops bpf_offload_prog_ops;
extern const struct bpf_verifier_ops tc_cls_act_analyzer_ops;
extern const struct bpf_verifier_ops xdp_analyzer_ops;

struct bpf_prog *bpf_prog_get(u32 ufd);
struct bpf_prog *bpf_prog_get_type_dev(u32 ufd, enum bpf_prog_type type,
				       bool attach_drv);
void bpf_prog_add(struct bpf_prog *prog, int i);
void bpf_prog_sub(struct bpf_prog *prog, int i);
void bpf_prog_inc(struct bpf_prog *prog);
struct bpf_prog *__must_check bpf_prog_inc_not_zero(struct bpf_prog *prog);
void bpf_prog_put(struct bpf_prog *prog);

void bpf_prog_free_id(struct bpf_prog *prog);
void bpf_map_free_id(struct bpf_map *map);

struct btf_field *btf_record_find(const struct btf_record *rec, u32 offset,
				  u32 field_mask);
void btf_record_free(struct btf_record *rec);
void bpf_map_free_record(struct bpf_map *map);
struct btf_record *btf_record_dup(const struct btf_record *rec);
bool btf_record_equal(const struct btf_record *rec_a,
		      const struct btf_record *rec_b);
void bpf_obj_free_timer(const struct btf_record *rec, void *obj);
void bpf_obj_free_fields(const struct btf_record *rec, void *obj);
void __bpf_obj_drop_impl(void *p, const struct btf_record *rec, bool percpu);

struct bpf_map *bpf_map_get(u32 ufd);
struct bpf_map *bpf_map_get_with_uref(u32 ufd);
struct bpf_map *__bpf_map_get(struct fd f);
void bpf_map_inc(struct bpf_map *map);
void bpf_map_inc_with_uref(struct bpf_map *map);
struct bpf_map *__bpf_map_inc_not_zero(struct bpf_map *map, bool uref);
struct bpf_map *__must_check bpf_map_inc_not_zero(struct bpf_map *map);
void bpf_map_put_with_uref(struct bpf_map *map);
void bpf_map_put(struct bpf_map *map);
void *bpf_map_area_alloc(u64 size, int numa_node);
void *bpf_map_area_mmapable_alloc(u64 size, int numa_node);
void bpf_map_area_free(void *base);
bool bpf_map_write_active(const struct bpf_map *map);
void bpf_map_init_from_attr(struct bpf_map *map, union bpf_attr *attr);
int generic_map_lookup_batch(struct bpf_map *map, const union bpf_attr *attr,
			     union bpf_attr __user *uattr);
int generic_map_update_batch(struct bpf_map *map, struct file *map_file,
			     const union bpf_attr *attr,
			     union bpf_attr __user *uattr);
int generic_map_delete_batch(struct bpf_map *map, const union bpf_attr *attr,
			     union bpf_attr __user *uattr);
struct bpf_map *bpf_map_get_curr_or_next(u32 *id);
struct bpf_prog *bpf_prog_get_curr_or_next(u32 *id);

int bpf_map_alloc_pages(const struct bpf_map *map, gfp_t gfp, int nid,
			unsigned long nr_pages, struct page **page_array);
#ifdef CONFIG_MEMCG_KMEM
void *bpf_map_kmalloc_node(const struct bpf_map *map, size_t size, gfp_t flags,
			   int node);
void *bpf_map_kzalloc(const struct bpf_map *map, size_t size, gfp_t flags);
void *bpf_map_kvcalloc(struct bpf_map *map, size_t n, size_t size, gfp_t flags);
void __percpu *bpf_map_alloc_percpu(const struct bpf_map *map, size_t size,
				    size_t align, gfp_t flags);
#else
static inline void *bpf_map_kmalloc_node(const struct bpf_map *map, size_t size,
					 gfp_t flags, int node)
{
	return kmalloc_node(size, flags, node);
}

static inline void *bpf_map_kzalloc(const struct bpf_map *map, size_t size,
				    gfp_t flags)
{
	return kzalloc(size, flags);
}

static inline void *bpf_map_kvcalloc(struct bpf_map *map, size_t n, size_t size,
				     gfp_t flags)
{
	return kvcalloc(n, size, flags);
}

static inline void __percpu *bpf_map_alloc_percpu(const struct bpf_map *map,
						  size_t size, size_t align,
						  gfp_t flags)
{
	return __alloc_percpu_gfp(size, align, flags);
}
#endif

static inline int bpf_map_init_elem_count(struct bpf_map *map)
{
	size_t size = sizeof(*map->elem_count), align = size;
	gfp_t flags = GFP_USER | __GFP_NOWARN;

	map->elem_count = bpf_map_alloc_percpu(map, size, align, flags);
	if (!map->elem_count)
		return -ENOMEM;

	return 0;
}

static inline void bpf_map_free_elem_count(struct bpf_map *map)
{
	free_percpu(map->elem_count);
}

static inline void bpf_map_inc_elem_count(struct bpf_map *map)
{
	this_cpu_inc(*map->elem_count);
}

static inline void bpf_map_dec_elem_count(struct bpf_map *map)
{
	this_cpu_dec(*map->elem_count);
}

extern int sysctl_unprivileged_bpf_disabled;

bool bpf_token_capable(const struct bpf_token *token, int cap);

static inline bool bpf_allow_ptr_leaks(const struct bpf_token *token)
{
	return bpf_token_capable(token, CAP_PERFMON);
}

static inline bool bpf_allow_uninit_stack(const struct bpf_token *token)
{
	return bpf_token_capable(token, CAP_PERFMON);
}

static inline bool bpf_bypass_spec_v1(const struct bpf_token *token)
{
	return cpu_mitigations_off() || bpf_token_capable(token, CAP_PERFMON);
}

static inline bool bpf_bypass_spec_v4(const struct bpf_token *token)
{
	return cpu_mitigations_off() || bpf_token_capable(token, CAP_PERFMON);
}

int bpf_map_new_fd(struct bpf_map *map, int flags);
int bpf_prog_new_fd(struct bpf_prog *prog);

void bpf_link_init(struct bpf_link *link, enum bpf_link_type type,
		   const struct bpf_link_ops *ops, struct bpf_prog *prog);
int bpf_link_prime(struct bpf_link *link, struct bpf_link_primer *primer);
int bpf_link_settle(struct bpf_link_primer *primer);
void bpf_link_cleanup(struct bpf_link_primer *primer);
void bpf_link_inc(struct bpf_link *link);
void bpf_link_put(struct bpf_link *link);
int bpf_link_new_fd(struct bpf_link *link);
struct bpf_link *bpf_link_get_from_fd(u32 ufd);
struct bpf_link *bpf_link_get_curr_or_next(u32 *id);

void bpf_token_inc(struct bpf_token *token);
void bpf_token_put(struct bpf_token *token);
int bpf_token_create(union bpf_attr *attr);
struct bpf_token *bpf_token_get_from_fd(u32 ufd);

bool bpf_token_allow_cmd(const struct bpf_token *token, enum bpf_cmd cmd);
bool bpf_token_allow_map_type(const struct bpf_token *token,
			      enum bpf_map_type type);
bool bpf_token_allow_prog_type(const struct bpf_token *token,
			       enum bpf_prog_type prog_type,
			       enum bpf_attach_type attach_type);

int bpf_obj_pin_user(u32 ufd, int path_fd, const char __user *pathname);
int bpf_obj_get_user(int path_fd, const char __user *pathname, int flags);
struct inode *bpf_get_inode(struct super_block *sb, const struct inode *dir,
			    umode_t mode);

#define BPF_ITER_FUNC_PREFIX "bpf_iter_"
#define DEFINE_BPF_ITER_FUNC(target, args...) \
	extern int bpf_iter_##target(args);   \
	int __init bpf_iter_##target(args)    \
	{                                     \
		return 0;                     \
	}

/*
 * The task type of iterators.
 *
 * For BPF task iterators, they can be parameterized with various
 * parameters to visit only some of tasks.
 *
 * BPF_TASK_ITER_ALL (default)
 *	Iterate over resources of every task.
 *
 * BPF_TASK_ITER_TID
 *	Iterate over resources of a task/tid.
 *
 * BPF_TASK_ITER_TGID
 *	Iterate over resources of every task of a process / task group.
 */
enum bpf_iter_task_type {
	BPF_TASK_ITER_ALL = 0,
	BPF_TASK_ITER_TID,
	BPF_TASK_ITER_TGID,
};

struct bpf_iter_aux_info {
	/* for map_elem iter */
	struct bpf_map *map;

	/* for cgroup iter */
	struct {
		struct cgroup *start; /* starting cgroup */
		enum bpf_cgroup_iter_order order;
	} cgroup;
	struct {
		enum bpf_iter_task_type type;
		u32 pid;
	} task;
};

typedef int (*bpf_iter_attach_target_t)(struct bpf_prog *prog,
					union bpf_iter_link_info *linfo,
					struct bpf_iter_aux_info *aux);
typedef void (*bpf_iter_detach_target_t)(struct bpf_iter_aux_info *aux);
typedef void (*bpf_iter_show_fdinfo_t)(const struct bpf_iter_aux_info *aux,
				       struct seq_file *seq);
typedef int (*bpf_iter_fill_link_info_t)(const struct bpf_iter_aux_info *aux,
					 struct bpf_link_info *info);
typedef const struct bpf_func_proto *(*bpf_iter_get_func_proto_t)(
	enum bpf_func_id func_id, const struct bpf_prog *prog);

enum bpf_iter_feature {
	BPF_ITER_RESCHED = BIT(0),
};

#define BPF_ITER_CTX_ARG_MAX 2
struct bpf_iter_reg {
	const char *target;
	bpf_iter_attach_target_t attach_target;
	bpf_iter_detach_target_t detach_target;
	bpf_iter_show_fdinfo_t show_fdinfo;
	bpf_iter_fill_link_info_t fill_link_info;
	bpf_iter_get_func_proto_t get_func_proto;
	u32 ctx_arg_info_size;
	u32 feature;
	struct bpf_ctx_arg_aux ctx_arg_info[BPF_ITER_CTX_ARG_MAX];
	const struct bpf_iter_seq_info *seq_info;
};

struct bpf_iter_meta {
	__bpf_md_ptr(struct seq_file *, seq);
	u64 session_id;
	u64 seq_num;
};

struct bpf_iter__bpf_map_elem {
	__bpf_md_ptr(struct bpf_iter_meta *, meta);
	__bpf_md_ptr(struct bpf_map *, map);
	__bpf_md_ptr(void *, key);
	__bpf_md_ptr(void *, value);
};

int bpf_iter_reg_target(const struct bpf_iter_reg *reg_info);
void bpf_iter_unreg_target(const struct bpf_iter_reg *reg_info);
bool bpf_iter_prog_supported(struct bpf_prog *prog);
const struct bpf_func_proto *
bpf_iter_get_func_proto(enum bpf_func_id func_id, const struct bpf_prog *prog);
int bpf_iter_link_attach(const union bpf_attr *attr, bpfptr_t uattr,
			 struct bpf_prog *prog);
int bpf_iter_new_fd(struct bpf_link *link);
bool bpf_link_is_iter(struct bpf_link *link);
struct bpf_prog *bpf_iter_get_info(struct bpf_iter_meta *meta, bool in_stop);
int bpf_iter_run_prog(struct bpf_prog *prog, void *ctx);
void bpf_iter_map_show_fdinfo(const struct bpf_iter_aux_info *aux,
			      struct seq_file *seq);
int bpf_iter_map_fill_link_info(const struct bpf_iter_aux_info *aux,
				struct bpf_link_info *info);

int map_set_for_each_callback_args(struct bpf_verifier_env *env,
				   struct bpf_func_state *caller,
				   struct bpf_func_state *callee);

int bpf_percpu_hash_copy(struct bpf_map *map, void *key, void *value);
int bpf_percpu_array_copy(struct bpf_map *map, void *key, void *value);
int bpf_percpu_hash_update(struct bpf_map *map, void *key, void *value,
			   u64 flags);
int bpf_percpu_array_update(struct bpf_map *map, void *key, void *value,
			    u64 flags);

int bpf_stackmap_copy(struct bpf_map *map, void *key, void *value);

int bpf_fd_array_map_update_elem(struct bpf_map *map, struct file *map_file,
				 void *key, void *value, u64 map_flags);
int bpf_fd_array_map_lookup_elem(struct bpf_map *map, void *key, u32 *value);
int bpf_fd_htab_map_update_elem(struct bpf_map *map, struct file *map_file,
				void *key, void *value, u64 map_flags);
int bpf_fd_htab_map_lookup_elem(struct bpf_map *map, void *key, u32 *value);

int bpf_get_file_flag(int flags);
int bpf_check_uarg_tail_zero(bpfptr_t uaddr, size_t expected_size,
			     size_t actual_size);

/* verify correctness of eBPF program */
int bpf_check(struct bpf_prog **fp, union bpf_attr *attr, bpfptr_t uattr,
	      u32 uattr_size);

#ifndef CONFIG_BPF_JIT_ALWAYS_ON
void bpf_patch_call_args(struct bpf_insn *insn, u32 stack_depth);
#endif

struct btf *bpf_get_btf_vmlinux(void);

/* Map specifics */
struct xdp_frame;
struct sk_buff;
struct bpf_dtab_netdev;
struct bpf_cpu_map_entry;

void __dev_flush(void);
int dev_xdp_enqueue(struct net_device *dev, struct xdp_frame *xdpf,
		    struct net_device *dev_rx);
int dev_map_enqueue(struct bpf_dtab_netdev *dst, struct xdp_frame *xdpf,
		    struct net_device *dev_rx);
int dev_map_enqueue_multi(struct xdp_frame *xdpf, struct net_device *dev_rx,
			  struct bpf_map *map, bool exclude_ingress);
int dev_map_generic_redirect(struct bpf_dtab_netdev *dst, struct sk_buff *skb,
			     struct bpf_prog *xdp_prog);
int dev_map_redirect_multi(struct net_device *dev, struct sk_buff *skb,
			   struct bpf_prog *xdp_prog, struct bpf_map *map,
			   bool exclude_ingress);

void __cpu_map_flush(void);
int cpu_map_enqueue(struct bpf_cpu_map_entry *rcpu, struct xdp_frame *xdpf,
		    struct net_device *dev_rx);
int cpu_map_generic_redirect(struct bpf_cpu_map_entry *rcpu,
			     struct sk_buff *skb);

/* Return map's numa specified by userspace */
static inline int bpf_map_attr_numa_node(const union bpf_attr *attr)
{
	return (attr->map_flags & BPF_F_NUMA_NODE) ? attr->numa_node :
						     NUMA_NO_NODE;
}

struct bpf_prog *bpf_prog_get_type_path(const char *name,
					enum bpf_prog_type type);
int array_map_alloc_check(union bpf_attr *attr);

int bpf_prog_test_run_xdp(struct bpf_prog *prog, const union bpf_attr *kattr,
			  union bpf_attr __user *uattr);
int bpf_prog_test_run_skb(struct bpf_prog *prog, const union bpf_attr *kattr,
			  union bpf_attr __user *uattr);
int bpf_prog_test_run_tracing(struct bpf_prog *prog,
			      const union bpf_attr *kattr,
			      union bpf_attr __user *uattr);
int bpf_prog_test_run_flow_dissector(struct bpf_prog *prog,
				     const union bpf_attr *kattr,
				     union bpf_attr __user *uattr);
int bpf_prog_test_run_raw_tp(struct bpf_prog *prog, const union bpf_attr *kattr,
			     union bpf_attr __user *uattr);
int bpf_prog_test_run_sk_lookup(struct bpf_prog *prog,
				const union bpf_attr *kattr,
				union bpf_attr __user *uattr);
int bpf_prog_test_run_nf(struct bpf_prog *prog, const union bpf_attr *kattr,
			 union bpf_attr __user *uattr);
bool btf_ctx_access(int off, int size, enum bpf_access_type type,
		    const struct bpf_prog *prog,
		    struct bpf_insn_access_aux *info);

static inline bool bpf_tracing_ctx_access(int off, int size,
					  enum bpf_access_type type)
{
	if (off < 0 || off >= sizeof(__u64) * MAX_BPF_FUNC_ARGS)
		return false;
	if (type != BPF_READ)
		return false;
	if (off % size != 0)
		return false;
	return true;
}

static inline bool bpf_tracing_btf_ctx_access(int off, int size,
					      enum bpf_access_type type,
					      const struct bpf_prog *prog,
					      struct bpf_insn_access_aux *info)
{
	if (!bpf_tracing_ctx_access(off, size, type))
		return false;
	return btf_ctx_access(off, size, type, prog, info);
}

int btf_struct_access(struct bpf_verifier_log *log,
		      const struct bpf_reg_state *reg, int off, int size,
		      enum bpf_access_type atype, u32 *next_btf_id,
		      enum bpf_type_flag *flag, const char **field_name);
bool btf_struct_ids_match(struct bpf_verifier_log *log, const struct btf *btf,
			  u32 id, int off, const struct btf *need_btf,
			  u32 need_type_id, bool strict);

int btf_distill_func_proto(struct bpf_verifier_log *log, struct btf *btf,
			   const struct btf_type *func_proto,
			   const char *func_name, struct btf_func_model *m);

struct bpf_reg_state;
int btf_prepare_func_args(struct bpf_verifier_env *env, int subprog);
int btf_check_type_match(struct bpf_verifier_log *log,
			 const struct bpf_prog *prog, struct btf *btf,
			 const struct btf_type *t);
const char *btf_find_decl_tag_value(const struct btf *btf,
				    const struct btf_type *pt, int comp_idx,
				    const char *tag_key);
int btf_find_next_decl_tag(const struct btf *btf, const struct btf_type *pt,
			   int comp_idx, const char *tag_key, int last_id);

struct bpf_prog *bpf_prog_by_id(u32 id);
struct bpf_link *bpf_link_by_id(u32 id);

const struct bpf_func_proto *bpf_base_func_proto(enum bpf_func_id func_id,
						 const struct bpf_prog *prog);
void bpf_task_storage_free(struct task_struct *task);
void bpf_cgrp_storage_free(struct cgroup *cgroup);
bool bpf_prog_has_kfunc_call(const struct bpf_prog *prog);
const struct btf_func_model *
bpf_jit_find_kfunc_model(const struct bpf_prog *prog,
			 const struct bpf_insn *insn);
int bpf_get_kfunc_addr(const struct bpf_prog *prog, u32 func_id, u16 btf_fd_idx,
		       u8 **func_addr);

struct bpf_core_ctx {
	struct bpf_verifier_log *log;
	const struct btf *btf;
};

bool btf_nested_type_is_trusted(struct bpf_verifier_log *log,
				const struct bpf_reg_state *reg,
				const char *field_name, u32 btf_id,
				const char *suffix);

bool btf_type_ids_nocast_alias(struct bpf_verifier_log *log,
			       const struct btf *reg_btf, u32 reg_id,
			       const struct btf *arg_btf, u32 arg_id);

int bpf_core_apply(struct bpf_core_ctx *ctx, const struct bpf_core_relo *relo,
		   int relo_idx, void *insn);

static inline bool unprivileged_ebpf_enabled(void)
{
	return !sysctl_unprivileged_bpf_disabled;
}

/* Not all bpf prog type has the bpf_ctx.
 * For the bpf prog type that has initialized the bpf_ctx,
 * this function can be used to decide if a kernel function
 * is called by a bpf program.
 */
static inline bool has_current_bpf_ctx(void)
{
	return !!current->bpf_ctx;
}

void notrace bpf_prog_inc_misses_counter(struct bpf_prog *prog);

void bpf_dynptr_init(struct bpf_dynptr_kern *ptr, void *data,
		     enum bpf_dynptr_type type, u32 offset, u32 size);
void bpf_dynptr_set_null(struct bpf_dynptr_kern *ptr);
void bpf_dynptr_set_rdonly(struct bpf_dynptr_kern *ptr);

bool dev_check_flush(void);
bool cpu_map_check_flush(void);
#else /* !CONFIG_BPF_SYSCALL */
static inline struct bpf_prog *bpf_prog_get(u32 ufd)
{
	return ERR_PTR(-EOPNOTSUPP);
}

static inline struct bpf_prog *
bpf_prog_get_type_dev(u32 ufd, enum bpf_prog_type type, bool attach_drv)
{
	return ERR_PTR(-EOPNOTSUPP);
}

static inline void bpf_prog_add(struct bpf_prog *prog, int i)
{
}

static inline void bpf_prog_sub(struct bpf_prog *prog, int i)
{
}

static inline void bpf_prog_put(struct bpf_prog *prog)
{
}

static inline void bpf_prog_inc(struct bpf_prog *prog)
{
}

static inline struct bpf_prog *__must_check
bpf_prog_inc_not_zero(struct bpf_prog *prog)
{
	return ERR_PTR(-EOPNOTSUPP);
}

static inline void bpf_link_init(struct bpf_link *link, enum bpf_link_type type,
				 const struct bpf_link_ops *ops,
				 struct bpf_prog *prog)
{
}

static inline int bpf_link_prime(struct bpf_link *link,
				 struct bpf_link_primer *primer)
{
	return -EOPNOTSUPP;
}

static inline int bpf_link_settle(struct bpf_link_primer *primer)
{
	return -EOPNOTSUPP;
}

static inline void bpf_link_cleanup(struct bpf_link_primer *primer)
{
}

static inline void bpf_link_inc(struct bpf_link *link)
{
}

static inline void bpf_link_put(struct bpf_link *link)
{
}

static inline int bpf_obj_get_user(const char __user *pathname, int flags)
{
	return -EOPNOTSUPP;
}

static inline bool bpf_token_capable(const struct bpf_token *token, int cap)
{
	return capable(cap) || (cap != CAP_SYS_ADMIN && capable(CAP_SYS_ADMIN));
}

static inline void bpf_token_inc(struct bpf_token *token)
{
}

static inline void bpf_token_put(struct bpf_token *token)
{
}

static inline struct bpf_token *bpf_token_get_from_fd(u32 ufd)
{
	return ERR_PTR(-EOPNOTSUPP);
}

static inline void __dev_flush(void)
{
}

struct xdp_frame;
struct bpf_dtab_netdev;
struct bpf_cpu_map_entry;

static inline int dev_xdp_enqueue(struct net_device *dev,
				  struct xdp_frame *xdpf,
				  struct net_device *dev_rx)
{
	return 0;
}

static inline int dev_map_enqueue(struct bpf_dtab_netdev *dst,
				  struct xdp_frame *xdpf,
				  struct net_device *dev_rx)
{
	return 0;
}

static inline int dev_map_enqueue_multi(struct xdp_frame *xdpf,
					struct net_device *dev_rx,
					struct bpf_map *map,
					bool exclude_ingress)
{
	return 0;
}

struct sk_buff;

static inline int dev_map_generic_redirect(struct bpf_dtab_netdev *dst,
					   struct sk_buff *skb,
					   struct bpf_prog *xdp_prog)
{
	return 0;
}

static inline int dev_map_redirect_multi(struct net_device *dev,
					 struct sk_buff *skb,
					 struct bpf_prog *xdp_prog,
					 struct bpf_map *map,
					 bool exclude_ingress)
{
	return 0;
}

static inline void __cpu_map_flush(void)
{
}

static inline int cpu_map_enqueue(struct bpf_cpu_map_entry *rcpu,
				  struct xdp_frame *xdpf,
				  struct net_device *dev_rx)
{
	return 0;
}

static inline int cpu_map_generic_redirect(struct bpf_cpu_map_entry *rcpu,
					   struct sk_buff *skb)
{
	return -EOPNOTSUPP;
}

static inline struct bpf_prog *bpf_prog_get_type_path(const char *name,
						      enum bpf_prog_type type)
{
	return ERR_PTR(-EOPNOTSUPP);
}

static inline int bpf_prog_test_run_xdp(struct bpf_prog *prog,
					const union bpf_attr *kattr,
					union bpf_attr __user *uattr)
{
	return -ENOTSUPP;
}

static inline int bpf_prog_test_run_skb(struct bpf_prog *prog,
					const union bpf_attr *kattr,
					union bpf_attr __user *uattr)
{
	return -ENOTSUPP;
}

static inline int bpf_prog_test_run_tracing(struct bpf_prog *prog,
					    const union bpf_attr *kattr,
					    union bpf_attr __user *uattr)
{
	return -ENOTSUPP;
}

static inline int bpf_prog_test_run_flow_dissector(struct bpf_prog *prog,
						   const union bpf_attr *kattr,
						   union bpf_attr __user *uattr)
{
	return -ENOTSUPP;
}

static inline int bpf_prog_test_run_sk_lookup(struct bpf_prog *prog,
					      const union bpf_attr *kattr,
					      union bpf_attr __user *uattr)
{
	return -ENOTSUPP;
}

static inline void bpf_map_put(struct bpf_map *map)
{
}

static inline struct bpf_prog *bpf_prog_by_id(u32 id)
{
	return ERR_PTR(-ENOTSUPP);
}

static inline int btf_struct_access(struct bpf_verifier_log *log,
				    const struct bpf_reg_state *reg, int off,
				    int size, enum bpf_access_type atype,
				    u32 *next_btf_id, enum bpf_type_flag *flag,
				    const char **field_name)
{
	return -EACCES;
}

static inline const struct bpf_func_proto *
bpf_base_func_proto(enum bpf_func_id func_id, const struct bpf_prog *prog)
{
	return NULL;
}

static inline void bpf_task_storage_free(struct task_struct *task)
{
}

static inline bool bpf_prog_has_kfunc_call(const struct bpf_prog *prog)
{
	return false;
}

static inline const struct btf_func_model *
bpf_jit_find_kfunc_model(const struct bpf_prog *prog,
			 const struct bpf_insn *insn)
{
	return NULL;
}

static inline int bpf_get_kfunc_addr(const struct bpf_prog *prog, u32 func_id,
				     u16 btf_fd_idx, u8 **func_addr)
{
	return -ENOTSUPP;
}

static inline bool unprivileged_ebpf_enabled(void)
{
	return false;
}

static inline bool has_current_bpf_ctx(void)
{
	return false;
}

static inline void bpf_prog_inc_misses_counter(struct bpf_prog *prog)
{
}

static inline void bpf_cgrp_storage_free(struct cgroup *cgroup)
{
}

static inline void bpf_dynptr_init(struct bpf_dynptr_kern *ptr, void *data,
				   enum bpf_dynptr_type type, u32 offset,
				   u32 size)
{
}

static inline void bpf_dynptr_set_null(struct bpf_dynptr_kern *ptr)
{
}

static inline void bpf_dynptr_set_rdonly(struct bpf_dynptr_kern *ptr)
{
}
#endif /* CONFIG_BPF_SYSCALL */

static __always_inline int bpf_probe_read_kernel_common(void *dst, u32 size,
							const void *unsafe_ptr)
{
	int ret = -EFAULT;

	if (IS_ENABLED(CONFIG_BPF_EVENTS))
		ret = copy_from_kernel_nofault(dst, unsafe_ptr, size);
	if (unlikely(ret < 0))
		memset(dst, 0, size);
	return ret;
}

void __bpf_free_used_btfs(struct bpf_prog_aux *aux,
			  struct btf_mod_pair *used_btfs, u32 len);

static inline struct bpf_prog *bpf_prog_get_type(u32 ufd,
						 enum bpf_prog_type type)
{
	return bpf_prog_get_type_dev(ufd, type, false);
}

void __bpf_free_used_maps(struct bpf_prog_aux *aux, struct bpf_map **used_maps,
			  u32 len);

bool bpf_prog_get_ok(struct bpf_prog *, enum bpf_prog_type *, bool);

int bpf_prog_offload_compile(struct bpf_prog *prog);
void bpf_prog_dev_bound_destroy(struct bpf_prog *prog);
int bpf_prog_offload_info_fill(struct bpf_prog_info *info,
			       struct bpf_prog *prog);

int bpf_map_offload_info_fill(struct bpf_map_info *info, struct bpf_map *map);

int bpf_map_offload_lookup_elem(struct bpf_map *map, void *key, void *value);
int bpf_map_offload_update_elem(struct bpf_map *map, void *key, void *value,
				u64 flags);
int bpf_map_offload_delete_elem(struct bpf_map *map, void *key);
int bpf_map_offload_get_next_key(struct bpf_map *map, void *key,
				 void *next_key);

bool bpf_offload_prog_map_match(struct bpf_prog *prog, struct bpf_map *map);

struct bpf_offload_dev *
bpf_offload_dev_create(const struct bpf_prog_offload_ops *ops, void *priv);
void bpf_offload_dev_destroy(struct bpf_offload_dev *offdev);
void *bpf_offload_dev_priv(struct bpf_offload_dev *offdev);
int bpf_offload_dev_netdev_register(struct bpf_offload_dev *offdev,
				    struct net_device *netdev);
void bpf_offload_dev_netdev_unregister(struct bpf_offload_dev *offdev,
				       struct net_device *netdev);
bool bpf_offload_dev_match(struct bpf_prog *prog, struct net_device *netdev);

void unpriv_ebpf_notify(int new_state);

#if defined(CONFIG_NET) && defined(CONFIG_BPF_SYSCALL)
int bpf_dev_bound_kfunc_check(struct bpf_verifier_log *log,
			      struct bpf_prog_aux *prog_aux);
void *bpf_dev_bound_resolve_kfunc(struct bpf_prog *prog, u32 func_id);
int bpf_prog_dev_bound_init(struct bpf_prog *prog, union bpf_attr *attr);
int bpf_prog_dev_bound_inherit(struct bpf_prog *new_prog,
			       struct bpf_prog *old_prog);
void bpf_dev_bound_netdev_unregister(struct net_device *dev);

static inline bool bpf_prog_is_dev_bound(const struct bpf_prog_aux *aux)
{
	return aux->dev_bound;
}

static inline bool bpf_prog_is_offloaded(const struct bpf_prog_aux *aux)
{
	return aux->offload_requested;
}

bool bpf_prog_dev_bound_match(const struct bpf_prog *lhs,
			      const struct bpf_prog *rhs);

static inline bool bpf_map_is_offloaded(struct bpf_map *map)
{
	return unlikely(map->ops == &bpf_map_offload_ops);
}

struct bpf_map *bpf_map_offload_map_alloc(union bpf_attr *attr);
void bpf_map_offload_map_free(struct bpf_map *map);
u64 bpf_map_offload_map_mem_usage(const struct bpf_map *map);
int bpf_prog_test_run_syscall(struct bpf_prog *prog,
			      const union bpf_attr *kattr,
			      union bpf_attr __user *uattr);

int sock_map_get_from_fd(const union bpf_attr *attr, struct bpf_prog *prog);
int sock_map_prog_detach(const union bpf_attr *attr, enum bpf_prog_type ptype);
int sock_map_update_elem_sys(struct bpf_map *map, void *key, void *value,
			     u64 flags);
int sock_map_bpf_prog_query(const union bpf_attr *attr,
			    union bpf_attr __user *uattr);

void sock_map_unhash(struct sock *sk);
void sock_map_destroy(struct sock *sk);
void sock_map_close(struct sock *sk, long timeout);
#else
static inline int bpf_dev_bound_kfunc_check(struct bpf_verifier_log *log,
					    struct bpf_prog_aux *prog_aux)
{
	return -EOPNOTSUPP;
}

static inline void *bpf_dev_bound_resolve_kfunc(struct bpf_prog *prog,
						u32 func_id)
{
	return NULL;
}

static inline int bpf_prog_dev_bound_init(struct bpf_prog *prog,
					  union bpf_attr *attr)
{
	return -EOPNOTSUPP;
}

static inline int bpf_prog_dev_bound_inherit(struct bpf_prog *new_prog,
					     struct bpf_prog *old_prog)
{
	return -EOPNOTSUPP;
}

static inline void bpf_dev_bound_netdev_unregister(struct net_device *dev)
{
}

static inline bool bpf_prog_is_dev_bound(const struct bpf_prog_aux *aux)
{
	return false;
}

static inline bool bpf_prog_is_offloaded(struct bpf_prog_aux *aux)
{
	return false;
}

static inline bool bpf_prog_dev_bound_match(const struct bpf_prog *lhs,
					    const struct bpf_prog *rhs)
{
	return false;
}

static inline bool bpf_map_is_offloaded(struct bpf_map *map)
{
	return false;
}

static inline struct bpf_map *bpf_map_offload_map_alloc(union bpf_attr *attr)
{
	return ERR_PTR(-EOPNOTSUPP);
}

static inline void bpf_map_offload_map_free(struct bpf_map *map)
{
}

static inline u64 bpf_map_offload_map_mem_usage(const struct bpf_map *map)
{
	return 0;
}

static inline int bpf_prog_test_run_syscall(struct bpf_prog *prog,
					    const union bpf_attr *kattr,
					    union bpf_attr __user *uattr)
{
	return -ENOTSUPP;
}

#ifdef CONFIG_BPF_SYSCALL
static inline int sock_map_get_from_fd(const union bpf_attr *attr,
				       struct bpf_prog *prog)
{
	return -EINVAL;
}

static inline int sock_map_prog_detach(const union bpf_attr *attr,
				       enum bpf_prog_type ptype)
{
	return -EOPNOTSUPP;
}

static inline int sock_map_update_elem_sys(struct bpf_map *map, void *key,
					   void *value, u64 flags)
{
	return -EOPNOTSUPP;
}

static inline int sock_map_bpf_prog_query(const union bpf_attr *attr,
					  union bpf_attr __user *uattr)
{
	return -EINVAL;
}
#endif /* CONFIG_BPF_SYSCALL */
#endif /* CONFIG_NET && CONFIG_BPF_SYSCALL */

static __always_inline void
bpf_prog_inc_misses_counters(const struct bpf_prog_array *array)
{
	const struct bpf_prog_array_item *item;
	struct bpf_prog *prog;

	if (unlikely(!array))
		return;

	item = &array->items[0];
	while ((prog = READ_ONCE(item->prog))) {
		bpf_prog_inc_misses_counter(prog);
		item++;
	}
}

#if defined(CONFIG_INET) && defined(CONFIG_BPF_SYSCALL)
void bpf_sk_reuseport_detach(struct sock *sk);
int bpf_fd_reuseport_array_lookup_elem(struct bpf_map *map, void *key,
				       void *value);
int bpf_fd_reuseport_array_update_elem(struct bpf_map *map, void *key,
				       void *value, u64 map_flags);
#else
static inline void bpf_sk_reuseport_detach(struct sock *sk)
{
}

#ifdef CONFIG_BPF_SYSCALL
static inline int bpf_fd_reuseport_array_lookup_elem(struct bpf_map *map,
						     void *key, void *value)
{
	return -EOPNOTSUPP;
}

static inline int bpf_fd_reuseport_array_update_elem(struct bpf_map *map,
						     void *key, void *value,
						     u64 map_flags)
{
	return -EOPNOTSUPP;
}
#endif /* CONFIG_BPF_SYSCALL */
#endif /* defined(CONFIG_INET) && defined(CONFIG_BPF_SYSCALL) */

/* verifier prototypes for helper functions called from eBPF programs */
extern const struct bpf_func_proto bpf_map_lookup_elem_proto;
extern const struct bpf_func_proto bpf_map_update_elem_proto;
extern const struct bpf_func_proto bpf_map_delete_elem_proto;
extern const struct bpf_func_proto bpf_map_push_elem_proto;
extern const struct bpf_func_proto bpf_map_pop_elem_proto;
extern const struct bpf_func_proto bpf_map_peek_elem_proto;
extern const struct bpf_func_proto bpf_map_lookup_percpu_elem_proto;

extern const struct bpf_func_proto bpf_get_prandom_u32_proto;
extern const struct bpf_func_proto bpf_get_smp_processor_id_proto;
extern const struct bpf_func_proto bpf_get_numa_node_id_proto;
extern const struct bpf_func_proto bpf_tail_call_proto;
extern const struct bpf_func_proto bpf_ktime_get_ns_proto;
extern const struct bpf_func_proto bpf_ktime_get_boot_ns_proto;
extern const struct bpf_func_proto bpf_ktime_get_tai_ns_proto;
extern const struct bpf_func_proto bpf_get_current_pid_tgid_proto;
extern const struct bpf_func_proto bpf_get_current_uid_gid_proto;
extern const struct bpf_func_proto bpf_get_current_comm_proto;
extern const struct bpf_func_proto bpf_get_stackid_proto;
extern const struct bpf_func_proto bpf_get_stack_proto;
extern const struct bpf_func_proto bpf_get_task_stack_proto;
extern const struct bpf_func_proto bpf_get_stackid_proto_pe;
extern const struct bpf_func_proto bpf_get_stack_proto_pe;
extern const struct bpf_func_proto bpf_sock_map_update_proto;
extern const struct bpf_func_proto bpf_sock_hash_update_proto;
extern const struct bpf_func_proto bpf_get_current_cgroup_id_proto;
extern const struct bpf_func_proto bpf_get_current_ancestor_cgroup_id_proto;
extern const struct bpf_func_proto bpf_get_cgroup_classid_curr_proto;
extern const struct bpf_func_proto bpf_msg_redirect_hash_proto;
extern const struct bpf_func_proto bpf_msg_redirect_map_proto;
extern const struct bpf_func_proto bpf_sk_redirect_hash_proto;
extern const struct bpf_func_proto bpf_sk_redirect_map_proto;
extern const struct bpf_func_proto bpf_spin_lock_proto;
extern const struct bpf_func_proto bpf_spin_unlock_proto;
extern const struct bpf_func_proto bpf_get_local_storage_proto;
extern const struct bpf_func_proto bpf_strtol_proto;
extern const struct bpf_func_proto bpf_strtoul_proto;
extern const struct bpf_func_proto bpf_tcp_sock_proto;
extern const struct bpf_func_proto bpf_jiffies64_proto;
extern const struct bpf_func_proto bpf_get_ns_current_pid_tgid_proto;
extern const struct bpf_func_proto bpf_event_output_data_proto;
extern const struct bpf_func_proto bpf_ringbuf_output_proto;
extern const struct bpf_func_proto bpf_ringbuf_reserve_proto;
extern const struct bpf_func_proto bpf_ringbuf_submit_proto;
extern const struct bpf_func_proto bpf_ringbuf_discard_proto;
extern const struct bpf_func_proto bpf_ringbuf_query_proto;
extern const struct bpf_func_proto bpf_ringbuf_reserve_dynptr_proto;
extern const struct bpf_func_proto bpf_ringbuf_submit_dynptr_proto;
extern const struct bpf_func_proto bpf_ringbuf_discard_dynptr_proto;
extern const struct bpf_func_proto bpf_skc_to_tcp6_sock_proto;
extern const struct bpf_func_proto bpf_skc_to_tcp_sock_proto;
extern const struct bpf_func_proto bpf_skc_to_tcp_timewait_sock_proto;
extern const struct bpf_func_proto bpf_skc_to_tcp_request_sock_proto;
extern const struct bpf_func_proto bpf_skc_to_udp6_sock_proto;
extern const struct bpf_func_proto bpf_skc_to_unix_sock_proto;
extern const struct bpf_func_proto bpf_skc_to_mptcp_sock_proto;
extern const struct bpf_func_proto bpf_copy_from_user_proto;
extern const struct bpf_func_proto bpf_snprintf_btf_proto;
extern const struct bpf_func_proto bpf_snprintf_proto;
extern const struct bpf_func_proto bpf_per_cpu_ptr_proto;
extern const struct bpf_func_proto bpf_this_cpu_ptr_proto;
extern const struct bpf_func_proto bpf_ktime_get_coarse_ns_proto;
extern const struct bpf_func_proto bpf_sock_from_file_proto;
extern const struct bpf_func_proto bpf_get_socket_ptr_cookie_proto;
extern const struct bpf_func_proto bpf_task_storage_get_recur_proto;
extern const struct bpf_func_proto bpf_task_storage_get_proto;
extern const struct bpf_func_proto bpf_task_storage_delete_recur_proto;
extern const struct bpf_func_proto bpf_task_storage_delete_proto;
extern const struct bpf_func_proto bpf_schedule_proto;
extern const struct bpf_func_proto bpf_for_each_map_elem_proto;
extern const struct bpf_func_proto bpf_btf_find_by_name_kind_proto;
extern const struct bpf_func_proto bpf_sk_setsockopt_proto;
extern const struct bpf_func_proto bpf_sk_getsockopt_proto;
extern const struct bpf_func_proto bpf_unlocked_sk_setsockopt_proto;
extern const struct bpf_func_proto bpf_unlocked_sk_getsockopt_proto;
extern const struct bpf_func_proto bpf_find_vma_proto;
extern const struct bpf_func_proto bpf_loop_proto;
extern const struct bpf_func_proto bpf_copy_from_user_task_proto;
extern const struct bpf_func_proto bpf_set_retval_proto;
extern const struct bpf_func_proto bpf_get_retval_proto;
extern const struct bpf_func_proto bpf_user_ringbuf_drain_proto;
extern const struct bpf_func_proto bpf_cgrp_storage_get_proto;
extern const struct bpf_func_proto bpf_cgrp_storage_delete_proto;

const struct bpf_func_proto *
tracing_prog_func_proto(enum bpf_func_id func_id, const struct bpf_prog *prog);

/* Shared helpers among cBPF and eBPF. */
void bpf_user_rnd_init_once(void);
u64 bpf_user_rnd_u32(u64 r1, u64 r2, u64 r3, u64 r4, u64 r5);
u64 bpf_get_raw_cpu_id(u64 r1, u64 r2, u64 r3, u64 r4, u64 r5);

#if defined(CONFIG_NET)
bool bpf_sock_common_is_valid_access(int off, int size,
				     enum bpf_access_type type,
				     struct bpf_insn_access_aux *info);
bool bpf_sock_is_valid_access(int off, int size, enum bpf_access_type type,
			      struct bpf_insn_access_aux *info);
u32 bpf_sock_convert_ctx_access(enum bpf_access_type type,
				const struct bpf_insn *si,
				struct bpf_insn *insn_buf,
				struct bpf_prog *prog, u32 *target_size);
int bpf_dynptr_from_skb_rdonly(struct sk_buff *skb, u64 flags,
			       struct bpf_dynptr_kern *ptr);
#else
static inline bool
bpf_sock_common_is_valid_access(int off, int size, enum bpf_access_type type,
				struct bpf_insn_access_aux *info)
{
	return false;
}
static inline bool bpf_sock_is_valid_access(int off, int size,
					    enum bpf_access_type type,
					    struct bpf_insn_access_aux *info)
{
	return false;
}
static inline u32 bpf_sock_convert_ctx_access(enum bpf_access_type type,
					      const struct bpf_insn *si,
					      struct bpf_insn *insn_buf,
					      struct bpf_prog *prog,
					      u32 *target_size)
{
	return 0;
}
static inline int bpf_dynptr_from_skb_rdonly(struct sk_buff *skb, u64 flags,
					     struct bpf_dynptr_kern *ptr)
{
	return -EOPNOTSUPP;
}
#endif

#ifdef CONFIG_INET
struct sk_reuseport_kern {
	struct sk_buff *skb;
	struct sock *sk;
	struct sock *selected_sk;
	struct sock *migrating_sk;
	void *data_end;
	u32 hash;
	u32 reuseport_id;
	bool bind_inany;
};
bool bpf_tcp_sock_is_valid_access(int off, int size, enum bpf_access_type type,
				  struct bpf_insn_access_aux *info);

u32 bpf_tcp_sock_convert_ctx_access(enum bpf_access_type type,
				    const struct bpf_insn *si,
				    struct bpf_insn *insn_buf,
				    struct bpf_prog *prog, u32 *target_size);

bool bpf_xdp_sock_is_valid_access(int off, int size, enum bpf_access_type type,
				  struct bpf_insn_access_aux *info);

u32 bpf_xdp_sock_convert_ctx_access(enum bpf_access_type type,
				    const struct bpf_insn *si,
				    struct bpf_insn *insn_buf,
				    struct bpf_prog *prog, u32 *target_size);
#else
static inline bool
bpf_tcp_sock_is_valid_access(int off, int size, enum bpf_access_type type,
			     struct bpf_insn_access_aux *info)
{
	return false;
}

static inline u32 bpf_tcp_sock_convert_ctx_access(enum bpf_access_type type,
						  const struct bpf_insn *si,
						  struct bpf_insn *insn_buf,
						  struct bpf_prog *prog,
						  u32 *target_size)
{
	return 0;
}
static inline bool
bpf_xdp_sock_is_valid_access(int off, int size, enum bpf_access_type type,
			     struct bpf_insn_access_aux *info)
{
	return false;
}

static inline u32 bpf_xdp_sock_convert_ctx_access(enum bpf_access_type type,
						  const struct bpf_insn *si,
						  struct bpf_insn *insn_buf,
						  struct bpf_prog *prog,
						  u32 *target_size)
{
	return 0;
}
#endif /* CONFIG_INET */

enum bpf_text_poke_type {
	BPF_MOD_CALL,
	BPF_MOD_JUMP,
};

int bpf_arch_text_poke(void *ip, enum bpf_text_poke_type t, void *addr1,
		       void *addr2);

void bpf_arch_poke_desc_update(struct bpf_jit_poke_descriptor *poke,
			       struct bpf_prog *new, struct bpf_prog *old);

void *bpf_arch_text_copy(void *dst, void *src, size_t len);
int bpf_arch_text_invalidate(void *dst, size_t len);

struct btf_id_set;
bool btf_id_set_contains(const struct btf_id_set *set, u32 id);

#define MAX_BPRINTF_VARARGS 12
#define MAX_BPRINTF_BUF 1024

struct bpf_bprintf_data {
	u32 *bin_args;
	char *buf;
	bool get_bin_args;
	bool get_buf;
};

int bpf_bprintf_prepare(char *fmt, u32 fmt_size, const u64 *raw_args,
			u32 num_args, struct bpf_bprintf_data *data);
void bpf_bprintf_cleanup(struct bpf_bprintf_data *data);

#ifdef CONFIG_BPF_LSM
void bpf_cgroup_atype_get(u32 attach_btf_id, int cgroup_atype);
void bpf_cgroup_atype_put(int cgroup_atype);
#else
static inline void bpf_cgroup_atype_get(u32 attach_btf_id, int cgroup_atype)
{
}
static inline void bpf_cgroup_atype_put(int cgroup_atype)
{
}
#endif /* CONFIG_BPF_LSM */

struct key;

#ifdef CONFIG_KEYS
struct bpf_key {
	struct key *key;
	bool has_ref;
};
#endif /* CONFIG_KEYS */

static inline bool type_is_alloc(u32 type)
{
	return type & MEM_ALLOC;
}

static inline gfp_t bpf_memcg_flags(gfp_t flags)
{
	if (memcg_bpf_enabled())
		return flags | __GFP_ACCOUNT;
	return flags;
}

static inline bool bpf_is_subprog(const struct bpf_prog *prog)
{
	return prog->aux->func_idx != 0;
}

#endif /* _LINUX_BPF_H */<|MERGE_RESOLUTION|>--- conflicted
+++ resolved
@@ -530,12 +530,8 @@
 			struct bpf_spin_lock *spin_lock);
 void bpf_rb_root_free(const struct btf_field *field, void *rb_root,
 		      struct bpf_spin_lock *spin_lock);
-<<<<<<< HEAD
-
-=======
 u64 bpf_arena_get_kern_vm_start(struct bpf_arena *arena);
 u64 bpf_arena_get_user_vm_start(struct bpf_arena *arena);
->>>>>>> 283928c8
 int bpf_obj_name_cpy(char *dst, const char *src, unsigned int size);
 
 struct bpf_offload_dev;
@@ -716,8 +712,8 @@
 	/* Used to prototype bpf_memcmp() and other functions that access data
 	 * on eBPF program stack
 	 */
-<<<<<<< HEAD
-	ARG_PTR_TO_MEM, /* pointer to valid memory (stack, packet, map value) */
+	ARG_PTR_TO_MEM,		/* pointer to valid memory (stack, packet, map value) */
+	ARG_PTR_TO_ARENA,
 
 	ARG_CONST_SIZE, /* number of bytes accessed from memory */
 	ARG_CONST_SIZE_OR_ZERO, /* number of bytes accessed from memory or 0 */
@@ -740,32 +736,6 @@
 	ARG_PTR_TO_TIMER, /* pointer to bpf_timer */
 	ARG_PTR_TO_KPTR, /* pointer to referenced kptr */
 	ARG_PTR_TO_DYNPTR, /* pointer to bpf_dynptr. See bpf_type_flag for dynptr type */
-=======
-	ARG_PTR_TO_MEM,		/* pointer to valid memory (stack, packet, map value) */
-	ARG_PTR_TO_ARENA,
-
-	ARG_CONST_SIZE,		/* number of bytes accessed from memory */
-	ARG_CONST_SIZE_OR_ZERO,	/* number of bytes accessed from memory or 0 */
-
-	ARG_PTR_TO_CTX,		/* pointer to context */
-	ARG_ANYTHING,		/* any (initialized) argument is ok */
-	ARG_PTR_TO_SPIN_LOCK,	/* pointer to bpf_spin_lock */
-	ARG_PTR_TO_SOCK_COMMON,	/* pointer to sock_common */
-	ARG_PTR_TO_INT,		/* pointer to int */
-	ARG_PTR_TO_LONG,	/* pointer to long */
-	ARG_PTR_TO_SOCKET,	/* pointer to bpf_sock (fullsock) */
-	ARG_PTR_TO_BTF_ID,	/* pointer to in-kernel struct */
-	ARG_PTR_TO_RINGBUF_MEM,	/* pointer to dynamically reserved ringbuf memory */
-	ARG_CONST_ALLOC_SIZE_OR_ZERO,	/* number of allocated bytes requested */
-	ARG_PTR_TO_BTF_ID_SOCK_COMMON,	/* pointer to in-kernel sock_common or bpf-mirrored bpf_sock */
-	ARG_PTR_TO_PERCPU_BTF_ID,	/* pointer to in-kernel percpu type */
-	ARG_PTR_TO_FUNC,	/* pointer to a bpf program function */
-	ARG_PTR_TO_STACK,	/* pointer to stack */
-	ARG_PTR_TO_CONST_STR,	/* pointer to a null terminated read-only string */
-	ARG_PTR_TO_TIMER,	/* pointer to bpf_timer */
-	ARG_PTR_TO_KPTR,	/* pointer to referenced kptr */
-	ARG_PTR_TO_DYNPTR,      /* pointer to bpf_dynptr. See bpf_type_flag for dynptr type */
->>>>>>> 283928c8
 	__BPF_ARG_TYPE_MAX,
 
 	/* Extended arg_types. */
@@ -913,18 +883,11 @@
 	 * been checked for null. Used primarily to inform the verifier
 	 * an explicit null check is required for this struct.
 	 */
-<<<<<<< HEAD
-	PTR_TO_MEM, /* reg points to valid memory region */
-	PTR_TO_BUF, /* reg points to a read/write buffer */
-	PTR_TO_FUNC, /* reg points to a bpf program function */
-	CONST_PTR_TO_DYNPTR, /* reg points to a const struct bpf_dynptr */
-=======
 	PTR_TO_MEM,		 /* reg points to valid memory region */
 	PTR_TO_ARENA,
 	PTR_TO_BUF,		 /* reg points to a read/write buffer */
 	PTR_TO_FUNC,		 /* reg points to a bpf program function */
 	CONST_PTR_TO_DYNPTR,	 /* reg points to a const struct bpf_dynptr */
->>>>>>> 283928c8
 	__BPF_REG_TYPE_MAX,
 
 	/* Extended reg_types. */
@@ -1568,28 +1531,6 @@
 };
 
 struct bpf_prog {
-<<<<<<< HEAD
-	u16 pages; /* Number of allocated pages */
-	u16 jited : 1, /* Is our filter JIT'ed? */
-		jit_requested : 1, /* archs need to JIT the prog */
-		gpl_compatible : 1, /* Is filter GPL compatible? */
-		cb_access : 1, /* Is control block accessed? */
-		dst_needed : 1, /* Do we need dst entry? */
-		blinding_requested : 1, /* needs constant blinding */
-		blinded : 1, /* Was blinded */
-		is_func : 1, /* program is a bpf function */
-		kprobe_override : 1, /* Do we override a kprobe? */
-		has_callchain_buf : 1, /* callchain buffer allocated? */
-		enforce_expected_attach_type : 1, /* Enforce expected_attach_type checking at attach time */
-		call_get_stack : 1, /* Do we call bpf_get_stack() or bpf_get_stackid() */
-		call_get_func_ip : 1, /* Do we call get_func_ip() */
-		tstamp_type_access : 1; /* Accessed __sk_buff->tstamp_type */
-	enum bpf_prog_type type; /* Type of BPF program */
-	enum bpf_attach_type expected_attach_type; /* For some prog types */
-	u32 len; /* Number of filter blocks */
-	u32 jited_len; /* Size of jited insns in bytes */
-	u8 tag[BPF_TAG_SIZE];
-=======
 	u16			pages;		/* Number of allocated pages */
 	u16			jited:1,	/* Is our filter JIT'ed? */
 				jit_requested:1,/* archs need to JIT the prog */
@@ -1611,7 +1552,6 @@
 	u32			len;		/* Number of filter blocks */
 	u32			jited_len;	/* Size of jited insns in bytes */
 	u8			tag[BPF_TAG_SIZE];
->>>>>>> 283928c8
 	struct bpf_prog_stats __percpu *stats;
 	int __percpu *active;
 	unsigned int (*bpf_func)(const void *ctx, const struct bpf_insn *insn);
@@ -1839,15 +1779,10 @@
 int bpf_struct_ops_prepare_trampoline(struct bpf_tramp_links *tlinks,
 				      struct bpf_tramp_link *link,
 				      const struct btf_func_model *model,
-<<<<<<< HEAD
-				      void *stub_func, void *image,
-				      void *image_end);
-=======
 				      void *stub_func,
 				      void **image, u32 *image_off,
 				      bool allow_alloc);
 void bpf_struct_ops_image_free(void *image);
->>>>>>> 283928c8
 static inline bool bpf_try_module_get(const void *data, struct module *owner)
 {
 	if (owner == BPF_MODULE_OWNER)
