--- conflicted
+++ resolved
@@ -1856,11 +1856,7 @@
 	"Headphone Playback Volume",
 	"Speaker Playback Volume",
 	"Mono Playback Volume",
-<<<<<<< HEAD
-	"Line-Out Playback Volume",
-=======
 	"Line Out Playback Volume",
->>>>>>> 44b2cef5
 	"CLFE Playback Volume",
 	"Bass Speaker Playback Volume",
 	"PCM Playback Volume",
@@ -1877,11 +1873,7 @@
 	"Speaker Playback Switch",
 	"Mono Playback Switch",
 	"IEC958 Playback Switch",
-<<<<<<< HEAD
-	"Line-Out Playback Switch",
-=======
 	"Line Out Playback Switch",
->>>>>>> 44b2cef5
 	"CLFE Playback Switch",
 	"Bass Speaker Playback Switch",
 	"PCM Playback Switch",
