config SND_MFLD_MACHINE
	tristate "SOC Machine Audio driver for Intel Medfield MID platform"
	depends on INTEL_SCU_IPC
	select SND_SOC_SN95031
	select SND_SST_MFLD_PLATFORM
	select SND_SST_IPC_PCI
	help
          This adds support for ASoC machine driver for Intel(R) MID Medfield platform
          used as alsa device in audio substem in Intel(R) MID devices
          Say Y if you have such a device
          If unsure select "N".

config SND_SST_MFLD_PLATFORM
	tristate
	select SND_SOC_COMPRESS

config SND_SST_IPC
	tristate

config SND_SST_IPC_PCI
	tristate
	select SND_SST_IPC

config SND_SST_IPC_ACPI
	tristate
	select SND_SST_IPC
	select SND_SOC_INTEL_SST
	depends on ACPI

config SND_SOC_INTEL_SST
	tristate
	select SND_SOC_INTEL_SST_ACPI if ACPI
	depends on (X86 || COMPILE_TEST)

config SND_SOC_INTEL_SST_ACPI
	tristate

config SND_SOC_INTEL_HASWELL
	tristate

config SND_SOC_INTEL_BAYTRAIL
	tristate

config SND_SOC_INTEL_HASWELL_MACH
	tristate "ASoC Audio DSP support for Intel Haswell Lynxpoint"
	depends on X86_INTEL_LPSS && I2C && I2C_DESIGNWARE_PLATFORM
	depends on DW_DMAC_CORE=y
	select SND_SOC_INTEL_SST
	select SND_SOC_INTEL_HASWELL
	select SND_SOC_RT5640
	help
	  This adds support for the Lynxpoint Audio DSP on Intel(R) Haswell
	  Ultrabook platforms.
	  Say Y if you have such a device
	  If unsure select "N".

config SND_SOC_INTEL_BYT_RT5640_MACH
	tristate "ASoC Audio driver for Intel Baytrail with RT5640 codec"
	depends on X86_INTEL_LPSS && I2C
	depends on DW_DMAC_CORE=y && (SND_SOC_INTEL_BYTCR_RT5640_MACH = n)
	select SND_SOC_INTEL_SST
	select SND_SOC_INTEL_BAYTRAIL
	select SND_SOC_RT5640
	help
	  This adds audio driver for Intel Baytrail platform based boards
	  with the RT5640 audio codec. This driver is deprecated, use
	  SND_SOC_INTEL_BYTCR_RT5640_MACH instead for better functionality

config SND_SOC_INTEL_BYT_MAX98090_MACH
	tristate "ASoC Audio driver for Intel Baytrail with MAX98090 codec"
	depends on X86_INTEL_LPSS && I2C
	depends on DW_DMAC_CORE=y
	select SND_SOC_INTEL_SST
	select SND_SOC_INTEL_BAYTRAIL
	select SND_SOC_MAX98090
	help
	  This adds audio driver for Intel Baytrail platform based boards
	  with the MAX98090 audio codec.

config SND_SOC_INTEL_BROADWELL_MACH
	tristate "ASoC Audio DSP support for Intel Broadwell Wildcatpoint"
	depends on X86_INTEL_LPSS && I2C && DW_DMAC && \
		   I2C_DESIGNWARE_PLATFORM
	depends on DW_DMAC_CORE=y
	select SND_SOC_INTEL_SST
	select SND_SOC_INTEL_HASWELL
	select SND_SOC_RT286
	help
	  This adds support for the Wilcatpoint Audio DSP on Intel(R) Broadwell
	  Ultrabook platforms.
	  Say Y if you have such a device
	  If unsure select "N".

config SND_SOC_INTEL_BYTCR_RT5640_MACH
        tristate "ASoC Audio driver for Intel Baytrail and Baytrail-CR with RT5640 codec"
	depends on X86 && I2C
	select SND_SOC_RT5640
	select SND_SST_MFLD_PLATFORM
	select SND_SST_IPC_ACPI
	help
          This adds support for ASoC machine driver for Intel(R) Baytrail and Baytrail-CR
          platforms with RT5640 audio codec.
<<<<<<< HEAD
=======
          Say Y if you have such a device
          If unsure select "N".

config SND_SOC_INTEL_BYTCR_RT5651_MACH
        tristate "ASoC Audio driver for Intel Baytrail and Baytrail-CR with RT5651 codec"
	depends on X86 && I2C
	select SND_SOC_RT5651
	select SND_SST_MFLD_PLATFORM
	select SND_SST_IPC_ACPI
	help
          This adds support for ASoC machine driver for Intel(R) Baytrail and Baytrail-CR
          platforms with RT5651 audio codec.
>>>>>>> d0021d3b
          Say Y if you have such a device
          If unsure select "N".

config SND_SOC_INTEL_CHT_BSW_RT5672_MACH
        tristate "ASoC Audio driver for Intel Cherrytrail & Braswell with RT5672 codec"
        depends on X86_INTEL_LPSS && I2C
        select SND_SOC_RT5670
        select SND_SST_MFLD_PLATFORM
        select SND_SST_IPC_ACPI
        help
          This adds support for ASoC machine driver for Intel(R) Cherrytrail & Braswell
          platforms with RT5672 audio codec.
          Say Y if you have such a device
          If unsure select "N".

config SND_SOC_INTEL_CHT_BSW_RT5645_MACH
	tristate "ASoC Audio driver for Intel Cherrytrail & Braswell with RT5645/5650 codec"
	depends on X86_INTEL_LPSS && I2C
	select SND_SOC_RT5645
	select SND_SST_MFLD_PLATFORM
	select SND_SST_IPC_ACPI
	help
	  This adds support for ASoC machine driver for Intel(R) Cherrytrail & Braswell
	  platforms with RT5645/5650 audio codec.
	  If unsure select "N".

config SND_SOC_INTEL_CHT_BSW_MAX98090_TI_MACH
	tristate "ASoC Audio driver for Intel Cherrytrail & Braswell with MAX98090 & TI codec"
	depends on X86_INTEL_LPSS && I2C
	select SND_SOC_MAX98090
	select SND_SOC_TS3A227E
	select SND_SST_MFLD_PLATFORM
	select SND_SST_IPC_ACPI
	help
      This adds support for ASoC machine driver for Intel(R) Cherrytrail & Braswell
      platforms with MAX98090 audio codec it also can support TI jack chip as aux device.
      If unsure select "N".

config SND_SOC_INTEL_SKYLAKE
	tristate
	select SND_HDA_EXT_CORE
	select SND_SOC_TOPOLOGY
	select SND_SOC_INTEL_SST

config SND_SOC_INTEL_SKL_RT286_MACH
	tristate "ASoC Audio driver for SKL with RT286 I2S mode"
	depends on X86 && ACPI && I2C
	select SND_SOC_INTEL_SST
	select SND_SOC_INTEL_SKYLAKE
	select SND_SOC_RT286
	select SND_SOC_DMIC
	help
	   This adds support for ASoC machine driver for Skylake platforms
	   with RT286 I2S audio codec.
	   Say Y if you have such a device
	   If unsure select "N".

config SND_SOC_INTEL_SKL_NAU88L25_SSM4567_MACH
	tristate "ASoC Audio driver for SKL with NAU88L25 and SSM4567 in I2S Mode"
	depends on X86_INTEL_LPSS && I2C
	select SND_SOC_INTEL_SST
	select SND_SOC_INTEL_SKYLAKE
	select SND_SOC_NAU8825
	select SND_SOC_SSM4567
	select SND_SOC_DMIC
	help
	  This adds support for ASoC Onboard Codec I2S machine driver. This will
	  create an alsa sound card for NAU88L25 + SSM4567.
	  Say Y if you have such a device
	  If unsure select "N".

config SND_SOC_INTEL_SKL_NAU88L25_MAX98357A_MACH
	tristate "ASoC Audio driver for SKL with NAU88L25 and MAX98357A in I2S Mode"
	depends on X86_INTEL_LPSS && I2C
	select SND_SOC_INTEL_SST
	select SND_SOC_INTEL_SKYLAKE
	select SND_SOC_NAU8825
	select SND_SOC_MAX98357A
	select SND_SOC_DMIC
	help
	  This adds support for ASoC Onboard Codec I2S machine driver. This will
	  create an alsa sound card for NAU88L25 + MAX98357A.
	  Say Y if you have such a device
	  If unsure select "N".<|MERGE_RESOLUTION|>--- conflicted
+++ resolved
@@ -100,8 +100,6 @@
 	help
           This adds support for ASoC machine driver for Intel(R) Baytrail and Baytrail-CR
           platforms with RT5640 audio codec.
-<<<<<<< HEAD
-=======
           Say Y if you have such a device
           If unsure select "N".
 
@@ -114,7 +112,6 @@
 	help
           This adds support for ASoC machine driver for Intel(R) Baytrail and Baytrail-CR
           platforms with RT5651 audio codec.
->>>>>>> d0021d3b
           Say Y if you have such a device
           If unsure select "N".
 
